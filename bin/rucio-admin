--- conflicted
+++ resolved
@@ -572,15 +572,8 @@
     proto.setdefault('extended_attributes', {})
     if args.ext_attr_json:
         proto['extended_attributes'] = args.ext_attr_json
-<<<<<<< HEAD
-    # Originally, both web-service-path and space-token were required.  However,
-    # many CMS sites don't use space tokens, so we relax this for now.
-    if proto['scheme'] == 'srm' and not args.web_service_path:
-        print 'Error: web-service-path must be provided for SRM endpoints.'
-=======
     if proto['scheme'] == 'srm' and not args.web_service_path:
         print 'Error: space-token and web-service-path must be provided for SRM endpoints.'
->>>>>>> 31f1cf2d
         return FAILURE
     if args.space_token:
         proto['extended_attributes']['space_token'] = args.space_token
