#!/usr/bin/env python
# -*- coding: utf-8 -*-
# Copyright 2012-2021 CERN
#
# Licensed under the Apache License, Version 2.0 (the "License");
# you may not use this file except in compliance with the License.
# You may obtain a copy of the License at
#
#    http://www.apache.org/licenses/LICENSE-2.0
#
# Unless required by applicable law or agreed to in writing, software
# distributed under the License is distributed on an "AS IS" BASIS,
# WITHOUT WARRANTIES OR CONDITIONS OF ANY KIND, either express or implied.
# See the License for the specific language governing permissions and
# limitations under the License.
#
# Authors:
# - Mario Lassnig <mario.lassnig@cern.ch>, 2012-2020
# - Vincent Garonne <vincent.garonne@cern.ch>, 2012-2018
# - Martin Barisits <martin.barisits@cern.ch>, 2012-2021
# - Thomas Beermann <thomas.beermann@cern.ch>, 2012-2021
# - Yun-Pin Sun <winter0128@gmail.com>, 2012-2013
# - Cedric Serfon <cedric.serfon@cern.ch>, 2013-2020
# - Ralph Vigne <ralph.vigne@cern.ch>, 2013
# - David Cameron <david.cameron@cern.ch>, 2014-2021
# - Tomáš Kouba <tomas.kouba@cern.ch>, 2014
# - Wen Guan <wen.guan@cern.ch>, 2014
# - Joaquín Bogado <jbogado@linti.unlp.edu.ar>, 2014-2018
# - Evangelia Liotiri <evangelia.liotiri@cern.ch>, 2015
# - Tobias Wegner <twegner@cern.ch>, 2017-2019
# - Brian Bockelman <bbockelm@cse.unl.edu>, 2017-2018
# - Frank Berghaus <frank.berghaus@cern.ch>, 2017-2018
# - Nicolo Magini <nicolo.magini@cern.ch>, 2018
# - Tomas Javurek <tomas.javurek@cern.ch>, 2018-2020
# - asket <asket.agarwal96@gmail.com>, 2018
# - Dimitrios Christidis <dimitrios.christidis@cern.ch>, 2018-2020
# - Hannes Hansen <hannes.jakob.hansen@cern.ch>, 2018-2019
# - Boris Bauermeister <boris.bauermeister@fysik.su.se>, 2019
# - Ruturaj Gujar <ruturaj.gujar23@gmail.com>, 2019
# - Jaroslav Guenther <jaroslav.guenther@cern.ch>, 2019-2020
# - Benedikt Ziemons <benedikt.ziemons@cern.ch>, 2020-2021
# - Jason Nielsen <jnielsen@ucsc.edu>, 2020
# - Aristeidis Fkiaras <aristeidis.fkiaras@cern.ch>, 2020
# - Patrick Austin <patrick.austin@stfc.ac.uk>, 2020
# - Radu Carpa <radu.carpa@cern.ch>, 2021
# - Rahul Chauhan <omrahulchauhan@gmail.com>, 2021
# - Gabriele Gaetano Fronze' <gabriele.fronze@to.infn.it>, 2020-2021
# - Rob Barnsley <rob.barnsley@skao.int>, 2021
# - Rakshita Varadarajan <rakshitajps@gmail.com>, 2021
# - Christoph Ames <christoph.ames@physik.uni-muenchen.de>, 2021
# - James Perry <j.perry@epcc.ed.ac.uk>, 2021
# - Petr Vokac <petr.vokac@fjfi.cvut.cz>, 2021
# - David Población Criado <david.poblacion.criado@cern.ch>, 2021
# - zoepap05 <90753392+zoepap05@users.noreply.github.com>, 2021
# - KosKyr <90753277+KosKyr@users.noreply.github.com>, 2021
# - Joel Dierkes <joel.dierkes@cern.ch>, 2021

from __future__ import print_function

import argparse
import errno
import logging
import math
import os
import re
import signal
import subprocess
import sys
import time
import traceback
import unittest
import uuid
from functools import wraps

from six.moves.configparser import NoOptionError, NoSectionError
from tabulate import tabulate

# rucio module has the same name as this executable module, so this rule fails. pylint: disable=no-name-in-module
from rucio import version
from rucio.client import Client
from rucio.common.config import config_get
from rucio.common.exception import (DataIdentifierAlreadyExists, AccessDenied, DataIdentifierNotFound, InvalidObject,
                                    RSENotFound, InvalidRSEExpression, InputValidationError, DuplicateContent,
                                    RuleNotFound, CannotAuthenticate, MissingDependency, UnsupportedOperation,
                                    RucioException, DuplicateRule, InvalidType, DuplicateCriteriaInDIDFilter,
                                    DIDFilterSyntaxError)
from rucio.common.extra import import_extras
from rucio.common.test_rucio_server import TestRucioServer
<<<<<<< HEAD
from rucio.common.utils import (sizefmt, Color, detect_client_location, chunks, parse_did_filter_from_string,
                                parse_did_filter_from_string_fe, extract_scope, setup_logger)
=======
from rucio.common.utils import sizefmt, Color, detect_client_location, chunks, parse_did_filter_from_string, \
    extract_scope, setup_logger, StoreAndDeprecateWarningAction
>>>>>>> 80aaae8b
from rucio.common.constants import ReplicaState
from rucio.rse.protocols.protocol import RSEProtocol

EXTRA_MODULES = import_extras(['argcomplete'])

if EXTRA_MODULES['argcomplete']:
    import argcomplete  # pylint: disable=E0401

SUCCESS = 0
FAILURE = 1

DEFAULT_SECURE_PORT = 443
DEFAULT_PORT = 80

gfal2_logger = logging.getLogger("gfal2")
tablefmt = 'psql'


def setup_gfal2_logger(logger):
    logger.setLevel(logging.CRITICAL)
    logger.addHandler(logging.StreamHandler())


setup_gfal2_logger(gfal2_logger)


def signal_handler(sig, frame):
    logger.warning('You pressed Ctrl+C! Exiting gracefully')
    child_processes = subprocess.Popen('ps -o pid --ppid %s --noheaders' % os.getpid(), shell=True, stdout=subprocess.PIPE)
    child_processes = child_processes.stdout.read()
    for pid in child_processes.split("\n")[:-1]:
        try:
            os.kill(int(pid), signal.SIGTERM)
        except Exception:
            print('Cannot kill child process')
    sys.exit(1)


signal.signal(signal.SIGINT, signal_handler)


def get_scope(did, client):
    try:
        scope, name = extract_scope(did)
        return scope, name
    except TypeError:
        scopes = client.list_scopes()
        scope, name = extract_scope(did, scopes)
        return scope, name
    return None, did


def exception_handler(function):
    @wraps(function)
    def new_funct(*args, **kwargs):
        try:
            return function(*args, **kwargs)
        except InvalidObject as error:
            logger.error(error)
            return error.error_code
        except DataIdentifierNotFound as error:
            logger.error(error)
            logger.debug('This means that the Data IDentifier you provided is not known by Rucio.')
            return error.error_code
        except AccessDenied as error:
            logger.error(error)
            logger.debug('This error is a permission issue. You cannot run this command with your account.')
            return error.error_code
        except DataIdentifierAlreadyExists as error:
            logger.error(error)
            logger.debug('This means that the Data IDentifier you try to add is already registered in Rucio.')
            return error.error_code
        except RSENotFound as error:
            logger.error(error)
            logger.debug('This means that the Rucio Storage Element you provided is not known by Rucio.')
            return error.error_code
        except InvalidRSEExpression as error:
            logger.error(error)
            logger.debug('This means the RSE expression you provided is not syntactically correct.')
            return error.error_code
        except DuplicateContent as error:
            logger.error(error)
            logger.debug('This means that the DID you want to attach is already in the target DID.')
            return error.error_code
        except TypeError as error:
            logger.error(error)
            logger.debug('This means the parameter you passed has a wrong type.')
            return FAILURE
        except RuleNotFound as error:
            logger.error(error)
            logger.debug('This means the rule you specified does not exist.')
            return error.error_code
        except UnsupportedOperation as error:
            logger.error(error)
            logger.debug('This means you cannot change the status of the DID.')
            return error.error_code
        except MissingDependency as error:
            logger.error(error)
            logger.debug('This means one dependency is missing.')
            return error.error_code
        except KeyError as error:
            if 'x-rucio-auth-token' in str(error):
                used_account = None
                try:  # get the configured account from the configuration file
                    used_account = '%s (from rucio.cfg)' % config_get('client', 'account')
                except:
                    pass
                try:  # are we overriden by the environment?
                    used_account = '%s (from RUCIO_ACCOUNT)' % os.environ['RUCIO_ACCOUNT']
                except:
                    pass
                logger.error('Specified account %s does not have an associated identity.' % used_account)
            else:
                logger.debug(traceback.format_exc())
                contact = config_get('policy', 'support', raise_exception=False)
                support = ('Please follow up with all relevant information at: ' + contact) if contact else ''
                logger.error('\nThe object is missing this property: %s\n'
                             'This should never happen. Please rerun the last command with the "-v" option to gather more information.\n'
                             '%s' % (str(error), support))
            return FAILURE
        except RucioException as error:
            logger.error(error)
            return error.error_code
        except Exception as error:
            if isinstance(error, IOError) and getattr(error, 'errno', None) == errno.EPIPE:
                # Ignore Broken Pipe
                # While in python3 we can directly catch 'BrokenPipeError', in python2 it doesn't exist.

                # Python flushes standard streams on exit; redirect remaining output
                # to devnull to avoid another BrokenPipeError at shutdown
                devnull = os.open(os.devnull, os.O_WRONLY)
                os.dup2(devnull, sys.stdout.fileno())
                return SUCCESS
            logger.debug(traceback.format_exc())
            logger.error(error)
            contact = config_get('policy', 'support', raise_exception=False)
            support = ("If it's a problem concerning your experiment or if you're unsure what to do, please follow up at: %s\n" % contact) if contact else ''
            contact = config_get('policy', 'support_rucio', default='https://github.com/rucio/rucio/issues')
            support += "If you're sure there is a problem with Rucio itself, please follow up at: " + contact
            logger.error('\nRucio exited with an unexpected/unknown error.\n'
                         'Please rerun the last command with the "-v" option to gather more information.\n'
                         '%s' % support)
            return FAILURE
    return new_funct


def option_deprecation_message(old_option, new_option, support_end_version='1.27'):
    logger.warning('The use of {} is deprecated in favour of {} and will be removed in {}'.format(old_option, new_option, support_end_version))


def get_client(args):
    """
    Returns a new client object.
    """
    if not args.auth_strategy:
        if 'RUCIO_AUTH_TYPE' in os.environ:
            auth_type = os.environ['RUCIO_AUTH_TYPE'].lower()
        else:
            try:
                auth_type = config_get('client', 'auth_type').lower()
            except (NoOptionError, NoSectionError):
                logger.error('Cannot get AUTH_TYPE')
                sys.exit(FAILURE)
    else:
        auth_type = args.auth_strategy.lower()

    if auth_type in ['userpass', 'saml'] and args.username is not None and args.password is not None:
        creds = {'username': args.username, 'password': args.password}
    elif auth_type == 'oidc':
        if args.oidc_issuer:
            args.oidc_issuer = args.oidc_issuer.lower()
        creds = {'oidc_auto': args.oidc_auto,
                 'oidc_scope': args.oidc_scope,
                 'oidc_audience': args.oidc_audience,
                 'oidc_polling': args.oidc_polling,
                 'oidc_refresh_lifetime': args.oidc_refresh_lifetime,
                 'oidc_issuer': args.oidc_issuer,
                 'oidc_username': args.oidc_username,
                 'oidc_password': args.oidc_password}
    else:
        creds = None

    try:
        client = Client(rucio_host=args.host, auth_host=args.auth_host,
                        account=args.account,
                        auth_type=auth_type, creds=creds,
                        ca_cert=args.ca_certificate, timeout=args.timeout,
                        user_agent=args.user_agent, vo=args.vo)
    except CannotAuthenticate as error:
        logger.error(error)
        if 'alert certificate expired' in str(error):
            logger.error('The server certificate expired.')
        elif auth_type.lower() == 'x509_proxy':
            logger.error('Please verify that your proxy is still valid and renew it if needed.')
        sys.exit(FAILURE)
    return client


@exception_handler
def ping(args):
    """
    Pings a Rucio server.
    """
    client = get_client(args)
    server_info = client.ping()
    if server_info:
        print(server_info['version'])
        return SUCCESS
    logger.error('Ping failed')
    return FAILURE


@exception_handler
def whoami_account(args):
    """
    %(prog)s show [options] <field1=value1 field2=value2 ...>

    Show extended information of a given account
    """
    client = get_client(args)
    info = client.whoami()
    for k in info:
        print(k.ljust(10) + ' : ' + str(info[k]))
    return SUCCESS


@exception_handler
def list_dataset_replicas(args):
    """
    %(prog)s list [options] <field1=value1 field2=value2 ...>

    List dataset replicas
    """
    client = get_client(args)
    result = {}
    datasets = []

    def _append_to_datasets(scope, name):
        filedid = {'scope': scope, 'name': name}
        if filedid not in datasets:
            datasets.append(filedid)

    def _fetch_datasets_for_meta(meta):
        """Internal function to fetch datasets and recurse into files."""
        if meta['did_type'] != 'DATASET':
            dids = client.scope_list(scope=meta['scope'], name=meta['name'], recursive=True)
            for did in dids:
                if did['type'] == 'FILE':
                    _append_to_datasets(did['parent']['scope'], did['parent']['name'])
        else:
            _append_to_datasets(meta['scope'], meta['name'])

    def _append_result(dsn, replica):
        if dsn not in result:
            result[dsn] = {}
        result[dsn][replica['rse']] = [replica['rse'], replica['available_length'], replica['length']]

    if len(args.dids) == 1:
        scope, name = get_scope(args.dids[0], client)
        dmeta = client.get_metadata(scope, name)
        _fetch_datasets_for_meta(meta=dmeta)
    else:
        extractdids = (get_scope(did, client) for did in args.dids)
        splitdids = [{'scope': scope, 'name': name} for scope, name in extractdids]
        for dmeta in client.get_metadata_bulk(dids=splitdids):
            _fetch_datasets_for_meta(meta=dmeta)

    if args.deep or len(datasets) < 2:
        for did in datasets:
            dsn = "%s:%s" % (did['scope'], did['name'])
            for rep in client.list_dataset_replicas(scope=did['scope'], name=did['name'], deep=args.deep):
                _append_result(dsn=dsn, replica=rep)
    else:
        for rep in client.list_dataset_replicas_bulk(dids=datasets):
            dsn = "%s:%s" % (rep['scope'], rep['name'])
            _append_result(dsn=dsn, replica=rep)

    if args.csv:
        for dsn in result:
            for rse in list(result[dsn].values()):
                print(rse[0], rse[1], rse[2], sep=',')
    else:
        for dsn in result:
            print('\nDATASET: %s' % (dsn))
            print(tabulate(list(result[dsn].values()), tablefmt=tablefmt, headers=['RSE', 'FOUND', 'TOTAL']))
    return SUCCESS


@exception_handler
def list_file_replicas(args):
    """
    %(prog)s list [options] <field1=value1 field2=value2 ...>

    List file replicas
    """
    if args.missing:
        args.all_states = True
    client = get_client(args)
    protocols = None
    if args.protocols:
        protocols = args.protocols.split(',')

    table = []
    dids = []
    if args.selected_rse:
        client.get_rse(args.selected_rse)    # Raise an exception if RSE does not exist
    if args.missing and not args.selected_rse:
        print('Cannot use --missing without specifying a RSE')
        return FAILURE
    if args.link and ':' not in args.link:
        print('The substitution parameter must equal --link="/pfn/dir:/dst/dir"')
        return FAILURE

    for did in args.dids:
        scope, name = get_scope(did, client)
        client.get_metadata(scope=scope, name=name)  # break with Exception before streaming replicas if DID does not exist
        dids.append({'scope': scope, 'name': name})

    if args.rse_expression:  # TODO:remove-deprecated
        args.rses = args.rse_expression
        option_deprecation_message("--expression", "--rses")

    if args.selected_rse:  # TODO:remove-deprecated
        option_deprecation_message("--rse", "--rses")

    replicas = client.list_replicas(dids, schemes=protocols,
                                    ignore_availability=True,
                                    all_states=args.all_states,
                                    rse_expression=args.rses,
                                    metalink=args.metalink,
                                    client_location=detect_client_location(),
                                    sort=args.sort, domain=args.domain,
                                    resolve_archives=not args.no_resolve_archives)

    if args.metalink:
        print(replicas[:-1])  # last character is newline, no need to print that
    else:
        if args.missing:
            for replica in replicas:
                if replica['states'].get(args.selected_rse) != 'AVAILABLE':
                    table.append([replica['scope'], replica['name']])
            print(tabulate(table, tablefmt=tablefmt, headers=['SCOPE', 'NAME']))
        elif args.link:
            pfn_dir, dst_dir = args.link.split(':')
            for replica in replicas:
                if args.selected_rse:
                    if args.selected_rse in list(replica['rses'].keys()) and replica['rses'][args.selected_rse]:
                        for pfn in replica['rses'][args.selected_rse]:
                            os.symlink(dst_dir + pfn.rsplit(pfn_dir)[-1], replica['name'])
                else:
                    for rse in replica['rses']:
                        if replica['rses'][rse]:
                            for pfn in replica['rses'][rse]:
                                os.symlink(dst_dir + pfn.rsplit(pfn_dir)[-1], replica['name'])
        elif args.pfns:
            for replica in replicas:
                if args.selected_rse:
                    if args.selected_rse in list(replica['rses'].keys()) and replica['rses'][args.selected_rse]:
                        for pfn in replica['rses'][args.selected_rse]:
                            print(pfn)
                else:
                    for rse in replica['rses']:
                        if replica['rses'][rse]:
                            for pfn in replica['rses'][rse]:
                                print(pfn)
        else:
            if args.all_states:
                header = ['SCOPE', 'NAME', 'FILESIZE', 'ADLER32', '(STATE) RSE: REPLICA']
            else:
                header = ['SCOPE', 'NAME', 'FILESIZE', 'ADLER32', 'RSE: REPLICA']
            for replica in replicas:
                if 'bytes' in replica:
                    for rse in replica['rses']:
                        for pfn in replica['rses'][rse]:
                            if args.all_states:
                                rse_string = '({2}) {0}: {1}'.format(rse, pfn, ReplicaState[replica['states'][rse]].value)
                            else:
                                rse_string = '{0}: {1}'.format(rse, pfn)
                            if args.selected_rse:
                                if rse == args.selected_rse:
                                    table.append([replica['scope'], replica['name'], sizefmt(replica['bytes'], args.human), replica['adler32'], rse_string])
                            else:
                                table.append([replica['scope'], replica['name'], sizefmt(replica['bytes'], args.human), replica['adler32'], rse_string])
            print(tabulate(table, tablefmt=tablefmt, headers=header, disable_numparse=True))

    return SUCCESS


@exception_handler
def add_dataset(args):
    """
    %(prog)s add-dataset [options] <dsn>

    Add a dataset identifier.
    """
    client = get_client(args)
    scope, name = get_scope(args.did, client)
    client.add_dataset(scope=scope, name=name, statuses={'monotonic': args.monotonic}, lifetime=args.lifetime)
    print('Added %s:%s' % (scope, name))
    return SUCCESS


@exception_handler
def add_container(args):
    """
    %(prog)s add-container [options] <dsn>

    Add a container identifier.
    """
    client = get_client(args)
    scope, name = get_scope(args.did, client)
    client.add_container(scope=scope, name=name, statuses={'monotonic': args.monotonic}, lifetime=args.lifetime)
    print('Added %s:%s' % (scope, name))
    return SUCCESS


@exception_handler
def attach(args):
    """
    %(prog)s attach [options] <field1=value1 field2=value2 ...>

    Attach a data identifier.
    """
    client = get_client(args)
    scope, name = get_scope(args.todid, client)
    dids = args.dids
    limit = 499

    if args.fromfile:
        if len(dids) > 1:
            logger.error("If --fromfile option is active, only one file is supported. The file should contain a list of dids, one per line.")
            return FAILURE
        try:
            f = open(dids[0], 'r')
            dids = [did.rstrip() for did in f.readlines()]
        except IOError:
            logger.error("Can't open file '" + dids[0] + "'.")
            return FAILURE

    dids = [{'scope': get_scope(did, client)[0], 'name': get_scope(did, client)[1]} for did in dids]
    if len(dids) <= limit:
        client.attach_dids(scope=scope, name=name, dids=dids)
    else:
        logger.warning("You are trying to attach too much DIDs. Therefore they will be chunked and attached in multiple commands.")
        missing_dids = []
        for i, chunk in enumerate(chunks(dids, limit)):
            logger.info("Try to attach chunk {0}/{1}".format(i, int(math.ceil(float(len(dids)) / float(limit)))))
            try:
                client.attach_dids(scope=scope, name=name, dids=chunk)
            except Exception:
                content = [{'scope': did['scope'], 'name': did['name']} for did in client.list_content(scope=scope, name=name)]
                missing_dids += [did for did in chunk if did not in content]

        if missing_dids:
            for chunk in chunks(missing_dids, limit):
                client.attach_dids(scope=scope, name=name, dids=chunk)

    print('DIDs successfully attached to %s:%s' % (scope, name))
    return SUCCESS


@exception_handler
def detach(args):
    """
    %(prog)s detach [options] <field1=value1 field2=value2 ...>

    Detach data identifier.
    """
    client = get_client(args)
    scope, name = get_scope(args.fromdid, client)
    dids = []
    for did in args.dids:
        cscope, cname = get_scope(did, client)
        dids.append({'scope': cscope, 'name': cname})
    client.detach_dids(scope=scope, name=name, dids=dids)
    print('DIDs successfully detached from %s:%s' % (scope, name))
    return SUCCESS


@exception_handler
def list_dids(args):
    """
    %(prog)s list-dids scope[:*|:name] [--filter 'value' | --recursive]

    List the data identifiers for a given scope.
    """
    client = get_client(args)
    filters = {}
    type_ = 'collection'
    table = []

    try:
        scope, name = get_scope(args.did[0], client)
        if name == '':
            name = '*'
    except InvalidObject:
        scope = args.did[0]
        name = '*'

    if scope not in client.list_scopes():
        logger.error('Scope not found')
        return FAILURE

    if args.recursive and '*' in name:
        logger.error('Option recursive cannot be used with wildcards')
        return FAILURE
    else:
        if filters:
            if ('name' in filters) and (name != '*'):
                logger.error('Must have a wildcard in did name if filtering by name')
                return FAILURE

    try:
        filters, type_ = parse_did_filter_from_string_fe(args.filter, name)
    except InvalidType as error:
        logger.error(error)
        return FAILURE
    except DuplicateCriteriaInDIDFilter as error:
        logger.error(error)
        return FAILURE
    except DIDFilterSyntaxError as error:
        logger.error(error)
        return FAILURE
    except ValueError as error:
        logger.error(error)
        return FAILURE
    except Exception as e:
        logger.error(e)
        return FAILURE

    for did in client.list_dids(scope, filters=filters, did_type=type_, long=True, recursive=args.recursive):
        table.append(['%s:%s' % (did['scope'], did['name']), did['did_type']])

    if args.short:
        for did, dummy in table:
            print(did)
    else:
        print(tabulate(table, tablefmt=tablefmt, headers=['SCOPE:NAME', '[DID TYPE]']))

    return SUCCESS


@exception_handler
def list_dids_extended(args):
    """
    %(prog)s list-dids-extended scope[:*|:name] [--filter 'key=value' | --recursive]

    List the data identifiers for a given scope.
    """
    client = get_client(args)
    filters = {}
    type_ = 'collection'
    table = []
    if args.filter:
        try:
            filters, type_ = parse_did_filter_from_string(args.filter)
        except InvalidType as error:
            logger.error(error)
            return FAILURE
        except ValueError as error:
            logger.error(error)
            return FAILURE
        except Exception:
            logger.error("Invalid Filter. Filter must be 'key=value', 'key>=value', 'key>value', 'key<=value', 'key<value'")
            return FAILURE

    try:
        scope, name = get_scope(args.did[0], client)
        if name == '':
            name = '*'
    except InvalidObject:
        scope = args.did[0]
        name = '*'
    if scope not in client.list_scopes():
        logger.error('Scope not found')
        return FAILURE

    if args.recursive and '*' in name:
        logger.error('Option recursive cannot be used with wildcards')
        return FAILURE
    elif ('name' in filters) and (name != '*'):
        logger.error('You cannot use a wildcard query and a filter by name')
        return FAILURE
    filters['name'] = name

    for did in client.list_dids_extended(scope, filters=filters, did_type=type_, long=True, recursive=args.recursive):
        table.append(['%s:%s' % (did['scope'], did['name']), did['did_type']])

    if args.short:
        for did, dummy in table:
            print(did)
    else:
        print(tabulate(table, tablefmt=tablefmt, headers=['SCOPE:NAME', '[DID TYPE]']))
    return SUCCESS


@exception_handler
def list_scopes(args):
    """
    %(prog)s list-scopes <scope>

    List scopes.
    """
    # For the moment..
    client = get_client(args)
    scopes = client.list_scopes()
    for scope in scopes:
        print(scope)
    return SUCCESS


@exception_handler
def list_files(args):
    """
    %(prog)s list-files [options] <field1=value1 field2=value2 ...>

    List data identifier contents.
    """
    client = get_client(args)
    if args.csv:
        for did in args.dids:
            scope, name = get_scope(did, client)
            for f in client.list_files(scope=scope, name=name):
                guid = f['guid']
                if guid:
                    guid = '%s-%s-%s-%s-%s' % (guid[0:8], guid[8:12], guid[12:16], guid[16:20], guid[20:32])
                else:
                    guid = '(None)'
                print('{}:{}'.format(f['scope'], f['name']), guid, f['adler32'], sizefmt(f['bytes'], args.human), f['events'], sep=',')
        return SUCCESS
    elif args.LOCALPATH:

        print('''<?xml version="1.0" encoding="UTF-8" standalone="no" ?>
<!DOCTYPE POOLFILECATALOG SYSTEM "InMemory">
<POOLFILECATALOG>''')

        file_str = ''' <File ID="%s">
  <physical>
   <pfn filetype="ROOT_All" name="%s/%s"/>
  </physical>
  <logical>
   <lfn name="%s"/>
  </logical>
 </File>'''

        for did in args.dids:
            scope, name = get_scope(did, client)
            for f in client.list_files(scope=scope, name=name):
                guid = f['guid']
                if guid:
                    guid = '%s-%s-%s-%s-%s' % (guid[0:8], guid[8:12], guid[12:16], guid[16:20], guid[20:32])
                else:
                    guid = '(None)'
                print(file_str % (guid, args.LOCALPATH, f['name'], f['name']))

        print('</POOLFILECATALOG>')
        return SUCCESS
    else:
        table = []
        for did in args.dids:
            totfiles = 0
            totsize = 0
            totevents = 0
            scope, name = get_scope(did, client)
            for file in client.list_files(scope=scope, name=name):
                totfiles += 1
                totsize += int(file['bytes'])
                if file['events']:
                    totevents += int(file.get('events', 0))
                guid = file['guid']
                if guid:
                    guid = '%s-%s-%s-%s-%s' % (guid[0:8], guid[8:12], guid[12:16], guid[16:20], guid[20:32])
                else:
                    guid = '(None)'
                table.append(['%s:%s' % (file['scope'], file['name']), guid, 'ad:%s' % file['adler32'], sizefmt(file['bytes'], args.human), file['events']])
            print(tabulate(table, tablefmt=tablefmt, headers=['SCOPE:NAME', 'GUID', 'ADLER32', 'FILESIZE', 'EVENTS'], disable_numparse=True))
            print('Total files : %s' % totfiles)
            print('Total size : %s' % sizefmt(totsize, args.human))
            if totevents:
                print('Total events : %s' % totevents)
        return SUCCESS


@exception_handler
def list_content(args):
    """
    %(prog)s list-content [options] <field1=value1 field2=value2 ...>

    List data identifier contents.
    """
    client = get_client(args)
    table = []
    for did in args.dids:
        scope, name = get_scope(did, client)
        for content in client.list_content(scope=scope, name=name):
            table.append(['%s:%s' % (content['scope'], content['name']), content['type'].upper()])
    if args.short:
        for did, dummy in table:
            print(did)
    else:
        print(tabulate(table, tablefmt=tablefmt, headers=['SCOPE:NAME', '[DID TYPE]']))
    return SUCCESS


@exception_handler
def list_content_history(args):
    """
    %(prog)s list-content-history [options] <field1=value1 field2=value2 ...>

    List data identifier contents.
    """
    client = get_client(args)
    table = []
    for did in args.dids:
        scope, name = get_scope(did, client)
        for content in client.list_content_history(scope=scope, name=name):
            table.append(['%s:%s' % (content['scope'], content['name']), content['type'].upper()])
    print(tabulate(table, tablefmt=tablefmt, headers=['SCOPE:NAME', '[DID TYPE]']))
    return SUCCESS


@exception_handler
def list_parent_dids(args):
    """
    %(prog)s list-parent-dids

    List parent data identifier.
    """
    client = get_client(args)
    if args.pfns:
        dict_datasets = {}
        for res in client.get_did_from_pfns(args.pfns):
            for key in res:
                if key not in dict_datasets:
                    dict_datasets[key] = []
                for rule in client.list_associated_rules_for_file(res[key]['scope'], res[key]['name']):
                    if '%s:%s' % (rule['scope'], rule['name']) not in dict_datasets[key]:
                        dict_datasets[key].append('%s:%s' % (rule['scope'], rule['name']))
        for pfn in dict_datasets:
            print('PFN: ', pfn)
            print('Parents: ', ','.join(dict_datasets[pfn]))
    elif args.guids:
        guids = []
        for input_ in args.guids:
            try:
                uuid.UUID(input_)
            except ValueError:
                continue
        dict_datasets = {}
        for guid in guids:
            for did in client.get_dataset_by_guid(guid):
                if guid not in dict_datasets:
                    dict_datasets[guid] = []
                for rule in client.list_associated_rules_for_file(did['scope'], did['name']):
                    if '%s:%s' % (rule['scope'], rule['name']) not in dict_datasets[guid]:
                        dict_datasets[guid].append('%s:%s' % (rule['scope'], rule['name']))
        for guid in dict_datasets:
            print('GUID: ', guid)
            print('Parents : ', ','.join(dict_datasets[guid]))
    elif args.did:
        table = []
        scope, name = get_scope(args.did, client)
        for dataset in client.list_parent_dids(scope=scope, name=name):
            table.append(['%s:%s' % (dataset['scope'], dataset['name']), dataset['type']])
        print(tabulate(table, tablefmt=tablefmt, headers=['SCOPE:NAME', '[DID TYPE]']))
    else:
        print('At least one option has to be given. Use -h to list the options.')
        return FAILURE
    return SUCCESS


@exception_handler
def close(args):
    """
    %(prog)s close [options] <field1=value1 field2=value2 ...>

    Close a dataset or container.
    """
    client = get_client(args)
    for did in args.dids:
        scope, name = get_scope(did, client)
        client.set_status(scope=scope, name=name, open=False)
        print('%(scope)s:%(name)s has been closed.' % locals())
    return SUCCESS


@exception_handler
def reopen(args):
    """
    %(prog)s reopen [options] <field1=value1 field2=value2 ...>

    Reopen a dataset or container (only for privileged users).
    """
    client = get_client(args)
    for did in args.dids:
        scope, name = get_scope(did, client)
        client.set_status(scope=scope, name=name, open=True)
        print('%(scope)s:%(name)s has been reopened.' % locals())
    return SUCCESS


@exception_handler
def stat(args):
    """
    %(prog)s stat [options] <field1=value1 field2=value2 ...>

    List attributes and statuses about data identifiers..
    """
    client = get_client(args)
    for i, did in enumerate(args.dids):
        if i > 0:
            print('------')
        scope, name = get_scope(did, client)
        info = client.get_did(scope=scope, name=name)
        table = [(k + ':', str(v)) for (k, v) in sorted(info.items())]
        print(tabulate(table, tablefmt='plain', disable_numparse=True))
    return SUCCESS


def erase(args):
    """
    %(prog)s erase [options] <field1=value1 field2=value2 ...>

    Delete data identifier.
    """
    client = get_client(args)
    for did in args.dids:
        if '*' in did:
            logger.warning("This command doesn't support wildcards! Skipping DID: %s" % did)
            continue
        try:
            scope, name = get_scope(did, client)
        except RucioException as error:
            logger.warning('DID is in wrong format: %s' % did)
            logger.debug('Error: %s' % error)
            continue

        if args.undo:
            try:
                client.set_metadata(scope=scope, name=name, key='lifetime', value=None)
                logger.info('Erase undo for DID: {0}:{1}'.format(scope, name))
            except Exception:
                logger.warning('Cannot undo erase operation on DID. DID not existent or grace period of 24 hours already expired.')
                logger.warning('    DID: {0}:{1}'.format(scope, name))
        else:
            try:
                # set lifetime to expire in 24 hours (value is in seconds).
                client.set_metadata(scope=scope, name=name, key='lifetime', value=86400)
                logger.info('CAUTION! erase operation is irreversible after 24 hours. To cancel this operation you can run the following command:')
                print("rucio erase --undo {0}:{1}".format(scope, name))
            except RucioException as error:
                logger.warning('Failed to erase DID: %s' % did)
                logger.debug('Error: %s' % error)
    return SUCCESS


@exception_handler
def list_impls(args):
    """
    %(prog)s list-impls

    List protocol implementations.
    """

    PROTOCOL_DIRECTORY = '/opt/rucio/lib/rucio/rse/protocols'

    for filename in os.listdir(PROTOCOL_DIRECTORY):
        if os.path.isdir(os.path.join(PROTOCOL_DIRECTORY, filename)) or filename in ["__init__.py", "cache.py", "http_cache.py", "dummy.py", "protocol.py"]:
            continue
        else:
            filename = re.sub(r".py", r"", filename)
            __import__("rucio.rse.protocols", fromlist=[filename])

    impls = []

    def get_subclasses(cls):
        for subclass in cls.__subclasses__():
            if (str(subclass)[28:-2]).endswith('Default'):
                class_name = str(subclass)[28:-10]
            else:
                class_name = str(subclass)[28:-2]
            impls.append([class_name, subclass.__doc__])
            get_subclasses(subclass)

    get_subclasses(RSEProtocol)
    impls = sorted(impls)
    table = []
    for impl in impls:
        table.append([impl[0], impl[1]])

    print(tabulate(table, tablefmt=tablefmt, headers=['impl', 'DESCRIPTION']))
    return SUCCESS


@exception_handler
def upload(args):
    """
    rucio upload [scope:datasetname] [folder/] [files1 file2 file3]
    %(prog)s upload [options] <field1=value1 field2=value2 ...>

    Upload files into Rucio
    """

    dsscope = None
    dsname = None
    for arg in args.args:
        did = arg.split(':')
        if not dsscope and len(did) == 2:
            dsscope = did[0]
            dsname = did[1]
        elif len(did) == 2:
            logger.warning('Ignoring input {} because dataset DID is already set {}:{}'.format(arg, dsscope, dsname))

    items = []
    for arg in args.args:
        if arg.count(':') > 0:
            continue
        if args.pfn:
            if args.impl:
                logger.warning('Ignoring --impl option because --pfn option given')
                args.impl = None
        items.append({'path': arg,
                      'rse': args.rse,
                      'did_scope': args.scope,
                      'did_name': args.name,
                      'impl': args.impl,
                      'dataset_scope': dsscope,
                      'dataset_name': dsname,
                      'force_scheme': args.protocol,
                      'pfn': args.pfn,
                      'no_register': args.no_register,
                      'lifetime': args.lifetime,
                      'register_after_upload': args.register_after_upload,
                      'transfer_timeout': args.transfer_timeout,
                      'guid': args.guid,
                      'recursive': args.recursive})

    if len(items) < 1:
        raise InputValidationError('No files could be extracted from the given arguments')

    if len(items) > 1 and args.guid:
        logger.error("A single GUID was specified on the command line, but there are multiple files to upload.")
        logger.error("If GUID auto-detection is not used, only one file may be uploaded at a time")
        raise InputValidationError('Invalid input argument composition')
    if len(items) > 1 and args.name:
        logger.error("A single LFN was specified on the command line, but there are multiple files to upload.")
        logger.error("If LFN auto-detection is not used, only one file may be uploaded at a time")
        raise InputValidationError('Invalid input argument composition')

    if args.recursive and args.pfn:
        logger.error("It is not possible to create the folder structure into collections with a non-deterministic way.")
        logger.error("If PFN is specified, you cannot use --recursive")
        raise InputValidationError('Invalid input argument composition')

    client = get_client(args)
    from rucio.client.uploadclient import UploadClient
    upload_client = UploadClient(client, logger=logger)
    summary_file_path = 'rucio_upload.json' if args.summary else None
    upload_client.upload(items, summary_file_path)
    return SUCCESS


@exception_handler
def download(args):
    """
    %(prog)s download [options] <field1=value1 field2=value2 ...>

    Download files from Rucio using new threaded model and RSE expression support
    """
    # Input validation
    if not args.dids and not args.filter and not args.metalink_file:
        logger.error('At least one did is mandatory')
        return FAILURE
    elif not args.dids and args.filter and not args.scope:
        logger.error('The argument scope is mandatory')
        return FAILURE

    if args.filter and args.metalink_file:
        logger.error('Arguments filter and metalink cannot be used together.')
        return FAILURE

    if args.dids and args.metalink_file:
        logger.error('Arguments dids and metalink cannot be used together.')
        return FAILURE

    if args.rse:  # TODO:remove-deprecated
        args.rses = args.rse
        option_deprecation_message("--rse", "--rses")

    trace_pattern = {}

    if args.trace_appid:
        trace_pattern['appid'] = args.trace_appid
    if args.trace_dataset:
        trace_pattern['dataset'] = args.trace_dataset
    if args.trace_datasetscope:
        trace_pattern['datasetScope'] = args.trace_datasetscope
    if args.trace_eventtype:
        trace_pattern['eventType'] = args.trace_eventtype
    if args.trace_pq:
        trace_pattern['pq'] = args.trace_pq
    if args.trace_taskid:
        trace_pattern['taskid'] = args.trace_taskid
    if args.trace_usrdn:
        trace_pattern['usrdn'] = args.trace_usrdn

    client = get_client(args)
    from rucio.client.downloadclient import DownloadClient
    download_client = DownloadClient(client=client, logger=logger, check_admin=args.allow_tape)

    result = None
    item_defaults = {}
    item_defaults['rse'] = args.rses
    item_defaults['base_dir'] = args.dir
    item_defaults['no_subdir'] = args.no_subdir
    item_defaults['transfer_timeout'] = args.transfer_timeout
    item_defaults['transfer_speed_timeout'] = args.transfer_speed_timeout
    item_defaults['no_resolve_archives'] = args.no_resolve_archives
    item_defaults['ignore_checksum'] = args.ignore_checksum
    archive_did = args.archive_did
    if archive_did:
        logger.warning("Archives are treated transparently. --archive-did option is being obsoleted.")  # TODO

    # Get filters
    filters = {}
    type_ = 'all'
    if args.filter:
        try:
            filters, type_ = parse_did_filter_from_string(args.filter)
            if args.scope:
                filters['scope'] = args.scope
        except InvalidType as error:
            logger.error(error)
            return FAILURE
        except ValueError as error:
            logger.error(error)
            return FAILURE
        except Exception as error:
            logger.error(error)
            logger.error("Invalid Filter. Filter must be 'key=value', 'key>=value', 'key>value', 'key<=value', 'key<value'")
            return FAILURE
        item_defaults['filters'] = filters

    if not args.pfn:
        item_defaults['impl'] = args.impl
        item_defaults['force_scheme'] = args.protocol
        item_defaults['nrandom'] = args.nrandom

        items = []
        if args.dids:
            for did in args.dids:
                item = {'did': did}
                item.update(item_defaults)
                items.append(item)
        else:
            items.append(item_defaults)

        if args.aria:
            result = download_client.download_aria2c(items, trace_pattern)
        elif args.metalink_file:
            result = download_client.download_from_metalink_file(items[0], args.metalink_file)
        else:
            result = download_client.download_dids(items, args.ndownloader, trace_pattern)
    else:
        if args.aria:
            logger.warning('Ignoring --aria option because --pfn option given')
        if args.impl:
            logger.warning('Ignoring --impl option because --pfn option given')
        if args.protocol:
            logger.warning('Ignoring --protocol option because --pfn option given')
        if args.transfer_speed_timeout:
            logger.warning("Download with --pfn doesn't support --transfer-speed-timeout")
        num_dids = len(args.dids)
        did_str = args.dids[0]
        if num_dids > 1:
            logger.warning('Download with --pfn option only supports one DID but {} DIDs were given. Considering only first DID: {}'.format(num_dids, did_str))
            logger.debug(args.dids)
        item_defaults['pfn'] = args.pfn
        item_defaults['did'] = did_str
        result = download_client.download_pfns([item_defaults], 1, trace_pattern)

    if not result:
        raise RucioException('Download API failed')

    summary = {}
    for item in result:
        for did, did_stats in item.get('input_dids').items():
            did_summary = summary.setdefault(did, {'length': did_stats.get('length'), 'DONE': 0, 'ALREADY_DONE': 0, '_total': 0})
            did_summary['_total'] += 1
            state = item['clientState'].upper()
            if state in did_summary:
                did_summary[state] += 1

    print('----------------------------------')
    print('Download summary')
    if not len(summary):
        print('-' * 40)
        print('No DID matching the pattern')

    for summary_key, did_summary in summary.items():
        print('-' * 40)
        print('DID %s' % summary_key)
        length = did_summary['length']
        ds_total = did_summary['_total']
        downloaded_files = did_summary['DONE']
        local_files = did_summary['ALREADY_DONE']
        not_downloaded_files = ds_total - downloaded_files - local_files

        if length:
            print('{0:40} {1:6d}'.format('Total files (DID): ', length))
            print('{0:40} {1:6d}'.format('Total files (filtered):   ', ds_total))
        else:
            print('{0:40} {1:6d}'.format('Total files:   ', ds_total))
        print('{0:40} {1:6d}'.format('Downloaded files: ', downloaded_files))
        print('{0:40} {1:6d}'.format('Files already found locally: ', local_files))
        print('{0:40} {1:6d}'.format('Files that cannot be downloaded: ', not_downloaded_files))

    return SUCCESS


@exception_handler
def get_metadata(args):
    """
    %(prog)s get_metadata [options] <field1=value1 field2=value2 ...>

    Get data identifier metadata
    """
    client = get_client(args)
    if args.plugin:
        plugin = args.plugin
    else:
        plugin = config_get('client', 'metadata_default_plugin', default='DID_COLUMN')

    for i, did in enumerate(args.dids):
        if i > 0:
            print('------')
        scope, name = get_scope(did, client)
        meta = client.get_metadata(scope=scope, name=name, plugin=plugin)
        table = [(k + ':', str(v)) for (k, v) in sorted(meta.items())]
        print(tabulate(table, tablefmt='plain', disable_numparse=True))
    return SUCCESS


@exception_handler
def set_metadata(args):
    """
    %(prog)s set_metadata [options] <field1=value1 field2=value2 ...>

    Set data identifier metadata
    """
    client = get_client(args)
    value = args.value
    if args.key == 'lifetime':
        value = float(args.value)
    scope, name = get_scope(args.did, client)
    client.set_metadata(scope=scope, name=name, key=args.key, value=value)
    return SUCCESS


@exception_handler
def delete_metadata(args):
    """
    %(prog)s set_metadata [options] <field1=value1 field2=value2 ...>

    Delete data identifier metadata
    """
    client = get_client(args)
    scope, name = get_scope(args.did, client)
    client.delete_metadata(scope=scope, name=name, key=args.key)
    return SUCCESS


@exception_handler
def list_dids_by_meta(args):
    """
    %(prog)s list-dids-by-meta [options] <field1=value1 field2=value2 ...>

    List dids by metadata key values
    """
    client = get_client(args)
    select = {}
    for key_value in args.key_values:
        if len(key_value.split('=')) != 2:
            logger.error("Usage: rucio list-dids-by-meta key1=value1 key2=value2 ......")
            return FAILURE
        else:
            key, value = key_value.split('=')
            select[key] = value
    dids = client.list_dids_by_meta(scope=args.scope, select=select)
    if not dids:
        print('No DIDs found.')
    for did in dids:
        print('%s:%s' % (did['scope'], did['name']))
    return SUCCESS


@exception_handler
def add_rule(args):
    """
    %(prog)s add-rule <did> <copies> <rse-expression> [options]

    Add a rule to a did.
    """
    client = get_client(args)
    dids = []
    rule_ids = []
    for did in args.dids:
        scope, name = get_scope(did, client)
        dids.append({'scope': scope, 'name': name})
    try:
        rule_ids = client.add_replication_rule(dids=dids,
                                               copies=args.copies,
                                               rse_expression=args.rse_expression,
                                               weight=args.weight,
                                               lifetime=args.lifetime,
                                               grouping=args.grouping,
                                               account=args.rule_account,
                                               locked=args.locked,
                                               source_replica_expression=args.source_replica_expression,
                                               notify=args.notify,
                                               activity=args.activity,
                                               comment=args.comment,
                                               ask_approval=args.ask_approval,
                                               asynchronous=args.asynchronous,
                                               delay_injection=args.delay_injection)
    except DuplicateRule as error:
        if args.ignore_duplicate:
            for did in dids:
                try:
                    rule_id = client.add_replication_rule(dids=[did],
                                                          copies=args.copies,
                                                          rse_expression=args.rse_expression,
                                                          weight=args.weight,
                                                          lifetime=args.lifetime,
                                                          grouping=args.grouping,
                                                          account=args.rule_account,
                                                          locked=args.locked,
                                                          source_replica_expression=args.source_replica_expression,
                                                          notify=args.notify,
                                                          activity=args.activity,
                                                          comment=args.comment,
                                                          ask_approval=args.ask_approval,
                                                          asynchronous=args.asynchronous,
                                                          delay_injection=args.delay_injection)
                    rule_ids.extend(rule_id)
                except DuplicateRule:
                    print('Duplicate rule for %s:%s found; Skipping.' % (did['scope'], did['name']))
        else:
            raise error

    for rule in rule_ids:
        print(rule)
    return SUCCESS


@exception_handler
def delete_rule(args):
    """
    %(prog)s delete-rule [options] <ruleid>

    Delete a rule.
    """
    client = get_client(args)

    if args.rse_expression:  # TODO:remove-deprecated
        args.rses = args.rse_expression
        option_deprecation_message("--rse_expression", "--rses")

    try:
        # Test if the rule_id is a real rule_id
        uuid.UUID(args.rule_id)
        client.delete_replication_rule(rule_id=args.rule_id, purge_replicas=args.purge_replicas)
    except ValueError:
        # Otherwise, trying to extract the scope, name from args.rule_id
        if not args.rses:
            logger.error('A RSE expression must be specified if you do not provide a rule_id but a DID')
            return FAILURE
        scope, name = get_scope(args.rule_id, client)
        rules = client.list_did_rules(scope=scope, name=name)
        if args.rule_account is None:
            account = client.account
        else:
            account = args.rule_account
        deletion_success = False
        for rule in rules:
            if args.delete_all:
                account_checked = True
            else:
                account_checked = rule['account'] == account
            if rule['rse_expression'] == args.rses and account_checked:
                client.delete_replication_rule(rule_id=rule['id'], purge_replicas=args.purge_replicas)
                deletion_success = True
        if not deletion_success:
            logger.error('No replication rule was deleted from the DID')
            return FAILURE
    return SUCCESS


@exception_handler
def update_rule(args):
    """
    %(prog)s update-rule [options] <ruleid>

    Update a rule.
    """
    client = get_client(args)
    options = {}
    if args.lifetime:
        options['lifetime'] = None if args.lifetime.lower() == "none" else int(args.lifetime)
    if args.locked:
        if args.locked == "True":
            options['locked'] = True
        elif args.locked == "False":
            options['locked'] = False
    if args.comment:
        options['comment'] = args.comment
    if args.rule_account:
        options['account'] = args.rule_account
    if args.state_stuck:
        options['state'] = 'STUCK'
    if args.state_suspended:
        options['state'] = 'SUSPENDED'
    if args.rule_activity:
        options['activity'] = args.rule_activity
    if args.source_replica_expression:
        options['source_replica_expression'] = None if args.source_replica_expression.lower() == 'none' else args.source_replica_expression
    if args.cancel_requests:
        if 'state' not in options:
            logger.error('--stuck or --suspend must be specified when running --cancel-requests')
            return FAILURE
        options['cancel_requests'] = True
    if args.priority:
        options['priority'] = int(args.priority)
    if args.child_rule_id:
        options['child_rule_id'] = args.child_rule_id
    if args.boost_rule:
        options['boost_rule'] = args.boost_rule
    client.update_replication_rule(rule_id=args.rule_id, options=options)
    print('Updated Rule')
    return SUCCESS


@exception_handler
def move_rule(args):
    """
    %(prog)s move-rule [options] <ruleid> <rse_expression>

    Update a rule.
    """
    client = get_client(args)
    print(client.move_replication_rule(rule_id=args.rule_id,
                                       rse_expression=args.rse_expression,
                                       activity=args.activity,
                                       source_replica_expression=args.source_replica_expression))
    return SUCCESS


@exception_handler
def info_rule(args):
    """
    %(prog)s rule-info [options] <ruleid>

    Retrieve information about a rule.
    """
    client = get_client(args)
    if args.examine:
        analysis = client.examine_replication_rule(rule_id=args.rule_id)
        print('Status of the replication rule: %s' % analysis['rule_error'])
        if analysis['transfers']:
            print('STUCK Requests:')
            for transfer in analysis['transfers']:
                print('  %s:%s' % (transfer['scope'], transfer['name']))
                print('    RSE:                  %s' % str(transfer['rse']))
                print('    Attempts:             %s' % str(transfer['attempts']))
                print('    Last Retry:           %s' % str(transfer['last_time']))
                print('    Last error:           %s' % str(transfer['last_error']))
                print('    Last source:          %s' % str(transfer['last_source']))
                print('    Available sources:    %s' % ', '.join([source[0] for source in transfer['sources'] if source[1]]))
                print('    Blocklisted sources:  %s' % ', '.join([source[0] for source in transfer['sources'] if not source[1]]))
    else:
        if args.estimate_ttc:
            rule = client.get_replication_rule(rule_id=args.rule_id, estimate_ttc=True)
        else:
            rule = client.get_replication_rule(rule_id=args.rule_id)
        print("Id:                         %s" % rule['id'])
        print("Account:                    %s" % rule['account'])
        print("Scope:                      %s" % rule['scope'])
        print("Name:                       %s" % rule['name'])
        print("RSE Expression:             %s" % rule['rse_expression'])
        print("Copies:                     %s" % rule['copies'])
        print("State:                      %s" % rule['state'])
        print("Locks OK/REPLICATING/STUCK: %s/%s/%s" % (rule['locks_ok_cnt'], rule['locks_replicating_cnt'], rule['locks_stuck_cnt']))
        print("Grouping:                   %s" % rule['grouping'])
        print("Expires at:                 %s" % rule['expires_at'])
        print("Locked:                     %s" % rule['locked'])
        print("Weight:                     %s" % rule['weight'])
        print("Created at:                 %s" % rule['created_at'])
        print("Updated at:                 %s" % rule['updated_at'])
        print("Error:                      %s" % rule['error'])
        print("Subscription Id:            %s" % rule['subscription_id'])
        print("Source replica expression:  %s" % rule['source_replica_expression'])
        print("Activity:                   %s" % rule['activity'])
        print("Comment:                    %s" % rule['comments'])
        print("Ignore Quota:               %s" % rule['ignore_account_limit'])
        print("Ignore Availability:        %s" % rule['ignore_availability'])
        print("Purge replicas:             %s" % rule['purge_replicas'])
        print("Notification:               %s" % rule['notification'])
        print("End of life:                %s" % rule['eol_at'])
        print("Child Rule Id:              %s" % rule['child_rule_id'])
        if args.estimate_ttc:
            if 'estimated_start_in' in rule and 'estimated_end_in' in rule:
                print("Expected transfer start in  %0.2f minutes." % (rule['estimated_start_in'] / 60.))
                print("Expected transfer end in    %0.2f minutes." % (rule['estimated_end_in'] / 60.))
            else:
                print('Couldn\'t calculate the TTC for any of the transfers. No sources selected yet?')
    return SUCCESS


@exception_handler
def list_rules(args):
    """
    %(prog)s list-rules ...

    List rules.
    """
    client = get_client(args)
    if args.rule_id:
        rules = [client.get_replication_rule(args.rule_id)]
    elif args.file:
        scope, name = get_scope(args.file, client)
        rules = client.list_associated_rules_for_file(scope=scope, name=name)
    elif args.traverse:
        scope, name = get_scope(args.did, client)
        locks = client.get_dataset_locks(scope=scope, name=name)
        rules = []
        for rule_id in list(set([lock['rule_id'] for lock in locks])):
            rules.append(client.get_replication_rule(rule_id))
    elif args.did:
        scope, name = get_scope(args.did, client)
        meta = client.get_metadata(scope=scope, name=name)
        rules = client.list_did_rules(scope=scope, name=name)
        try:
            next(rules)
            rules = client.list_did_rules(scope=scope, name=name)
        except StopIteration:
            rules = []
            # looking for other rules
            if meta['did_type'] == u'CONTAINER':
                for dsn in client.list_content(scope, name):
                    rules.extend(client.list_did_rules(scope=dsn['scope'], name=dsn['name']))
                if rules:
                    print('No rules found, listing rules for content')
            if meta['did_type'] == u'DATASET':
                for container in client.list_parent_dids(scope, name):
                    rules.extend(client.list_did_rules(scope=container['scope'], name=container['name']))
                if rules:
                    print('No rules found, listing rules for parents')
    elif args.rule_account:
        rules = client.list_account_rules(account=args.rule_account)
    elif args.subscription:
        account = args.subscription[0]
        name = args.subscription[1]
        rules = client.list_subscription_rules(account=account, name=name)
    else:
        print('At least one option has to be given. Use -h to list the options.')
        return FAILURE
    if args.csv:
        for rule in rules:
            print(rule['id'],
                  rule['account'],
                  '%s:%s' % (rule['scope'], rule['name']),
                  '%s[%d/%d/%d]' % (rule['state'], rule['locks_ok_cnt'], rule['locks_replicating_cnt'], rule['locks_stuck_cnt']),
                  rule['rse_expression'],
                  rule['copies'],
                  rule['expires_at'],
                  rule['created_at'],
                  sep=',')
    else:
        table = []
        for rule in rules:
            table.append([rule['id'],
                          rule['account'],
                          '%s:%s' % (rule['scope'], rule['name']),
                          '%s[%d/%d/%d]' % (rule['state'], rule['locks_ok_cnt'], rule['locks_replicating_cnt'], rule['locks_stuck_cnt']),
                          rule['rse_expression'],
                          rule['copies'],
                          rule['expires_at'],
                          rule['created_at']])
        print(tabulate(table, tablefmt='simple', headers=['ID', 'ACCOUNT', 'SCOPE:NAME', 'STATE[OK/REPL/STUCK]', 'RSE_EXPRESSION', 'COPIES', 'EXPIRES (UTC)', 'CREATED (UTC)'], disable_numparse=True))
    return SUCCESS


@exception_handler
def list_rules_history(args):
    """
    %(prog)s list-rules_history ...

    List replication rules history for a DID.
    """
    rule_dict = []
    client = get_client(args)
    scope, name = get_scope(args.did, client)
    for rule in client.list_replication_rule_full_history(scope, name):
        if rule['rule_id'] not in rule_dict:
            rule_dict.append(rule['rule_id'])
            print('-' * 40)
            print('Rule insertion')
            print('Account : %s' % rule['account'])
            print('RSE expression : %s' % (rule['rse_expression']))
            print('Time : %s' % (rule['created_at']))
        else:
            rule_dict.remove(rule['rule_id'])
            print('-' * 40)
            print('Rule deletion')
            print('Account : %s' % rule['account'])
            print('RSE expression : %s' % (rule['rse_expression']))
            print('Time : %s' % (rule['updated_at']))
    return SUCCESS


@exception_handler
def list_rses(args):
    """
    %(prog)s list-rses [options] <field1=value1 field2=value2 ...>

    List rses.

    """
    client = get_client(args)
    rse_expression = None

    if args.rse_expression:  # TODO:remove-deprecated
        args.rses = args.rse_expression
        option_deprecation_message("--expression", "--rses")

    if args.rses:
        rse_expression = args.rses

    rses = client.list_rses(rse_expression)
    for rse in rses:
        print('%(rse)s' % rse)
    return SUCCESS


@exception_handler
def list_suspicious_replicas(args):
    """
    %(prog)s list-suspicious-replicas [options] <field1=value1 field2=value2 ...>

    List replicas marked as suspicious.

    """
    client = get_client(args)
    rse_expression = None
    younger_than = None
    nattempts = None
    if args.rse_expression:
        rse_expression = args.rse_expression
    if args.younger_than:
        younger_than = args.younger_than
    if args.nattempts:
        nattempts = args.nattempts
    # Generator is a list with one entry, which itself is a list of lists.
    replicas_gen = client.list_suspicious_replicas(rse_expression, younger_than, nattempts)
    for i in replicas_gen:
        replicas = i
    table = []
    for rep in replicas:
        table.append([rep['rse'], rep['scope'], rep['created_at'], rep['cnt'], rep['name']])
    print(tabulate(table, headers=(['RSE Expression:', 'Scope:', 'Created at:', 'Nattempts:', 'File Name:'])))
    return SUCCESS


@exception_handler
def list_rse_attributes(args):
    """
    %(prog)s list-rse-attributes [options] <field1=value1 field2=value2 ...>

    List rses.

    """
    client = get_client(args)
    attributes = client.list_rse_attributes(rse=args.rse)
    table = [(k + ':', str(v)) for (k, v) in sorted(attributes.items())]  # columns hav mixed datatypes
    print(tabulate(table, tablefmt='plain', disable_numparse=True))  # disabling number parsing
    return SUCCESS


@exception_handler
def list_rse_usage(args):
    """
    %(prog)s list-rse-usage [options] <rse>

    Show the space usage of a given rse

    """
    client = get_client(args)
    all_usages = client.get_rse_usage(rse=args.rse, filters={'per_account': args.show_accounts})
    select_usages = [u for u in all_usages if u['source'] not in ('srm', 'gsiftp', 'webdav')]
    print('USAGE:')
    for usage in select_usages:
        print('------')
        for elem in usage:
            if (elem in ['free', 'total'] and usage['source'] != 'storage' or elem == 'files' and usage['source'] != 'rucio'):
                continue
            elif elem in ['used', 'free', 'total']:
                print('  {0}: {1}'.format(elem, sizefmt(usage[elem], args.human)))
            elif elem == 'account_usages':
                account_usages_title = '  per account:'
                if not usage[elem]:
                    account_usages_title += ' no usage'
                else:
                    print(account_usages_title)
                    print('  ------')
                    col_width = max(len(str(entry[1])) for account in usage[elem] for entry in list(account.items())) + 16
                    for account in usage[elem]:
                        base_string = '    '
                        used_string = 'used: {0}'.format(sizefmt(account['used'], args.human))
                        account_string = 'account: {0}'.format(account['account'])
                        percentage_string = 'percentage: {0}'.format(account['percentage'])
                        print(base_string + account_string.ljust(col_width) + used_string.ljust(col_width) + percentage_string.ljust(col_width))
                        print('  ------')
            else:
                print('  {0}: {1}'.format(elem, usage[elem]))
    print('------')
    return SUCCESS


@exception_handler
def list_account_limits(args):
    """
    %(prog)s list [options] <field1=value1 field2=value2 ...>

    List account limits.

    """
    client = get_client(args)
    table = []
    if args.rse:
        limits = client.get_local_account_limit(account=args.limit_account, rse=args.rse)
    else:
        limits = client.get_local_account_limits(account=args.limit_account)
    for limit in list(limits.items()):
        table.append([limit[0], sizefmt(limit[1], args.human)])
    table.sort()
    print(tabulate(table, tablefmt=tablefmt, headers=['RSE', 'LIMIT']))

    table = []
    limits = client.get_global_account_limits(account=args.limit_account)
    for limit in list(limits.items()):
        if (args.rse and args.rse in limit[1]['resolved_rses']) or not args.rse:
            table.append([limit[0], sizefmt(limit[1]['limit'], args.human)])
    table.sort()
    print(tabulate(table, tablefmt=tablefmt, headers=['RSE EXPRESSION', 'LIMIT']))

    return SUCCESS


@exception_handler
def list_account_usage(args):
    """
    %(prog)s list [options] <field1=value1 field2=value2 ...>

    List account usage.

    """
    client = get_client(args)
    table = []
    if args.rse:
        usage = client.get_local_account_usage(account=args.usage_account, rse=args.rse)
    else:
        usage = client.get_local_account_usage(account=args.usage_account)
    for item in usage:
        remaining = 0 if float(item['bytes_remaining']) < 0 else float(item['bytes_remaining'])
        table.append([item['rse'], sizefmt(item['bytes'], args.human), sizefmt(item['bytes_limit'], args.human), sizefmt(remaining, args.human)])
    table.sort()
    print(tabulate(table, tablefmt=tablefmt, headers=['RSE', 'USAGE', 'LIMIT', 'QUOTA LEFT']))

    table = []
    usage = client.get_global_account_usage(account=args.usage_account)
    for item in usage:
        if (args.rse and args.rse in item['rse_expression']) or not args.rse:
            remaining = 0 if float(item['bytes_remaining']) < 0 else float(item['bytes_remaining'])
            table.append([item['rse_expression'], sizefmt(item['bytes'], args.human), sizefmt(item['bytes_limit'], args.human), sizefmt(remaining, args.human)])
    table.sort()
    print(tabulate(table, tablefmt=tablefmt, headers=['RSE EXPRESSION', 'USAGE', 'LIMIT', 'QUOTA LEFT']))

    return SUCCESS


@exception_handler
def list_datasets_rse(args):
    """
    %(prog)s list [options] <field1=value1 field2=value2 ...>

    List the datasets in a site.

    """
    client = get_client(args)
    if args.long:
        table = []
        for dsn in client.list_datasets_per_rse(args.rse):
            table.append(['%s:%s' % (dsn['scope'], dsn['name']), '%s/%s' % (str(dsn['available_length']), str(dsn['length'])), '%s/%s' % (str(dsn['available_bytes']), str(dsn['bytes']))])
        table.sort()
        print(tabulate(table, tablefmt=tablefmt, headers=['DID', 'LOCAL FILES/TOTAL FILES', 'LOCAL BYTES/TOTAL BYTES']))
    else:
        dsns = list(set(['%s:%s' % (dsn['scope'], dsn['name']) for dsn in client.list_datasets_per_rse(args.rse)]))
        dsns.sort()
        print("SCOPE:NAME")
        print('----------')
        for dsn in dsns:
            print(dsn)
    return SUCCESS


def test_server(args):
    """"
    %(prog)s test-server [options] <field1=value1 field2=value2 ...>
    Test the client against a server.
    """
    suite = unittest.TestLoader().loadTestsFromTestCase(TestRucioServer)
    unittest.TextTestRunner(verbosity=2).run(suite)
    return SUCCESS


def touch(args):
    """
    %(prog)s touch [options] <did1 did2 ...>
    """

    client = get_client(args)

    for did in args.dids:
        scope, name = get_scope(did, client)
        client.touch(scope, name, args.rse)


def rse_completer(prefix, parsed_args, **kwargs):
    """
    Completes the argument with a list of RSEs
    """
    client = get_client(parsed_args)
    return ["%(rse)s" % rse for rse in client.list_rses()]


def get_parser():
    """
    Returns the argparse parser.
    """
    oparser = argparse.ArgumentParser(prog=os.path.basename(sys.argv[0]), add_help=True)
    subparsers = oparser.add_subparsers()

    # Main arguments
    oparser.add_argument('--version', action='version', version='%(prog)s ' + version.version_string())
    oparser.add_argument('--config', dest="config", help="The Rucio configuration file to use.")
    oparser.add_argument('--verbose', '-v', default=False, action='store_true', help="Print more verbose output.")
    oparser.add_argument('-H', '--host', dest="host", metavar="ADDRESS", help="The Rucio API host.")
    oparser.add_argument('--auth-host', dest="auth_host", metavar="ADDRESS", help="The Rucio Authentication host.")
    oparser.add_argument('-a', '--account', dest="account", metavar="ACCOUNT", help="Rucio account to use.")
    oparser.add_argument('-S', '--auth-strategy', dest="auth_strategy", default=None, help="Authentication strategy (userpass, x509...)")
    oparser.add_argument('-T', '--timeout', dest="timeout", type=float, default=None, help="Set all timeout values to seconds.")
    oparser.add_argument('--robot', '-R', dest="human", default=True, action='store_false', help="All output in bytes and without the units. This output format is preferred by parsers and scripts.")
    oparser.add_argument('--user-agent', '-U', dest="user_agent", default='rucio-clients', action='store', help="Rucio User Agent")
    oparser.add_argument('--vo', dest="vo", metavar="VO", default=None, help="VO to authenticate at. Only used in multi-VO mode.")

    # Options for the userpass or OIDC auth_strategy
    oparser.add_argument('-u', '--user', dest='username', default=None, help='username')
    oparser.add_argument('-pwd', '--password', dest='password', default=None, help='password')
    # Options for defining remaining OIDC parameters
    oparser.add_argument('--oidc-user', dest='oidc_username', default=None, help='OIDC username')
    oparser.add_argument('--oidc-password', dest='oidc_password', default=None, help='OIDC password')
    oparser.add_argument('--oidc-scope', dest='oidc_scope', default='openid profile', help='Defines which (OIDC) information user will share with Rucio. '
                         + 'Rucio requires at least -sc="openid profile". To request refresh token for Rucio, scope must include "openid offline_access" and '  # NOQA: W503
                         + 'there must be no active access token saved on the side of the currently used Rucio Client.')  # NOQA: W503
    oparser.add_argument('--oidc-audience', dest='oidc_audience', default=None, help='Defines which audience are tokens requested for.')
    oparser.add_argument('--oidc-auto', dest='oidc_auto', default=False, action='store_true', help='If not specified, username and password credentials are not required and users will be given a URL '
                         + 'to use in their browser. If specified, the users explicitly trust Rucio with their IdP credentials.')  # NOQA: W503
    oparser.add_argument('--oidc-polling', dest='oidc_polling', default=False, action='store_true', help='If not specified, user will be asked to enter a code returned by the browser to the command line. '
                         + 'If --polling is set, Rucio Client should get the token without any further interaction of the user. This option is active only if --auto is *not* specified.')  # NOQA: W503
    oparser.add_argument('--oidc-refresh-lifetime', dest='oidc_refresh_lifetime', default=None, help='Max lifetime in hours for this an access token will be refreshed by asynchronous Rucio daemon. '
                         + 'If not specified, refresh will be stopped after 4 days. This option is effective only if --oidc-scope includes offline_access scope for a refresh token to be granted to Rucio.')  # NOQA: W503
    oparser.add_argument('--oidc-issuer', dest='oidc_issuer', default=None,
                         help='Defines which Identity Provider is going to be used. The issuer string must correspond '
                         + 'to the keys configured in the /etc/idpsecrets.json auth server configuration file.')  # NOQA: W503

    # Options for the x509  auth_strategy
    oparser.add_argument('--certificate', dest='certificate', default=None, help='Client certificate file.')
    oparser.add_argument('--ca-certificate', dest='ca_certificate', default=None, help='CA certificate to verify peer against (SSL).')

    # Ping command
    ping_parser = subparsers.add_parser('ping', formatter_class=argparse.RawDescriptionHelpFormatter, help='Ping Rucio server.',
                                        epilog='Usage example\n'
                                               '"""""""""""""\n'
                                               '\n'
                                               'To ping the server::\n'
                                               '\n'
                                               '    $ rucio ping\n'
                                               '    1.14.8\n'
                                               '\n'
                                               'The returned value is the version of Rucio installed on the server.'
                                               '\n')
    ping_parser.set_defaults(function=ping)

    # The whoami command
    whoami_parser = subparsers.add_parser('whoami', help='Get information about account whose token is used.', formatter_class=argparse.RawDescriptionHelpFormatter,
                                          epilog='''Usage example
"""""""""""""
::

    $ rucio whoami
    jdoe

The returned value is the account currently used.
                                                 ''')

    whoami_parser.set_defaults(function=whoami_account)

    # The list-file-replicas command
    list_file_replicas_parser = subparsers.add_parser('list-file-replicas', help='List the replicas of a DID and its PFNs.', description='This method allows to list all the replicas of a given Data IDentifier (DID). \
The only mandatory parameter is the DID which can be a container/dataset/files. By default all the files replicas in state available are returned.', formatter_class=argparse.RawDescriptionHelpFormatter,
                                                      epilog='''Usage example
^^^^^^^^^^^^^

To list the file replicas for a given dataset::

    $ rucio list-file-replicas user.jdoe:user.jdoe.test.data.1234.1
    +-----------+---------------------------------+------------+-----------+-----------------------------------------------------------------------------------+
    | SCOPE     | NAME                            | FILESIZE   | ADLER32   | RSE: REPLICA                                                                      |
    |-----------+---------------------------------+------------+-----------+-----------------------------------------------------------------------------------|
    | user.jdoe | user.jdoe.test.data.1234.file.1 | 94.835 MB  | 5d000974  | SITE1_DISK: srm://blahblih/path/to/file/user.jdoe/user.jdoe.test.data.1234.file.1 |
    | user.jdoe | user.jdoe.test.data.1234.file.1 | 94.835 MB  | 5d000974  | SITE2_DISK: file://another/path/to/file/user.jdoe/user.jdoe.test.data.1234.file.1 |
    | user.jdoe | user.jdoe.test.data.1234.file.2 | 82.173 MB  | 01e56f23  | SITE2_DISK: file://another/path/to/file/user.jdoe/user.jdoe.test.data.1234.file.2 |
    +-----------+---------------------------------+------------+-----------+-----------------------------------------------------------------------------------+

To list the missing replica of a dataset of a given RSE::

    $ rucio list-file-replicas --rse SITE1_DISK user.jdoe:user.jdoe.test.data.1234.1
    +-----------+----------------------------+
    | SCOPE     | NAME                       |
    |-----------+----------------------------|
    | user.jdoe | user.jdoe.test.data.1234.2 |
    +-----------+----------------------------+
    ''')
    list_file_replicas_parser.set_defaults(function=list_file_replicas)
    list_file_replicas_parser.add_argument('--protocols', dest='protocols', action='store', help='List of comma separated protocols. (i.e. https, root, srm).', required=False)
    list_file_replicas_parser.add_argument('--all-states', dest='all_states', action='store_true', default=False, help='To select all replicas (including unavailable ones).\
            Also gets information about the current state of a DID in each RSE.\
            Legend: ' + ', '.join(["{0} = {1}".format(state.value, state.name) for state in ReplicaState]), required=False)
    list_file_replicas_parser.add_argument(dest='dids', nargs='+', action='store', help='List of space separated data identifiers.')
    list_file_replicas_parser.add_argument('--pfns', default=False, action='store_true', help='Show only the PFNs.', required=False)
    list_file_replicas_parser.add_argument('--domain', default=None, action='store', help='Force the networking domain. Available options: wan, lan, all.', required=False)
    list_file_replicas_parser.add_argument('--link', dest='link', default=None, action='store', help='Symlink PFNs with directory substitution.', required=False)
    list_file_replicas_parser.add_argument('--rse', dest='selected_rse', default=False, action='store', help='Show only results for this RSE.', required=False).completer = rse_completer  # TODO:remove-deprecated
    list_file_replicas_parser.add_argument('--missing', dest='missing', default=False, action='store_true', help='To list missing replicas at a RSE. Must be used with --rse option', required=False)
    list_file_replicas_parser.add_argument('--metalink', dest='metalink', default=False, action='store_true', help='Output available replicas as metalink.', required=False)
    list_file_replicas_parser.add_argument('--no-resolve-archives', dest='no_resolve_archives', default=False, action='store_true', help='Do not resolve archives which may contain the files.', required=False)
    list_file_replicas_parser.add_argument('--sort', dest='sort', default=None, action='store', help='Replica sort algorithm. Available options: geoip (default), random', required=False)
    list_file_replicas_parser.add_argument('--expression', dest='rse_expression', default=None, action='store', help='The RSE filter expression. A comprehensive help about RSE expressions\
            can be found in ' + Color.BOLD + 'http://rucio.cern.ch/client_tutorial.html#adding-rules-for-replication' + Color.END)  # TODO:remove-deprecated
    list_file_replicas_parser.add_argument('--rses', dest='rses', default=None, action='store', help='The RSE filter expression. A comprehensive help about RSE expressions\
            can be found in ' + Color.BOLD + 'http://rucio.cern.ch/client_tutorial.html#adding-rules-for-replication' + Color.END)

    # The list-dataset-replicas command
    list_dataset_replicas_parser = subparsers.add_parser('list-dataset-replicas', help='List the dataset replicas.',
                                                         formatter_class=argparse.RawDescriptionHelpFormatter,
                                                         epilog='''Usage example
"""""""""""""
::

    $ rucio list-dataset-replicas user.jdoe:user.jdoe.test.data.1234.1

    DATASET: user.jdoe:user.jdoe.test.data.1234.1
    +------------+---------+---------+
    | RSE        |   FOUND |   TOTAL |
    |------------+---------+---------|
    | SITE1_DISK |       1 |       2 |
    | SITE2_DISK |       2 |       2 |
    +------------+---------+---------+
    ''')
    list_dataset_replicas_parser.set_defaults(function=list_dataset_replicas)
    list_dataset_replicas_parser.add_argument(dest='dids', action='store', nargs='+', help='The name of the DID to search.')
    list_dataset_replicas_parser.add_argument('--deep', action='store_true', help='Make a deep check.')
    list_dataset_replicas_parser.add_argument('--csv', dest='csv', action='store_true', default=False, help='Comma Separated Value output.',)

    # The add-dataset command
    add_dataset_parser = subparsers.add_parser('add-dataset', help='Add a dataset to Rucio Catalog.',
                                               formatter_class=argparse.RawDescriptionHelpFormatter, epilog='''Usage example
"""""""""""""
::

    $ rucio add-dataset user.jdoe:user.jdoe.test.data.1234.1
    Added user.jdoe:user.jdoe.test.data.1234.1

    ''')

    add_dataset_parser.set_defaults(function=add_dataset)
    add_dataset_parser.add_argument('--monotonic', action='store_true', help='Monotonic status to True.')
    add_dataset_parser.add_argument(dest='did', action='store', help='The name of the dataset to add.')
    add_dataset_parser.add_argument('--lifetime', dest='lifetime', action='store', type=int, help='Lifetime in seconds.')

    # The add-container command
    add_container_parser = subparsers.add_parser('add-container', help='Add a container to Rucio Catalog.',
                                                 formatter_class=argparse.RawDescriptionHelpFormatter, epilog='''Usage example
"""""""""""""
::

    $ rucio add-container user.jdoe:user.jdoe.test.cont.1234.1
    Added user.jdoe:user.jdoe.test.cont.1234.1

    ''')

    add_container_parser.set_defaults(function=add_container)
    add_container_parser.add_argument('--monotonic', action='store_true', help='Monotonic status to True.')
    add_container_parser.add_argument(dest='did', action='store', help='The name of the container to add.')
    add_container_parser.add_argument('--lifetime', dest='lifetime', action='store', type=int, help='Lifetime in seconds.')

    # The attach command
    attach_parser = subparsers.add_parser('attach', help='Attach a list of DIDs to a parent DID.',
                                          description='Attach a list of Data IDentifiers (file, dataset or container) to an other Data IDentifier (dataset or container).',
                                          formatter_class=argparse.RawDescriptionHelpFormatter, epilog='''Usage example
"""""""""""""
::

    $ rucio attach user.jdoe:user.jdoe.test.cont.1234.1 user.jdoe:user.jdoe.test.data.1234.1
    DIDs successfully attached to user.jdoe:user.jdoe.test.cont.1234.1

    ''')

    attach_parser.set_defaults(function=attach)
    attach_parser.add_argument(dest='todid', action='store', help='Destination Data IDentifier (either dataset or container).')
    attach_parser.add_argument('-f', '--from-file', dest='fromfile', action='store_true', default=False, help='Attach the DIDs contained in a file. The file should contain one did per line.')
    attach_parser.add_argument(dest='dids', nargs='+', action='store', help='List of space separated data identifiers (or a file containing one did per line, if -f is present).')

    # The detach command
    detach_parser = subparsers.add_parser('detach', help='Detach a list of DIDs from a parent DID.',
                                          description='Detach a list of Data Identifiers (file, dataset or container) from an other Data Identifier (dataset or container).',
                                          formatter_class=argparse.RawDescriptionHelpFormatter, epilog='''Usage example
"""""""""""""
::

    $ rucio detach user.jdoe:user.jdoe.test.cont.1234.1 user.jdoe:user.jdoe.test.data.1234.1
    DIDs successfully detached from user.jdoe:user.jdoe.test.cont.1234.1

    ''')

    detach_parser.set_defaults(function=detach)
    detach_parser.add_argument(dest='fromdid', action='store', help='Target Data IDentifier (must be a dataset or container).')
    detach_parser.add_argument(dest='dids', nargs='+', action='store', help='List of space separated data identifiers.')

    # The list command
    ls_parser = subparsers.add_parser('ls', help='List the data identifiers matching some metadata (synonym for list-dids).', description='List the Data IDentifiers matching certain pattern. \
Only the collections (i.e. dataset or container) are returned by default. With the filter option, you can specify a list of metadata that the Data IDentifier should match.',
                                      formatter_class=argparse.RawDescriptionHelpFormatter, epilog='''Usage example
"""""""""""""
You can query the DIDs matching a certain pattern. It always requires to specify the scope in which you want to search::

    $ rucio ls user.jdoe:*
    +-------------------------------------------+--------------+
    | SCOPE:NAME                                | [DID TYPE]   |
    |-------------------------------------------+--------------|
    | user.jdoe:user.jdoe.test.container.1234.1 | CONTAINER    |
    | user.jdoe:user.jdoe.test.container.1234.2 | CONTAINER    |
    | user.jdoe:user.jdoe.test.cont.1234.2      | CONTAINER    |
    | user.jdoe:user.jdoe.test.dataset.1        | DATASET      |
    | user.jdoe:user.jdoe.test.dataset.2        | DATASET      |
    | user.jdoe:user.jdoe.test.data.1234.1      | DATASET      |
    | user.jdoe:test.file.1                     | FILE         |
    | user.jdoe:test.file.2                     | FILE         |
    | user.jdoe:test.file.3                     | FILE         |
    +-------------------------------------------+--------------+

You can filter by key/value, e.g.::

    $ rucio ls --filter type=CONTAINER
    +-------------------------------------------+--------------+
    | SCOPE:NAME                                | [DID TYPE]   |
    |-------------------------------------------+--------------|
    | user.jdoe:user.jdoe.test.container.1234.1 | CONTAINER    |
    | user.jdoe:user.jdoe.test.container.1234.2 | CONTAINER    |
    | user.jdoe:user.jdoe.test.cont.1234.2      | CONTAINER    |
    +-------------------------------------------+--------------+
    ''')

    ls_parser.set_defaults(function=list_dids)
    ls_parser.add_argument('-r', '--recursive', dest='recursive', action='store_true', default=False, help='List data identifiers recursively.')
    ls_parser.add_argument('--filter', dest='filter', action='store', help='Filter arguments in form `key=value,another_key=next_value`. Valid keys are name, type.')
    ls_parser.add_argument('--short', dest='short', action='store_true', help='Just dump the list of DIDs.')
    ls_parser.add_argument(dest='did', nargs=1, action='store', default=None, help='Data IDentifier pattern.')

    list_parser = subparsers.add_parser('list-dids',
                                        help='List the data identifiers matching some metadata (synonym for ls).',
                                        description='''List the Data IDentifiers matching certain pattern.
Only the collections (i.e. dataset or container) are returned by default.
With the filter option, you can specify a list of metadata that the Data IDentifier should match.
Please use the filter option `--filter type=all` to find all types of Data IDentifiers.''',
                                        formatter_class=argparse.RawDescriptionHelpFormatter, epilog='''Usage example
"""""""""""""

You can query the DIDs matching a certain pattern. It always requires to specify the scope in which you want to search::

    $ rucio list-dids --filter 'type=all' user.jdoe:*
    +-------------------------------------------+--------------+
    | SCOPE:NAME                                | [DID TYPE]   |
    |-------------------------------------------+--------------|
    | user.jdoe:user.jdoe.test.container.1234.1 | CONTAINER    |
    | user.jdoe:user.jdoe.test.container.1234.2 | CONTAINER    |
    | user.jdoe:user.jdoe.test.cont.1234.2      | CONTAINER    |
    | user.jdoe:user.jdoe.test.dataset.1        | DATASET      |
    | user.jdoe:user.jdoe.test.dataset.2        | DATASET      |
    | user.jdoe:user.jdoe.test.data.1234.1      | DATASET      |
    | user.jdoe:test.file.1                     | FILE         |
    | user.jdoe:test.file.2                     | FILE         |
    | user.jdoe:test.file.3                     | FILE         |
    +-------------------------------------------+--------------+

You can filter by key/value, e.g.::

    $ rucio list-dids --filter 'type=CONTAINER'
    +-------------------------------------------+--------------+
    | SCOPE:NAME                                | [DID TYPE]   |
    |-------------------------------------------+--------------|
    | user.jdoe:user.jdoe.test.container.1234.1 | CONTAINER    |
    | user.jdoe:user.jdoe.test.container.1234.2 | CONTAINER    |
    | user.jdoe:user.jdoe.test.cont.1234.2      | CONTAINER    |
    +-------------------------------------------+--------------+''')

    list_parser.set_defaults(function=list_dids)
    list_parser.add_argument('--recursive', dest='recursive', action='store_true', default=False, help='List data identifiers recursively.')
    list_parser.add_argument('--filter', dest='filter', action='store', help='Single or logically combined filtering expression(s) either in the form <key><operator><value> or <value1><operator1><key><operator2><value2> (compound inequality). Keys are equivalent to columns in the DID table. Operators must belong to the set of (<=, >=, ==, !=, >, <). The following conventions for combining expressions are used: ";" represents the logical OR operator; "," represents the logical AND operator.')  # noqa: E501
    list_parser.add_argument('--short', dest='short', action='store_true', help='Just dump the list of DIDs.')
    list_parser.add_argument(dest='did', nargs=1, action='store', default=None, help='Data IDentifier pattern')

    # The extended version of list_dids that goes through the plugin mechanism
    list_extended_parser = subparsers.add_parser('list-dids-extended',
                                                 help='List the data identifiers matching some metadata (extended version to include metadata from various resources).',
                                                 description='''List the Data IDentifiers matching certain pattern.
Only the collections (i.e. dataset or container) are returned by default.
With the filter option, you can specify a list of metadata that the Data IDentifier should match.
Please use the filter option `--filter type=all` to find all types of Data IDentifiers.''',
                                                 formatter_class=argparse.RawDescriptionHelpFormatter, epilog='''Usage example
"""""""""""""

You can query the DIDs matching a certain pattern. It always requires to specify the scope in which you want to search::

    $ rucio list-dids --filter 'type=all' user.jdoe:*
    +-------------------------------------------+--------------+
    | SCOPE:NAME                                | [DID TYPE]   |
    |-------------------------------------------+--------------|
    | user.jdoe:user.jdoe.test.container.1234.1 | CONTAINER    |
    | user.jdoe:user.jdoe.test.container.1234.2 | CONTAINER    |
    | user.jdoe:user.jdoe.test.cont.1234.2      | CONTAINER    |
    | user.jdoe:user.jdoe.test.dataset.1        | DATASET      |
    | user.jdoe:user.jdoe.test.dataset.2        | DATASET      |
    | user.jdoe:user.jdoe.test.data.1234.1      | DATASET      |
    | user.jdoe:test.file.1                     | FILE         |
    | user.jdoe:test.file.2                     | FILE         |
    | user.jdoe:test.file.3                     | FILE         |
    +-------------------------------------------+--------------+

You can filter by key/value, e.g.::

    $ rucio list-dids --filter 'type=CONTAINER'
    +-------------------------------------------+--------------+
    | SCOPE:NAME                                | [DID TYPE]   |
    |-------------------------------------------+--------------|
    | user.jdoe:user.jdoe.test.container.1234.1 | CONTAINER    |
    | user.jdoe:user.jdoe.test.container.1234.2 | CONTAINER    |
    | user.jdoe:user.jdoe.test.cont.1234.2      | CONTAINER    |
    +-------------------------------------------+--------------+''')

    list_extended_parser.set_defaults(function=list_dids_extended)
    list_extended_parser.add_argument('--recursive', dest='recursive', action='store_true', default=False, help='List data identifiers recursively.')
    list_extended_parser.add_argument('--filter', dest='filter', action='store', help='Filter arguments in form `key=value,another_key>=next_value`. Valid keys are type and length. Use `type` to specify a DID type to search for. Valid values are `ALL`, `COLLECTION`, `CONTAINER`, `DATASET`, `FILE`. Use `length` to filter for an amount of corresponding Data IDentifiers. Valid operators are `=`, `>`, `>=`, `<`, `<=`.')  # noqa: E501
    list_extended_parser.add_argument('--short', dest='short', action='store_true', help='Just dump the list of DIDs.')
    list_extended_parser.add_argument(dest='did', nargs=1, action='store', default=None, help='Data IDentifier pattern')

    # The list parent-dids command
    list_parent_parser = subparsers.add_parser('list-parent-dids', help='List parent DIDs for a given DID', description='List all parents Data IDentifier that contains the target Data IDentifier.',
                                               formatter_class=argparse.RawDescriptionHelpFormatter, epilog='''Usage example
"""""""""""""
::

    $ rucio list-parent-dids user.jdoe:user.jdoe.test.data.1234.1
    +--------------------------------------+--------------+
    | SCOPE:NAME                           | [DID TYPE]   |
    |--------------------------------------+--------------|
    | user.jdoe:user.jdoe.test.cont.1234.2 | CONTAINER    |
    +--------------------------------------+--------------+

    ''')
    list_parent_parser.set_defaults(function=list_parent_dids)
    list_parent_parser.add_argument(dest='did', action='store', nargs='?', default=None, help='Data identifier.')
    list_parent_parser.add_argument('--pfn', dest='pfns', action='store', nargs='+', help='List parent dids for these pfns.')
    list_parent_parser.add_argument('--guid', dest='guids', action='store', nargs='+', help='List parent dids for these guids.')

    # argparse 2.7 does not allow aliases for commands, thus the list-parent-datasets is a copy&paste from list-parent-dids
    list_parent_datasets_parser = subparsers.add_parser('list-parent-datasets', help='List parent DIDs for a given DID', description='List all parents Data IDentifier that contains the target Data IDentifier.',
                                                        formatter_class=argparse.RawDescriptionHelpFormatter, epilog='''Usage example
"""""""""""""
::

    $ rucio list-parent-datasets user.jdoe:user.jdoe.test.data.1234.1
    +--------------------------------------+--------------+
    | SCOPE:NAME                           | [DID TYPE]   |
    |--------------------------------------+--------------|
    | user.jdoe:user.jdoe.test.cont.1234.2 | CONTAINER    |
    +--------------------------------------+--------------+

    ''')

    list_parent_datasets_parser.set_defaults(function=list_parent_dids)
    list_parent_datasets_parser.add_argument(dest='did', action='store', nargs='?', default=None, help='Data identifier.')
    list_parent_datasets_parser.add_argument('--pfn', dest='pfns', action='store', nargs='+', help='List parent dids for these pfns.')
    list_parent_datasets_parser.add_argument('--guid', dest='guids', action='store', nargs='+', help='List parent dids for these guids.')

    # The list-scopes command
    scope_list_parser = subparsers.add_parser('list-scopes', help='List all available scopes.',
                                              formatter_class=argparse.RawDescriptionHelpFormatter, epilog='''Usage example
"""""""""""""
::

    $ rucio list-scopes
    mc
    data
    user.jdoe
    user.janedoe

    ''')

    scope_list_parser.set_defaults(function=list_scopes)

    # The close command
    close_parser = subparsers.add_parser('close', help='Close a dataset or container.')
    close_parser.set_defaults(function=close)
    close_parser.add_argument(dest='dids', nargs='+', action='store', help='List of space separated data identifiers.')

    # The reopen command
    reopen_parser = subparsers.add_parser('reopen', help='Reopen a dataset or container (only for privileged users).')
    reopen_parser.set_defaults(function=reopen)
    reopen_parser.add_argument(dest='dids', nargs='+', action='store', help='List of space separated data identifiers.')

    # The stat command
    stat_parser = subparsers.add_parser('stat', help='List attributes and statuses about data identifiers.')
    stat_parser.set_defaults(function=stat)
    stat_parser.add_argument(dest='dids', nargs='+', action='store', help='List of space separated data identifiers.')

    # The erase command
    erase_parser = subparsers.add_parser('erase', help='Delete a data identifier.', description='This command sets the lifetime of the DID in order to expire in the next 24 hours.\
            After this time, the dataset is eligible for deletion. The deletion is not reversible after 24 hours grace time period expired.')
    erase_parser.set_defaults(function=erase)
    erase_parser.add_argument('--undo', dest='undo', action='store_true', default=False, help='Undo erase DIDs. Only works if has been less than 24 hours since erase operation.')
    erase_parser.add_argument(dest='dids', nargs='+', action='store', help='List of space separated data identifiers.')

    # The list_files command
    list_files_parser = subparsers.add_parser('list-files', help='List DID contents', description='List all the files in a Data IDentifier. The DID can be a container, dataset or a file.\
                                                                  What is returned is a list of files in the DID with : <scope>:<name>\t<guid>\t<checksum>\t<filesize>')
    list_files_parser.set_defaults(function=list_files)
    list_files_parser.add_argument('--csv', dest='csv', action='store_true', default=False, help='Comma Separated Value output. This output format is preferred for easy parsing and scripting.')
    list_files_parser.add_argument('--pfc', dest='LOCALPATH', action='store', default=False, help='Outputs the list of files in the dataset with the LOCALPATH prepended as a PoolFileCatalog')
    list_files_parser.add_argument(dest='dids', nargs='+', action='store', help='List of space separated data identifiers.')

    # The list_content command
    list_content_parser = subparsers.add_parser('list-content', help='List the content of a collection.')
    list_content_parser.set_defaults(function=list_content)
    list_content_parser.add_argument(dest='dids', nargs='+', action='store', help='List of space separated data identifiers.')
    list_content_parser.add_argument('--short', dest='short', action='store_true', help='Just dump the list of DIDs.')

    # The list_content_history command
    list_content_history_parser = subparsers.add_parser('list-content-history', help='List the content history of a collection.')
    list_content_history_parser.set_defaults(function=list_content_history)
    list_content_history_parser.add_argument(dest='dids', nargs='+', action='store', help='List of space separated data identifiers.')

    # The list-impls command
    list_impls_parser = subparsers.add_parser('list-impls', help='List all supported protocol implementations.')
    list_impls_parser.set_defaults(function=list_impls)

# The upload subparser
    upload_parser = subparsers.add_parser('upload', help='Upload method.')
    upload_parser.set_defaults(function=upload)
    upload_parser.add_argument('--rse', dest='rse', action='store', help='Rucio Storage Element (RSE) name.', required=True).completer = rse_completer
    upload_parser.add_argument('--lifetime', type=int, action='store', help='Lifetime of the rule in seconds.')
    upload_parser.add_argument('--scope', dest='scope', action='store', help='Scope name.')
    upload_parser.add_argument('--impl', dest='impl', action='store', help='Transfer protocol implementation to use (e.g: xrootd, gfal.NoRename, webdav, ssh.Rsync, rclone).')
    # The --no-register option is hidden. This is pilot ONLY. Users should not use this. Will lead to unregistered data on storage!
    upload_parser.add_argument('--no-register', dest='no_register', action='store_true', default=False, help=argparse.SUPPRESS)
    upload_parser.add_argument('--register-after-upload', dest='register_after_upload', action='store_true', default=False, help='Register the file only after successful upload.')
    upload_parser.add_argument('--summary', dest='summary', action='store_true', default=False, help='Create rucio_upload.json summary file')
    upload_parser.add_argument('--guid', dest='guid', action='store', help='Manually specify the GUID for the file.')
    upload_parser.add_argument('--protocol', action='store', help='Force the protocol to use')
    upload_parser.add_argument('--pfn', dest='pfn', action='store', help='Specify the exact PFN for the upload.')
    upload_parser.add_argument('--name', dest='name', action='store', help='Specify the exact LFN for the upload.')
    upload_parser.add_argument('--transfer-timeout', dest='transfer_timeout', type=float, action='store', default=config_get('upload', 'transfer_timeout', False, 360), help='Transfer timeout (in seconds).')
    upload_parser.add_argument(dest='args', action='store', nargs='+', help='files and datasets.')
    upload_parser.add_argument('--recursive', dest='recursive', action='store_true', default=False, help='Convert recursively the folder structure into collections')

    # The download and get subparser
    get_parser = subparsers.add_parser('get', help='Download method (synonym for download)')
    download_parser = subparsers.add_parser('download', help='Download method (synonym for get)')
    for selected_parser in [get_parser, download_parser]:
        selected_parser.set_defaults(function=download)
        selected_parser.add_argument('--dir', dest='dir', default='.', action='store', help='The directory to store the downloaded file.')
        selected_parser.add_argument(dest='dids', nargs='*', action='store', help='List of space separated data identifiers.')
        selected_parser.add_argument('--allow-tape', action='store_true', default=False, help="Also consider tape endpoints as source of the download.")
        selected_parser.add_argument('--rse', action='store', help='RSE Expression to specify allowed sources')  # TODO:remove-deprecated
        selected_parser.add_argument('--rses', action='store', help='RSE Expression to specify allowed sources')
        selected_parser.add_argument('--impl', dest='impl', action='store', help='Transfer protocol implementation to use (e.g: xrootd, gfal.NoRename, webdav, ssh.Rsync, rclone).')
        selected_parser.add_argument('--protocol', action='store', help='Force the protocol to use.')
        selected_parser.add_argument('--nrandom', type=int, action='store', help='Download N random files from the DID.')
        selected_parser.add_argument('--ndownloader', type=int, default=3, action='store', help='Choose the number of parallel processes for download.')
        selected_parser.add_argument('--no-subdir', action='store_true', default=False, help="Don't create a subdirectory for the scope of the files.")
        selected_parser.add_argument('--pfn', dest='pfn', action='store', help="Specify the exact PFN for the download.")
        selected_parser.add_argument('--archive-did', action='store', dest='archive_did', help="Download from archive is transparent. This option is obsolete.")
        selected_parser.add_argument('--no-resolve-archives', action='store_true', default=False, help="If set archives will not be considered for download.")
        selected_parser.add_argument('--ignore-checksum', action='store_true', default=False, help="Don't validate checksum for downloaded files.")
        selected_parser.add_argument('--transfer-timeout', dest='transfer_timeout', type=float, action='store', default=config_get('download', 'transfer_timeout', False, None), help='Transfer timeout (in seconds). Default: computed dynamically from --transfer-speed-timeout. If set to any value >= 0, --transfer-speed-timeout is ignored.')  # NOQA: E501
        selected_parser.add_argument('--transfer-speed-timeout', dest='transfer_speed_timeout', type=float, action='store', default=config_get('download', 'transfer_speed_timeout', False, 500), help='Minimum allowed average transfer speed (in KBps). Default: 500. Used to dynamically compute the timeout if --transfer-timeout not set. Is not supported for --pfn.')  # NOQA: E501
        selected_parser.add_argument('--aria', action='store_true', default=False, help="Use aria2c utility if possible. (EXPERIMENTAL)")
        selected_parser.add_argument('--trace_appid', '--trace-appid', new_option_string='--trace-appid', dest='trace_appid', action=StoreAndDeprecateWarningAction, default=os.environ.get('RUCIO_TRACE_APPID', None), help=argparse.SUPPRESS)
        selected_parser.add_argument('--trace_dataset', '--trace-dataset', new_option_string='--trace-dataset', dest='trace_dataset', action=StoreAndDeprecateWarningAction, default=os.environ.get('RUCIO_TRACE_DATASET', None), help=argparse.SUPPRESS)
        selected_parser.add_argument('--trace_datasetscope', '--trace-datasetscope', new_option_string='--trace-datasetscope', dest='trace_datasetscope', action=StoreAndDeprecateWarningAction, default=os.environ.get('RUCIO_TRACE_DATASETSCOPE', None), help=argparse.SUPPRESS)  # NOQA: E501
        selected_parser.add_argument('--trace_eventtype', '--trace-eventtype', new_option_string='--trace-eventtype', dest='trace_eventtype', action=StoreAndDeprecateWarningAction, default=os.environ.get('RUCIO_TRACE_EVENTTYPE', None), help=argparse.SUPPRESS)  # NOQA: E501
        selected_parser.add_argument('--trace_pq', '--trace-pq', new_option_string='--trace-pq', dest='trace_pq', action=StoreAndDeprecateWarningAction, default=os.environ.get('RUCIO_TRACE_PQ', None), help=argparse.SUPPRESS)
        selected_parser.add_argument('--trace_taskid', '--trace-taskid', new_option_string='--trace-taskid', dest='trace_taskid', action=StoreAndDeprecateWarningAction, default=os.environ.get('RUCIO_TRACE_TASKID', None), help=argparse.SUPPRESS)
        selected_parser.add_argument('--trace_usrdn', '--trace-usrdn', new_option_string='--trace-usrdn', dest='trace_usrdn', action=StoreAndDeprecateWarningAction, default=os.environ.get('RUCIO_TRACE_USRDN', None), help=argparse.SUPPRESS)
        selected_parser.add_argument('--filter', dest='filter', action='store', help='Filter files by key-value pairs like guid=2e2232aafac8324db452070304f8d745.')
        selected_parser.add_argument('--scope', dest='scope', action='store', help='Scope if you are using the filter option and no full DID.')
        selected_parser.add_argument('--metalink', dest='metalink_file', action='store', help='Path to a metalink file.')

    # The get-metadata subparser
    get_metadata_parser = subparsers.add_parser('get-metadata', help='Get metadata for DIDs.')
    get_metadata_parser.set_defaults(function=get_metadata)
    get_metadata_parser.add_argument(dest='dids', nargs='+', action='store', help='List of space separated data identifiers.')
    get_metadata_parser.add_argument('--plugin', dest='plugin', action='store', help='Filter down to metadata from specific metadata plugin', required=False)

    # The set-metadata subparser
    set_metadata_parser = subparsers.add_parser('set-metadata', help='set-metadata method')
    set_metadata_parser.set_defaults(function=set_metadata)
    set_metadata_parser.add_argument('--did', dest='did', action='store', help='Data identifier whose metadata will be set', required=True)
    set_metadata_parser.add_argument('--key', dest='key', action='store', help='Attribute key', required=True)
    set_metadata_parser.add_argument('--value', dest='value', action='store', help='Attribute value', required=True)

    # delete-did-meta subparser
    delete_metadata_parser = subparsers.add_parser('delete-metadata', help='delete metadata')
    delete_metadata_parser.set_defaults(function=delete_metadata)
    delete_metadata_parser.add_argument('--did', dest='did', action='store', help='Data identifier to delete', required=True)
    delete_metadata_parser.add_argument('--key', dest='key', action='store', help='Attribute key', required=True)

    # The list-rse-usage subparser
    list_rse_usage_parser = subparsers.add_parser('list-rse-usage', help='Shows the total/free/used space for a given RSE. This values can differ for different RSE source.')
    list_rse_usage_parser.set_defaults(function=list_rse_usage)
    list_rse_usage_parser.add_argument(dest='rse', action='store', help='Rucio Storage Element (RSE) name.').completer = rse_completer
    list_rse_usage_parser.add_argument('--history', dest='history', default=False, action='store', help='List RSE usage history. [Unimplemented]')
    list_rse_usage_parser.add_argument('--show-accounts', dest='show_accounts', action='store_true', default=False, help='List accounts usages of RSE')

    # The list-account-usage subparser
    list_account_usage_parser = subparsers.add_parser('list-account-usage', help='Shows the space used, the quota limit and the quota left for an account for every RSE where the user have quota.')
    list_account_usage_parser.set_defaults(function=list_account_usage)
    list_account_usage_parser.add_argument(dest='usage_account', action='store', help='Account name.')
    list_account_usage_parser.add_argument('--rse', action='store', help='Show usage for only for this RSE.')

    # The list-account-limits subparser
    list_account_limits_parser = subparsers.add_parser('list-account-limits', help='List quota limits for an account in every RSEs.')
    list_account_limits_parser.set_defaults(function=list_account_limits)
    list_account_limits_parser.add_argument('limit_account', action='store', help='The account name.')
    list_account_limits_parser.add_argument('--rse', dest='rse', action='store', help='If this option is given, the results are restricted to only this RSE.').completer = rse_completer

    # Add replication rule subparser
    add_rule_parser = subparsers.add_parser('add-rule', help='Add replication rule.')
    add_rule_parser.set_defaults(function=add_rule)
    add_rule_parser.add_argument(dest='dids', action='store', nargs='+', help='DID(s) to apply the rule to')
    add_rule_parser.add_argument(dest='copies', action='store', type=int, help='Number of copies')
    add_rule_parser.add_argument(dest='rse_expression', action='store', help='RSE Expression')
    add_rule_parser.add_argument('--weight', dest='weight', action='store', help='RSE Weight')
    add_rule_parser.add_argument('--lifetime', dest='lifetime', action='store', type=int, help='Rule lifetime (in seconds)')
    add_rule_parser.add_argument('--grouping', dest='grouping', action='store', choices=['DATASET', 'ALL', 'NONE'], help='Rule grouping')
    add_rule_parser.add_argument('--locked', dest='locked', action='store_true', help='Rule locking')
    add_rule_parser.add_argument('--source-replica-expression', dest='source_replica_expression', action='store', help='RSE Expression for RSEs to be considered for source replicas')
    add_rule_parser.add_argument('--notify', dest='notify', action='store', help='Notification strategy : Y (Yes), N (No), C (Close)')
    add_rule_parser.add_argument('--activity', dest='activity', action='store', help='Activity to be used (e.g. User, Data Consolidation)')
    add_rule_parser.add_argument('--comment', dest='comment', action='store', help='Comment about the replication rule')
    add_rule_parser.add_argument('--ask-approval', dest='ask_approval', action='store_true', help='Ask for rule approval')
    add_rule_parser.add_argument('--asynchronous', dest='asynchronous', action='store_true', help='Create rule asynchronously')
    add_rule_parser.add_argument('--delay-injection', dest='delay_injection', action='store', type=int, help='Delay (in seconds) to wait before starting applying the rule. This option implies --asynchronous.')
    add_rule_parser.add_argument('--account', dest='rule_account', action='store', help='The account owning the rule')
    add_rule_parser.add_argument('--skip-duplicates', dest='ignore_duplicate', action='store_true', help='Skip duplicate rules')

    # Delete replication rule subparser
    delete_rule_parser = subparsers.add_parser('delete-rule', help='Delete replication rule.')
    delete_rule_parser.set_defaults(function=delete_rule)
    delete_rule_parser.add_argument(dest='rule_id', action='store', help='Rule id or DID. If DID, the RSE expression is mandatory.')
    delete_rule_parser.add_argument('--purge-replicas', dest='purge_replicas', action='store_true', help='Purge rule replicas')
    delete_rule_parser.add_argument('--all', dest='delete_all', action='store_true', default=False, help='Delete all the rules, even the ones that are not owned by the account')
    delete_rule_parser.add_argument('--rse_expression', '--rse-expression', new_option_string='--rse-expression', dest='rse_expression', action=StoreAndDeprecateWarningAction, help='The RSE expression. Must be specified if a DID is provided.')
    delete_rule_parser.add_argument('--rses', dest='rses', action='store', help='The RSE expression. Must be specified if a DID is provided.')
    delete_rule_parser.add_argument('--account', dest='rule_account', action='store', help='The account of the rule that must be deleted')

    # Info replication rule subparser
    info_rule_parser = subparsers.add_parser('rule-info', help='Retrieve information about a rule.')
    info_rule_parser.set_defaults(function=info_rule)
    info_rule_parser.add_argument(dest='rule_id', action='store', help='The rule ID')
    info_rule_parser.add_argument('--examine', dest='examine', action='store_true', help='Detailed analysis of transfer errors')
    info_rule_parser.add_argument('--estimate-ttc', dest='estimate_ttc', action='store_true', help='Show Estimated Time To Complete for the rule. Calculation can be time consuming.')

    # The list_rules command
    list_rules_parser = subparsers.add_parser('list-rules', help='List replication rules.', formatter_class=argparse.RawDescriptionHelpFormatter, epilog='''Usage example
"""""""""""""

You can list the rules for a particular DID::

    $ rucio list-rules user.jdoe:user.jdoe.test.container.1234.1
    ID                                ACCOUNT    SCOPE:NAME                                 STATE[OK/REPL/STUCK]    RSE_EXPRESSION        COPIES  EXPIRES (UTC)
    --------------------------------  ---------  -----------------------------------------  ----------------------  ------------------  --------  -------------------
    a12e5664555a4f12b3cc6991db5accf9  jdoe       user.jdoe:user.jdoe.test.container.1234.1  OK[3/0/0]               tier=1&disk=1       1         2018-02-09 03:57:46
    b0fcde2acbdb489b874c3c4537595adc  janedoe    user.jdoe:user.jdoe.test.container.1234.1  REPLICATING[4/1/1]      tier=1&tape=1       2
    4a6bd85c13384bd6836fbc06e8b316d7  mc         user.jdoe:user.jdoe.test.container.1234.1  OK[3/0/0]               tier=1&tape=1       2

You can filter by account::

    $ rucio list-rules --account jdoe
    ID                                ACCOUNT    SCOPE:NAME                                 STATE[OK/REPL/STUCK]    RSE_EXPRESSION        COPIES  EXPIRES (UTC)
    --------------------------------  ---------  -----------------------------------------  ----------------------  ------------------  --------  -------------------
    a12e5664555a4f12b3cc6991db5accf9  jdoe       user.jdoe:user.jdoe.test.container.1234.1  OK[3/0/0]               tier=1&disk=1       1         2018-02-09 03:57:46
    08537b2176843d92e05317938a89d148  jdoe       user.jdoe:user.jdoe.test.data.1234.1       OK[2/0/0]               SITE2_DISK          1

                                              ''')

    list_rules_parser.set_defaults(function=list_rules)
    list_rules_parser.add_argument(dest='did', action='store', nargs='?', default=None, help='List by did')
    list_rules_parser.add_argument('--id', dest='rule_id', action='store', help='List by rule id')
    list_rules_parser.add_argument('--traverse', dest='traverse', action='store_true', help='Traverse the did tree and search for rules affecting this did')
    list_rules_parser.add_argument('--csv', dest='csv', action='store_true', default=False, help='Comma Separated Value output')
    list_rules_parser.add_argument('--file', dest='file', action='store', help='List associated rules of an affected file')
    list_rules_parser.add_argument('--account', dest='rule_account', action='store', help='List by account')
    list_rules_parser.add_argument('--subscription', dest='subscription', action='store', help='List by account and subscription name', metavar=('ACCOUNT', 'SUBSCRIPTION'), nargs=2)

    # The list_rules_history command
    list_rules_history_parser = subparsers.add_parser('list-rules-history', help='List replication rules history for a DID.')
    list_rules_history_parser.set_defaults(function=list_rules_history)
    list_rules_history_parser.add_argument(dest='did', action='store', help='The Data IDentifier.')

    # The update_rule command
    update_rule_parser = subparsers.add_parser('update-rule', help='Update replication rule.')
    update_rule_parser.set_defaults(function=update_rule)
    update_rule_parser.add_argument(dest='rule_id', action='store', help='Rule id')
    update_rule_parser.add_argument('--lifetime', dest='lifetime', action='store', help='Lifetime in seconds.')
    update_rule_parser.add_argument('--locked', dest='locked', action='store', help='Locked (True/False).')
    update_rule_parser.add_argument('--account', dest='rule_account', action='store', help='Account to change.')
    update_rule_parser.add_argument('--stuck', dest='state_stuck', action='store_true', help='Set state to STUCK.')
    update_rule_parser.add_argument('--suspend', dest='state_suspended', action='store_true', help='Set state to SUSPENDED.')
    update_rule_parser.add_argument('--activity', dest='rule_activity', action='store', help='Activity of the rule.')
    update_rule_parser.add_argument('--source-replica-expression', dest='source_replica_expression', action='store', help='Source replica expression of the rule.')
    update_rule_parser.add_argument('--comment', dest='comment', action='store', help="Update comment for the rule")
    update_rule_parser.add_argument('--cancel-requests', dest='cancel_requests', action='store_true', help='Cancel requests when setting rules to stuck.')
    update_rule_parser.add_argument('--priority', dest='priority', action='store', help='Priority of the requests of the rule.')
    update_rule_parser.add_argument('--child-rule-id', dest='child_rule_id', action='store', help='Child rule id of the rule.')
    update_rule_parser.add_argument('--boost-rule', dest='boost_rule', action='store_true', help='Quickens the transition of a rule from STUCK to REPLICATING.')

    # The move_rule command
    move_rule_parser = subparsers.add_parser('move-rule', help='Move a replication rule to another RSE.')
    move_rule_parser.set_defaults(function=move_rule)
    move_rule_parser.add_argument(dest='rule_id', action='store', help='Rule id')
    move_rule_parser.add_argument(dest='rse_expression', action='store', help='RSE expression of new rule')
    move_rule_parser.add_argument('--activity', dest='activity', action='store', help='Update activity for moved rule')
    move_rule_parser.add_argument('--source-replica-expression', dest='source_replica_expression', action='store', help='Update source-replica-expression for moved rule')

    # The list-rses command
    list_rses_parser = subparsers.add_parser('list-rses', help='Show the list of all the registered Rucio Storage Elements (RSEs).')
    list_rses_parser.set_defaults(function=list_rses)
    list_rses_parser.add_argument('--expression', dest='rse_expression', action='store', help='The RSE filter expression. A comprehensive help about RSE expressions \
can be found in ' + Color.BOLD + 'http://rucio.cern.ch/client_tutorial.html#adding-rules-for-replication' + Color.END)  # TODO:remove-deprecated
    list_rses_parser.add_argument('--rses', dest='rses', action='store', help='The RSE filter expression. A comprehensive help about RSE expressions \
can be found in ' + Color.BOLD + 'http://rucio.cern.ch/client_tutorial.html#adding-rules-for-replication' + Color.END)

    # The list-suspicoius-replicas command
    list_suspicious_replicas_parser = subparsers.add_parser('list-suspicious-replicas', help='Show the list of all replicas marked "suspicious".')
    list_suspicious_replicas_parser.set_defaults(function=list_suspicious_replicas)
    list_suspicious_replicas_parser.add_argument('--expression', dest='rse_expression', action='store', help='The RSE filter expression. A comprehensive help about RSE expressions \
can be found in ' + Color.BOLD + 'http://rucio.cern.ch/client_tutorial.html#adding-rules-for-replication' + Color.END)
    list_suspicious_replicas_parser.add_argument('--younger_than', '--younger-than', new_option_string='--younger-than', dest='younger_than', action=StoreAndDeprecateWarningAction, help='List files that have been marked suspicious since the date "younger_than".')  # NOQA: E501
    list_suspicious_replicas_parser.add_argument('--nattempts', dest='nattempts', action='store', help='Minimum number of failed attempts to access a suspicious file.')

    # The list-rses-attributes command
    list_rse_attributes_parser = subparsers.add_parser('list-rse-attributes', help='List the attributes of an RSE.', description='This command is useful to create RSE filter expressions.')
    list_rse_attributes_parser.set_defaults(function=list_rse_attributes)
    list_rse_attributes_parser.add_argument(dest='rse', action='store', help='The RSE name').completer = rse_completer

    # The list-datasets-rse command
    list_datasets_rse_parser = subparsers.add_parser('list-datasets-rse', help='List all the datasets at a RSE', description='This method allows to list all the datasets on a given Rucio Storage Element.\
        ' + Color.BOLD + 'Warning: ' + Color.END + 'This command can take a long time depending on the number of datasets in the RSE.')
    list_datasets_rse_parser.set_defaults(function=list_datasets_rse)
    list_datasets_rse_parser.add_argument(dest='rse', action='store', default=None, help='The RSE name').completer = rse_completer
    list_datasets_rse_parser.add_argument('--long', dest='long', action='store_true', default=False, help='The long option')

    # The test-server command
    test_server_parser = subparsers.add_parser('test-server', help='Test Server', description='Run a bunch of tests against the Rucio Servers.')
    test_server_parser.set_defaults(function=test_server)

    # The get-metadata subparser
    touch_parser = subparsers.add_parser('touch', help='Touch one or more DIDs and set the last accessed date to the current date')
    touch_parser.set_defaults(function=touch)
    touch_parser.add_argument(dest='dids', nargs='+', action='store', help='List of space separated data identifiers.')
    touch_parser.add_argument('--rse', dest='rse', action='store', help="The RSE of the DIDs that are touched.").completer = rse_completer

    return oparser


if __name__ == '__main__':
    arguments = sys.argv[1:]
    # set the configuration before anything else, if the config parameter is present
    for argi in range(len(arguments)):
        if arguments[argi] == '--config' and (argi + 1) < len(arguments):
            os.environ['RUCIO_CONFIG'] = arguments[argi + 1]

    oparser = get_parser()
    if EXTRA_MODULES['argcomplete']:
        argcomplete.autocomplete(oparser)

    if len(sys.argv) == 1:
        oparser.print_help()
        sys.exit(FAILURE)

    args = oparser.parse_args(arguments)

    logger = setup_logger(module_name=__name__, logger_name='user', verbose=args.verbose)
    start_time = time.time()
    result = args.function(args)
    end_time = time.time()
    if args.verbose:
        print("Completed in %-0.4f sec." % (end_time - start_time))
    sys.exit(result)<|MERGE_RESOLUTION|>--- conflicted
+++ resolved
@@ -86,13 +86,8 @@
                                     DIDFilterSyntaxError)
 from rucio.common.extra import import_extras
 from rucio.common.test_rucio_server import TestRucioServer
-<<<<<<< HEAD
-from rucio.common.utils import (sizefmt, Color, detect_client_location, chunks, parse_did_filter_from_string,
-                                parse_did_filter_from_string_fe, extract_scope, setup_logger)
-=======
 from rucio.common.utils import sizefmt, Color, detect_client_location, chunks, parse_did_filter_from_string, \
-    extract_scope, setup_logger, StoreAndDeprecateWarningAction
->>>>>>> 80aaae8b
+    parse_did_filter_from_string_fe, extract_scope, setup_logger, StoreAndDeprecateWarningAction
 from rucio.common.constants import ReplicaState
 from rucio.rse.protocols.protocol import RSEProtocol
 
