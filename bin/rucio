--- conflicted
+++ resolved
@@ -81,13 +81,9 @@
                                     DIDFilterSyntaxError)
 from rucio.common.extra import import_extras
 from rucio.common.test_rucio_server import TestRucioServer
-from rucio.common.utils import sizefmt, Color, detect_client_location, chunks, parse_did_filter_from_string, \
-<<<<<<< HEAD
-    parse_did_filter_from_string_fe, extract_scope, setup_logger
-=======
-    extract_scope, setup_logger
+from rucio.common.utils import (sizefmt, Color, detect_client_location, chunks, parse_did_filter_from_string,
+                                parse_did_filter_from_string_fe, extract_scope, setup_logger)
 from rucio.common.constants import ReplicaState
->>>>>>> 0bc18ada
 
 EXTRA_MODULES = import_extras(['argcomplete'])
 
