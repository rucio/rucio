--- conflicted
+++ resolved
@@ -44,15 +44,12 @@
 # - Patrick Austin <patrick.austin@stfc.ac.uk>, 2020
 # - Radu Carpa <radu.carpa@cern.ch>, 2021
 # - Rahul Chauhan <omrahulchauhan@gmail.com>, 2021
-<<<<<<< HEAD
 # - Gabriele Gaetano Fronze' <gabriele.fronze@to.infn.it>, 2020-2021
 # - Rob Barnsley <rob.barnsley@skao.int>, 2021
-=======
 # - Rakshita Varadarajan <rakshitajps@gmail.com>, 2021
 # - Christoph Ames <christoph.ames@physik.uni-muenchen.de>, 2021
 # - James Perry <j.perry@epcc.ed.ac.uk>, 2021
 # - David Población Criado <david.poblacion.criado@cern.ch>, 2021
->>>>>>> a5e5e7d5
 
 from __future__ import print_function
 
@@ -563,27 +560,9 @@
     List the data identifiers for a given scope.
     """
     client = get_client(args)
-<<<<<<< HEAD
-    filters = []
-    type = 'collection'
-    table = []
-=======
     filters = {}
     type_ = 'collection'
     table = []
-    if args.filter:
-        try:
-            filters, type_ = parse_did_filter_from_string(args.filter)
-        except InvalidType as error:
-            logger.error(error)
-            return FAILURE
-        except ValueError as error:
-            logger.error(error)
-            return FAILURE
-        except Exception:
-            logger.error("Invalid Filter. Filter must be 'key=value', 'key>=value', 'key>value', 'key<=value', 'key<value'")
-            return FAILURE
->>>>>>> a5e5e7d5
 
     try:
         scope, name = get_scope(args.did[0], client)
@@ -607,7 +586,7 @@
                 return FAILURE
 
     try:
-        filters, type = parse_did_filter_from_string_fe(args.filter, name)
+        filters, type_ = parse_did_filter_from_string_fe(args.filter, name)
     except InvalidType as error:
         logger.error(error)
         return FAILURE
