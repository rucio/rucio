# All dependencies needed to run rucio server/daemons should be defined here
requests==2.32.3                                            # Python HTTP for Humans.
urllib3==1.26.19, <2                                        # HTTP library with thread-safe connection pooling, file post, etc. to be updated to 2.0 once Python 3.10 is the minimum version: https://github.com/boto/botocore/issues/3138
dogpile.cache==1.2.2                                        # Caching API plugins (1.1.2 is the first version to support pymemcache)
tabulate==0.9.0                                             # Pretty-print tabular data
jsonschema==4.23.0                                          # For JSON schema validation (Policy modules)
SQLAlchemy==2.0.31                                          # DB backend
alembic==1.13.2                                             # Lightweight database migration tool for SQLAlchemy
pymemcache==4.0.0                                           # A comprehensive, fast, pure-Python memcached client (Used by Dogpile)
python-dateutil==2.9.0.post0                                # Extensions to the standard datetime module
stomp.py==8.1.2                                             # ActiveMQ Messaging Protocol
statsd==4.0.1                                               # Needed to log into graphite with more than 1 Hz
geoip2==4.8.0                                               # GeoIP2 API (for IPv6 support)
google-auth==2.32.0                                         # Google authentication library for Python
redis==5.0.7                                                # Python client for Redis key-value store
Flask==3.0.3                                                # Python web framework
werkzeug==3.0.6                                             # WSGI library
oic==1.7.0                                                  # for authentication via OpenID Connect protocol
prometheus_client==0.20.0                                   # Python client for the Prometheus monitoring system
boto3==1.34.142                                             # S3 boto protocol (new version)
xmlsec==1.3.13, !=1.3.14                                    # Required to install pyproject.toml-based projects; 1.3.14 excluded due to https://github.com/xmlsec/python-xmlsec/issues/314
packaging==24.1                                             # Packaging utilities

# All dependencies needed in extras for rucio server/daemons should be defined here
paramiko==3.4.1                                             # ssh_extras; SSH2 protocol library (also needed in the server)
kerberos==1.3.1                                             # kerberos_extras for client and server
pykerberos==1.2.4                                           # kerberos_extras for client and server
requests-kerberos==0.15.0                                   # kerberos_extras for client and server
python-swiftclient==4.6.0                                   # swift_extras
argcomplete==3.4.0                                          # argcomplete_extras; Bash tab completion for argparse
python-magic==0.4.27                                        # dumper_extras; File type identification using libmagic
cx_oracle==8.3.0                                            # oracle_extras
psycopg[pool]==3.2.3                                        # postgresql
psycopg-binary==3.2.3; implementation_name=="cpython"       # postgresql binary optimizations
PyMySQL==1.1.1                                              # mysql_extras
PyYAML==6.0.1                                               # globus_extras and used for reading test configuration files
globus-sdk==3.41.0                                          # globus_extras
python3-saml==1.16.0                                        # saml_extras
pymongo==4.8.0                                              # pymongo (metadata plugin)
<<<<<<< HEAD
elasticsearch==8.15.1                                        # elasticsearch ( metadata plugin)
libtorrent==2.0.9                                           # Support for the bittorrent transfertool
qbittorrent-api==2023.11.57                                 # qBittorrent plugin for the bittorrent tranfsertool
=======
libtorrent==2.0.11                                          # Support for the bittorrent transfertool
qbittorrent-api==2023.11.57                                 # qBittorrent plugin for the bittorrent tranfsertool
rich==13.7.1                                                # For Rich terminal display
>>>>>>> fe9ef547
<|MERGE_RESOLUTION|>--- conflicted
+++ resolved
@@ -37,12 +37,7 @@
 globus-sdk==3.41.0                                          # globus_extras
 python3-saml==1.16.0                                        # saml_extras
 pymongo==4.8.0                                              # pymongo (metadata plugin)
-<<<<<<< HEAD
 elasticsearch==8.15.1                                        # elasticsearch ( metadata plugin)
-libtorrent==2.0.9                                           # Support for the bittorrent transfertool
-qbittorrent-api==2023.11.57                                 # qBittorrent plugin for the bittorrent tranfsertool
-=======
 libtorrent==2.0.11                                          # Support for the bittorrent transfertool
 qbittorrent-api==2023.11.57                                 # qBittorrent plugin for the bittorrent tranfsertool
-rich==13.7.1                                                # For Rich terminal display
->>>>>>> fe9ef547
+rich==13.7.1                                                # For Rich terminal display