# -*- coding: utf-8 -*-
# Copyright 2013-2020 CERN
#
# Licensed under the Apache License, Version 2.0 (the "License");
# you may not use this file except in compliance with the License.
# You may obtain a copy of the License at
#
#    http://www.apache.org/licenses/LICENSE-2.0
#
# Unless required by applicable law or agreed to in writing, software
# distributed under the License is distributed on an "AS IS" BASIS,
# WITHOUT WARRANTIES OR CONDITIONS OF ANY KIND, either express or implied.
# See the License for the specific language governing permissions and
# limitations under the License.
#
# Authors:
# - Vincent Garonne <vincent.garonne@cern.ch>, 2013-2017
# - Cedric Serfon <cedric.serfon@cern.ch>, 2013-2020
# - Ralph Vigne <ralph.vigne@cern.ch>, 2013
# - Mario Lassnig <mario.lassnig@cern.ch>, 2013-2020
# - Yun-Pin Sun <winter0128@gmail.com>, 2013
# - Thomas Beermann <thomas.beermann@cern.ch>, 2013
# - Martin Barisits <martin.barisits@cern.ch>, 2014-2020
# - asket <asket.agarwal96@gmail.com>, 2018
# - Hannes Hansen <hannes.jakob.hansen@cern.ch>, 2018-2019
# - Andrew Lister <andrew.lister@stfc.ac.uk>, 2019
# - Ruturaj Gujar <ruturaj.gujar23@gmail.com>, 2019
# - Eli Chadwick <eli.chadwick@stfc.ac.uk>, 2020
# - Eric Vaandering <ewv@fnal.gov>, 2020
# - Aristeidis Fkiaras <aristeidis.fkiaras@cern.ch>, 2020
# - Patrick Austin <patrick.austin@stfc.ac.uk>, 2020
# - Benedikt Ziemons <benedikt.ziemons@cern.ch>, 2020
# - Gabriele Gaetano Fronze' <gabriele.fronze@to.infn.it>, 2020-2021
# - Rob Barnsley <rob.barnsley@skao.int>, 2021

from __future__ import print_function

from copy import deepcopy

import rucio.api.permission
from rucio.common.constants import RESERVED_KEYS
from rucio.common.exception import RucioException
from rucio.common.schema import validate_schema
from rucio.common.types import InternalAccount, InternalScope
from rucio.common.utils import api_update_return_dict
from rucio.core import did, naming_convention, meta as meta_core
from rucio.core.rse import get_rse_id
from rucio.db.sqla.constants import DIDType


def list_dids(scope, filters, did_type='collection', ignore_case=False, limit=None, offset=None, long=False, recursive=False, vo='def'):
    """
    List dids in a scope.

    :param scope: The scope name.
<<<<<<< HEAD
    :param filters: Filter arguments in form supported by the inequality-engine.
    :param type: The type of the did: all(container, dataset, file), collection(dataset or container), dataset, container
=======
    :param pattern: The wildcard pattern.
    :param did_type:  The type of the did: all(container, dataset, file), collection(dataset or container), dataset, container
>>>>>>> a5e5e7d5
    :param ignore_case: Ignore case distinctions.
    :param limit: The maximum number of DIDs returned.
    :param offset: Offset number.
    :param long: Long format option to display more information for each DID.
    :param recursive: Recursively list DIDs content.
    :param vo: The VO to act on.
    """
    scope = InternalScope(scope, vo=vo)

    # replace account and scope in filters with internal representation
    for or_group in filters:
        if 'account' in or_group:
            or_group['account'] = InternalAccount(or_group['account'], vo=vo)
        if 'scope' in or_group:
            or_group['account'] = InternalScope(or_group['scope'], vo=vo)

    result = did.list_dids(scope=scope, filters=filters, did_type=did_type, ignore_case=ignore_case,
                           limit=limit, offset=offset, long=long, recursive=recursive)

    for d in result:
        yield api_update_return_dict(d)


def list_dids_extended(scope, filters, did_type='collection', ignore_case=False, limit=None, offset=None, long=False, recursive=False, vo='def'):
    """
    List dids in a scope.

    :param scope: The scope name.
    :param pattern: The wildcard pattern.
    :param did_type:  The type of the did: all(container, dataset, file), collection(dataset or container), dataset, container
    :param ignore_case: Ignore case distinctions.
    :param limit: The maximum number of DIDs returned.
    :param offset: Offset number.
    :param long: Long format option to display more information for each DID.
    :param recursive: Recursively list DIDs content.
    """
    validate_schema(name='did_filters', obj=filters, vo=vo)
    scope = InternalScope(scope, vo=vo)

    if 'account' in filters:
        filters['account'] = InternalAccount(filters['account'], vo=vo)
    if 'scope' in filters:
        filters['scope'] = InternalScope(filters['scope'], vo=vo)

    result = did.list_dids_extended(scope=scope, filters=filters, did_type=did_type, ignore_case=ignore_case,
                                    limit=limit, offset=offset, long=long, recursive=recursive)

    for d in result:
        yield api_update_return_dict(d)


def add_did(scope, name, did_type, issuer, account=None, statuses={}, meta={}, rules=[], lifetime=None, dids=[], rse=None, vo='def'):
    """
    Add data did.

    :param scope: The scope name.
    :param name: The data identifier name.
    :param did_type: The data identifier type.
    :param issuer: The issuer account.
    :param account: The account owner. If None, then issuer is selected as owner.
    :param statuses: Dictionary with statuses, e.g.g {'monotonic':True}.
    :meta: Meta-data associated with the data identifier is represented using key/value pairs in a dictionary.
    :rules: Replication rules associated with the data did. A list of dictionaries, e.g., [{'copies': 2, 'rse_expression': 'TIERS1'}, ].
    :param lifetime: DID's lifetime (in seconds).
    :param dids: The content.
    :param rse: The RSE name when registering replicas.
    :param vo: The VO to act on.
    """
    v_did = {'name': name, 'type': did_type.upper(), 'scope': scope}
    validate_schema(name='did', obj=v_did, vo=vo)
    validate_schema(name='dids', obj=dids, vo=vo)
    validate_schema(name='rse', obj=rse, vo=vo)
    kwargs = {'scope': scope, 'name': name, 'type': did_type, 'issuer': issuer, 'account': account, 'statuses': statuses, 'meta': meta, 'rules': rules, 'lifetime': lifetime}
    if not rucio.api.permission.has_permission(issuer=issuer, vo=vo, action='add_did', kwargs=kwargs):
        raise rucio.common.exception.AccessDenied('Account %s can not add data identifier to scope %s' % (issuer, scope))

    if account is not None:
        account = InternalAccount(account, vo=vo)
    issuer = InternalAccount(issuer, vo=vo)
    scope = InternalScope(scope, vo=vo)
    for d in dids:
        d['scope'] = InternalScope(d['scope'], vo=vo)
    for r in rules:
        r['account'] = InternalAccount(r['account'], vo=vo)

    rse_id = None
    if rse is not None:
        rse_id = get_rse_id(rse=rse, vo=vo)

    if did_type == 'DATASET':
        # naming_convention validation
        extra_meta = naming_convention.validate_name(scope=scope, name=name, did_type='D')

        # merge extra_meta with meta
        for k in extra_meta or {}:
            if k not in meta:
                meta[k] = extra_meta[k]
            elif meta[k] != extra_meta[k]:
                print("Provided metadata %s doesn't match the naming convention: %s != %s" % (k, meta[k], extra_meta[k]))
                raise rucio.common.exception.InvalidObject("Provided metadata %s doesn't match the naming convention: %s != %s" % (k, meta[k], extra_meta[k]))

        # Validate metadata
        meta_core.validate_meta(meta=meta, did_type=DIDType[did_type.upper()])

    return did.add_did(scope=scope, name=name, did_type=DIDType[did_type.upper()], account=account or issuer,
                       statuses=statuses, meta=meta, rules=rules, lifetime=lifetime,
                       dids=dids, rse_id=rse_id)


def add_dids(dids, issuer, vo='def'):
    """
    Bulk Add did.

    :param dids: A list of dids.
    :param issuer: The issuer account.
    :param vo: The VO to act on.
    """
    for d in dids:
        if 'rse' in d:
            rse_id = None
            if d['rse'] is not None:
                rse_id = get_rse_id(rse=d['rse'], vo=vo)
            d['rse_id'] = rse_id

    kwargs = {'issuer': issuer, 'dids': dids}
    if not rucio.api.permission.has_permission(issuer=issuer, vo=vo, action='add_dids', kwargs=kwargs):
        raise rucio.common.exception.AccessDenied('Account %s can not bulk add data identifier' % (issuer))

    issuer = InternalAccount(issuer, vo=vo)
    for d in dids:
        d['scope'] = InternalScope(d['scope'], vo=vo)
        if 'account' in d.keys():
            d['account'] = InternalAccount(d['account'], vo=vo)
        if 'dids' in d.keys():
            for child in d['dids']:
                child['scope'] = InternalScope(child['scope'], vo=vo)
    return did.add_dids(dids, account=issuer)


def attach_dids(scope, name, attachment, issuer, vo='def'):
    """
    Append content to data did.

    :param attachment: The attachment.
    :param issuer: The issuer account.
    :param vo: The VO to act on.
    """
    validate_schema(name='attachment', obj=attachment, vo=vo)

    rse_id = None
    if 'rse' in attachment:
        if attachment['rse'] is not None:
            rse_id = get_rse_id(rse=attachment['rse'], vo=vo)
        attachment['rse_id'] = rse_id

    kwargs = {'scope': scope, 'name': name, 'attachment': attachment}
    if not rucio.api.permission.has_permission(issuer=issuer, vo=vo, action='attach_dids', kwargs=kwargs):
        raise rucio.common.exception.AccessDenied('Account %s can not add data identifiers to %s:%s' % (issuer, scope, name))

    scope = InternalScope(scope, vo=vo)
    issuer = InternalAccount(issuer, vo=vo)
    if 'account' in attachment.keys():
        attachment['account'] = InternalAccount(attachment['account'], vo=vo)
    for d in attachment['dids']:
        d['scope'] = InternalScope(d['scope'], vo=vo)
        if 'account' in d.keys():
            d['account'] = InternalAccount(d['account'], vo=vo)

    if rse_id is not None:
        dids = did.attach_dids(scope=scope, name=name, dids=attachment['dids'],
                               account=attachment.get('account', issuer), rse_id=rse_id)
    else:
        dids = did.attach_dids(scope=scope, name=name, dids=attachment['dids'],
                               account=attachment.get('account', issuer))

    return dids


def attach_dids_to_dids(attachments, issuer, ignore_duplicate=False, vo='def'):
    """
    Append content to dids.

    :param attachments: The contents.
    :param issuer: The issuer account.
    :param ignore_duplicate: If True, ignore duplicate entries.
    :param vo: The VO to act on.
    """
    validate_schema(name='attachments', obj=attachments, vo=vo)

    for a in attachments:
        if 'rse' in a:
            rse_id = None
            if a['rse'] is not None:
                rse_id = get_rse_id(rse=a['rse'], vo=vo)
            a['rse_id'] = rse_id

    if not rucio.api.permission.has_permission(issuer=issuer, vo=vo, action='attach_dids_to_dids', kwargs={'attachments': attachments}):
        raise rucio.common.exception.AccessDenied('Account %s can not add data identifiers' % (issuer))

    issuer = InternalAccount(issuer, vo=vo)
    for attachment in attachments:
        attachment['scope'] = InternalScope(attachment['scope'], vo=vo)
        for d in attachment['dids']:
            d['scope'] = InternalScope(d['scope'], vo=vo)
            if 'account' in d.keys():
                d['account'] = InternalAccount(d['account'], vo=vo)

    return did.attach_dids_to_dids(attachments=attachments, account=issuer,
                                   ignore_duplicate=ignore_duplicate)


def detach_dids(scope, name, dids, issuer, vo='def'):
    """
    Detach data identifier

    :param scope: The scope name.
    :param name: The data identifier name.
    :param dids: The content.
    :param issuer: The issuer account.
    :param vo: The VO to act on.
    """
    kwargs = {'scope': scope, 'name': name, 'dids': dids, 'issuer': issuer}
    if not rucio.api.permission.has_permission(issuer=issuer, vo=vo, action='detach_dids', kwargs=kwargs):
        raise rucio.common.exception.AccessDenied('Account %s can not detach data identifiers from %s:%s' % (issuer, scope, name))

    scope = InternalScope(scope, vo=vo)
    for d in dids:
        d['scope'] = InternalScope(d['scope'], vo=vo)

    return did.detach_dids(scope=scope, name=name, dids=dids)


def list_new_dids(did_type=None, thread=None, total_threads=None, chunk_size=1000, vo='def'):
    """
    List recent identifiers.

    :param did_type : The DID type.
    :param thread: The assigned thread for this necromancer.
    :param total_threads: The total number of threads of all necromancers.
    :param chunk_size: Number of requests to return per yield.
    :param vo: The VO to act on.
    """
    dids = did.list_new_dids(did_type=did_type and DIDType[did_type.upper()], thread=thread, total_threads=total_threads, chunk_size=chunk_size)
    for d in dids:
        if d['scope'].vo == vo:
            yield api_update_return_dict(d)


def set_new_dids(dids, new_flag=True, vo='def'):
    """
    Set/reset the flag new

    :param scope: The scope name.
    :param name: The data identifier name.
    :param new_flag: A boolean to flag new DIDs.
    :param vo: The VO to act on.
    """
    for d in dids:
        d['scope'] = InternalScope(d['scope'], vo=vo)

    return did.set_new_dids(dids, new_flag)


def list_content(scope, name, vo='def'):
    """
    List data identifier contents.

    :param scope: The scope name.
    :param name: The data identifier name.
    :param vo: The VO to act on.
    """

    scope = InternalScope(scope, vo=vo)

    dids = did.list_content(scope=scope, name=name)
    for d in dids:
        yield api_update_return_dict(d)


def list_content_history(scope, name, vo='def'):
    """
    List data identifier contents history.

    :param scope: The scope name.
    :param name: The data identifier name.
    :param vo: The VO to act on.
    """

    scope = InternalScope(scope, vo=vo)

    dids = did.list_content_history(scope=scope, name=name)

    for d in dids:
        yield api_update_return_dict(d)


def list_files(scope, name, long, vo='def'):
    """
    List data identifier file contents.

    :param scope: The scope name.
    :param name: The data identifier name.
    :param long:       A boolean to choose if GUID is returned or not.
    :param vo: The VO to act on.
    """

    scope = InternalScope(scope, vo=vo)

    dids = did.list_files(scope=scope, name=name, long=long)

    for d in dids:
        yield api_update_return_dict(d)


def scope_list(scope, name=None, recursive=False, vo='def'):
    """
    List data identifiers in a scope.

    :param scope: The scope name.
    :param name: The data identifier name.
    :param recursive: boolean, True or False.
    :param vo: The VO to act on.
    """

    scope = InternalScope(scope, vo=vo)

    dids = did.scope_list(scope, name=name, recursive=recursive)

    for d in dids:
        ret_did = deepcopy(d)
        ret_did['scope'] = ret_did['scope'].external
        if ret_did['parent'] is not None:
            ret_did['parent']['scope'] = ret_did['parent']['scope'].external
        yield ret_did


def get_did(scope, name, dynamic=False, vo='def'):
    """
    Retrieve a single data did.

    :param scope: The scope name.
    :param name: The data identifier name.
    :param dynamic:  Dynamically resolve the bytes and length of the did
    :param vo: The VO to act on.
    :return did: Dictionary containing {'name', 'scope', 'type'}, Exception otherwise
    """

    scope = InternalScope(scope, vo=vo)

    d = did.get_did(scope=scope, name=name, dynamic=dynamic)
    return api_update_return_dict(d)


def set_metadata(scope, name, key, value, issuer, recursive=False, vo='def'):
    """
    Add metadata to data did.

    :param scope: The scope name.
    :param name: The data identifier name.
    :param key: the key.
    :param value: the value.
    :param issuer: The issuer account.
    :param recursive: Option to propagate the metadata update to content.
    :param vo: The VO to act on.
    """
    kwargs = {'scope': scope, 'name': name, 'key': key, 'value': value, 'issuer': issuer}

    if key in RESERVED_KEYS:
        raise rucio.common.exception.AccessDenied('Account %s can not change this metadata value to data identifier %s:%s' % (issuer, scope, name))

    if not rucio.api.permission.has_permission(issuer=issuer, vo=vo, action='set_metadata', kwargs=kwargs):
        raise rucio.common.exception.AccessDenied('Account %s can not add metadata to data identifier %s:%s' % (issuer, scope, name))

    scope = InternalScope(scope, vo=vo)
    return did.set_metadata(scope=scope, name=name, key=key, value=value, recursive=recursive)


def set_metadata_bulk(scope, name, meta, issuer, recursive=False, vo='def'):
    """
    Add metadata to data did.

    :param scope: The scope name.
    :param name: The data identifier name.
    :param meta: the key-values.
    :param issuer: The issuer account.
    :param recursive: Option to propagate the metadata update to content.
    :param vo: The VO to act on.
    """
    kwargs = {'scope': scope, 'name': name, 'meta': meta, 'issuer': issuer}

    for key in meta:
        if key in RESERVED_KEYS:
            raise rucio.common.exception.AccessDenied('Account %s can not change the value of the metadata key %s to data identifier %s:%s' % (issuer, key, scope, name))

    if not rucio.api.permission.has_permission(issuer=issuer, vo=vo, action='set_metadata_bulk', kwargs=kwargs):
        raise rucio.common.exception.AccessDenied('Account %s can not add metadata to data identifier %s:%s' % (issuer, scope, name))

    scope = InternalScope(scope, vo=vo)
    return did.set_metadata_bulk(scope=scope, name=name, meta=meta, recursive=recursive)


def get_metadata(scope, name, plugin='DID_COLUMN', vo='def'):
    """
    Get data identifier metadata

    :param scope: The scope name.
    :param name: The data identifier name.
    :param vo: The VO to act on.
    """

    scope = InternalScope(scope, vo=vo)

    d = did.get_metadata(scope=scope, name=name, plugin=plugin)
    return api_update_return_dict(d)


def get_metadata_bulk(dids, vo='def', session=None):
    """
    Get metadata for a list of dids
    :param dids: A list of dids.
    :param session: The database session in use.
    """

    validate_schema(name='dids', obj=dids, vo=vo)
    for entry in dids:
        entry['scope'] = InternalScope(entry['scope'], vo=vo)
    meta = did.get_metadata_bulk(dids)
    for met in meta:
        yield api_update_return_dict(met)


def delete_metadata(scope, name, key, vo='def'):
    """
    Delete a key from the metadata column

    :param scope: the scope of did
    :param name: the name of the did
    :param key: the key to be deleted
    :param vo: The VO to act on.
    """

    scope = InternalScope(scope, vo=vo)
    return did.delete_metadata(scope=scope, name=name, key=key)


def set_status(scope, name, issuer, vo='def', **kwargs):
    """
    Set data identifier status

    :param scope: The scope name.
    :param name: The data identifier name.
    :param issuer: The issuer account.
    :param kwargs:  Keyword arguments of the form status_name=value.
    :param vo: The VO to act on.
    """

    if not rucio.api.permission.has_permission(issuer=issuer, vo=vo, action='set_status', kwargs={'scope': scope, 'name': name, 'issuer': issuer}):
        raise rucio.common.exception.AccessDenied('Account %s can not set status on data identifier %s:%s' % (issuer, scope, name))

    scope = InternalScope(scope, vo=vo)

    return did.set_status(scope=scope, name=name, **kwargs)


def get_dataset_by_guid(guid, vo='def'):
    """
    Get the parent datasets for a given GUID.
    :param guid: The GUID.
    :param vo: The VO to act on.

    :returns: A did
    """
    dids = did.get_dataset_by_guid(guid=guid)

    for d in dids:
        if d['scope'].vo != vo:
            raise RucioException('GUID unavailable on VO {}'.format(vo))
        yield api_update_return_dict(d)


def list_parent_dids(scope, name, vo='def'):
    """
    List parent datasets and containers of a did.

    :param scope:   The scope.
    :param name:    The name.
    :param vo:      The VO to act on.
    """

    scope = InternalScope(scope, vo=vo)

    dids = did.list_parent_dids(scope=scope, name=name)

    for d in dids:
        yield api_update_return_dict(d)


def create_did_sample(input_scope, input_name, output_scope, output_name, issuer, nbfiles, vo='def'):
    """
    Create a sample from an input collection.

    :param input_scope: The scope of the input DID.
    :param input_name: The name of the input DID.
    :param output_scope: The scope of the output dataset.
    :param output_name: The name of the output dataset.
    :param account: The account.
    :param nbfiles: The number of files to register in the output dataset.
    :param issuer: The issuer account.
    :param vo: The VO to act on.
    """
    kwargs = {'issuer': issuer, 'scope': output_scope}
    if not rucio.api.permission.has_permission(issuer=issuer, vo=vo, action='create_did_sample', kwargs=kwargs):
        raise rucio.common.exception.AccessDenied('Account %s can not bulk add data identifier' % (issuer))

    input_scope = InternalScope(input_scope, vo=vo)
    output_scope = InternalScope(output_scope, vo=vo)

    issuer = InternalAccount(issuer, vo=vo)

    return did.create_did_sample(input_scope=input_scope, input_name=input_name, output_scope=output_scope, output_name=output_name, account=issuer, nbfiles=nbfiles)


def resurrect(dids, issuer, vo='def'):
    """
    Resurrect DIDs.

    :param dids: A list of dids.
    :param issuer: The issuer account.
    :param vo: The VO to act on.
    """
    kwargs = {'issuer': issuer}
    if not rucio.api.permission.has_permission(issuer=issuer, vo=vo, action='resurrect', kwargs=kwargs):
        raise rucio.common.exception.AccessDenied('Account %s can not resurrect data identifiers' % (issuer))
    validate_schema(name='dids', obj=dids, vo=vo)

    for d in dids:
        d['scope'] = InternalScope(d['scope'], vo=vo)

    return did.resurrect(dids=dids)


def list_archive_content(scope, name, vo='def'):
    """
    List archive contents.

    :param scope: The archive scope name.
    :param name: The archive data identifier name.
    :param vo: The VO to act on.
    """

    scope = InternalScope(scope, vo=vo)

    dids = did.list_archive_content(scope=scope, name=name)
    for d in dids:
        yield api_update_return_dict(d)


def add_did_to_followed(scope, name, account, session=None, vo='def'):
    """
    Mark a did as followed by the given account

    :param scope: The scope name.
    :param name: The data identifier name.
    :param account: The account owner.
    :param session: The database session in use.
    """
    scope = InternalScope(scope, vo=vo)
    account = InternalAccount(account, vo=vo)
    return did.add_did_to_followed(scope=scope, name=name, account=account, session=session)


def add_dids_to_followed(dids, account, session=None, vo='def'):
    """
    Bulk mark datasets as followed

    :param dids: A list of dids.
    :param account: The account owner.
    :param session: The database session in use.
    """
    account = InternalAccount(account, vo=vo)
    return did.add_dids_to_followed(dids=dids, account=account, session=session)


def get_users_following_did(name, scope, session=None, vo='def'):
    """
    Return list of users following a did

    :param scope: The scope name.
    :param name: The data identifier name.
    :param session: The database session in use.
    """
    scope = InternalScope(scope, vo=vo)
    users = did.get_users_following_did(name=name, scope=scope, session=session)
    for user in users:
        user['user'] = user['user'].external
        yield user


def remove_did_from_followed(scope, name, account, issuer, session=None, vo='def'):
    """
    Mark a did as not followed

    :param scope: The scope name.
    :param name: The data identifier name.
    :param account: The account owner.
    :param session: The database session in use.
    :param issuer: The issuer account
    """
    kwargs = {'scope': scope, 'issuer': issuer}
    if not rucio.api.permission.has_permission(issuer=issuer, vo=vo, action='remove_did_from_followed', kwargs=kwargs):
        raise rucio.common.exception.AccessDenied('Account %s can not remove data identifiers from followed table' % (issuer))

    scope = InternalScope(scope, vo=vo)
    account = InternalAccount(account, vo=vo)
    return did.remove_did_from_followed(scope=scope, name=name, account=account, session=session)


def remove_dids_from_followed(dids, account, issuer, session=None, vo='def'):
    """
    Bulk mark datasets as not followed

    :param dids: A list of dids.
    :param account: The account owner.
    :param session: The database session in use.
    """
    kwargs = {'dids': dids, 'issuer': issuer}
    if not rucio.api.permission.has_permission(issuer=issuer, vo=vo, action='remove_dids_from_followed', kwargs=kwargs):
        raise rucio.common.exception.AccessDenied('Account %s can not bulk remove data identifiers from followed table' % (issuer))

    account = InternalAccount(account, vo=vo)
    return did.remove_dids_from_followed(dids=dids, account=account, session=session)<|MERGE_RESOLUTION|>--- conflicted
+++ resolved
@@ -53,13 +53,8 @@
     List dids in a scope.
 
     :param scope: The scope name.
-<<<<<<< HEAD
-    :param filters: Filter arguments in form supported by the inequality-engine.
-    :param type: The type of the did: all(container, dataset, file), collection(dataset or container), dataset, container
-=======
-    :param pattern: The wildcard pattern.
+    :param filters: Filter arguments in form supported by the filter engine.
     :param did_type:  The type of the did: all(container, dataset, file), collection(dataset or container), dataset, container
->>>>>>> a5e5e7d5
     :param ignore_case: Ignore case distinctions.
     :param limit: The maximum number of DIDs returned.
     :param offset: Offset number.
