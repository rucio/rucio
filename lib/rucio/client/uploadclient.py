--- conflicted
+++ resolved
@@ -238,20 +238,6 @@
                 trace['protocol'] = cur_scheme
                 trace['transferStart'] = time.time()
                 try:
-<<<<<<< HEAD
-                    logger.debug('Entering _upload_item')
-                    self._upload_item(rse_settings=rse_settings,
-                                      lfn=lfn,
-                                      source_dir=file['dirname'],
-                                      force_scheme=cur_scheme,
-                                      force_pfn=pfn,
-                                      transfer_timeout=file.get('transfer_timeout'),
-                                      delete_existing=delete_existing,
-                                      sign_service=sign_service)
-                    logger.debug('Physicaly uploaded.')
-                    success = True
-                    file['upload_result'] = {0: True, 1: None, 'success': True, 'pfn': pfn}  # needs to be removed
-=======
                     state = rsemgr.upload(rse_settings=rse_settings,
                                           lfns=lfn,
                                           domain=domain,
@@ -265,7 +251,6 @@
                                           logger=logger)
                     success = state['success']
                     file['upload_result'] = state
->>>>>>> 39f55b34
                 except (ServiceUnavailable, ResourceTemporaryUnavailable) as error:
                     logger.warning('Upload attempt failed')
                     logger.debug('Exception: %s' % str(error))
