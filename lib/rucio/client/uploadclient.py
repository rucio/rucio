--- conflicted
+++ resolved
@@ -310,8 +310,7 @@
 
                 if not no_register:
                     if register_after_upload:
-<<<<<<< HEAD
-                        self._register_file(file, registered_dataset_dids)
+                        self._register_file(file, registered_dataset_dids, ignore_availability=ignore_availability)
                     else:
                         replica_for_api = self._convert_file_for_api(file)
                         try:
@@ -319,12 +318,6 @@
                         except Exception as error:
                             logger(logging.ERROR, 'Failed to update replica state for file {}'.format(basename))
                             logger(logging.DEBUG, 'Details: {}'.format(str(error)))
-=======
-                        self._register_file(file, registered_dataset_dids, ignore_availability=ignore_availability)
-                    replica_for_api = self._convert_file_for_api(file)
-                    if not self.client.update_replicas_states(rse, files=[replica_for_api]):
-                        logger(logging.WARNING, 'Failed to update replica state')
->>>>>>> 579cbfb9
 
                 # add file to dataset if needed
                 if dataset_did_str and not no_register:
