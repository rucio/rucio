# -*- coding: utf-8 -*-
# Copyright 2012-2021 CERN
#
# Licensed under the Apache License, Version 2.0 (the "License");
# you may not use this file except in compliance with the License.
# You may obtain a copy of the License at
#
#    http://www.apache.org/licenses/LICENSE-2.0
#
# Unless required by applicable law or agreed to in writing, software
# distributed under the License is distributed on an "AS IS" BASIS,
# WITHOUT WARRANTIES OR CONDITIONS OF ANY KIND, either express or implied.
# See the License for the specific language governing permissions and
# limitations under the License.
#
# Authors:
# - Thomas Beermann <thomas.beermann@cern.ch>, 2012-2020
# - Vincent Garonne <vincent.garonne@cern.ch>, 2012-2018
# - Yun-Pin Sun <winter0128@gmail.com>, 2013
# - Mario Lassnig <mario.lassnig@cern.ch>, 2013-2021
# - Cedric Serfon <cedric.serfon@cern.ch>, 2014-2020
# - Ralph Vigne <ralph.vigne@cern.ch>, 2015
# - Joaquín Bogado <jbogado@linti.unlp.edu.ar>, 2015-2018
# - Martin Barisits <martin.barisits@cern.ch>, 2016-2020
# - Tobias Wegner <twegner@cern.ch>, 2017
# - Brian Bockelman <bbockelm@cse.unl.edu>, 2017-2018
# - Robert Illingworth <illingwo@fnal.gov>, 2018
# - Hannes Hansen <hannes.jakob.hansen@cern.ch>, 2018
# - Tomas Javurek <tomas.javurek@cern.ch>, 2019-2020
# - Brandon White <bjwhite@fnal.gov>, 2019
# - Ruturaj Gujar <ruturaj.gujar23@gmail.com>, 2019
# - Eric Vaandering <ewv@fnal.gov>, 2019
# - Jaroslav Guenther <jaroslav.guenther@cern.ch>, 2019-2020
# - Andrew Lister <andrew.lister@stfc.ac.uk>, 2019
# - Eli Chadwick <eli.chadwick@stfc.ac.uk>, 2020
# - Patrick Austin <patrick.austin@stfc.ac.uk>, 2020
# - Benedikt Ziemons <benedikt.ziemons@cern.ch>, 2020-2021
# - Radu Carpa <radu.carpa@cern.ch>, 2021
# - David Población Criado <david.poblacion.criado@cern.ch>, 2021

'''
 Client class for callers of the Rucio system
'''

from __future__ import print_function

import errno
import getpass
import os
import random
import sys
import time
from os import environ, fdopen, path, makedirs, geteuid
from shutil import move
from tempfile import mkstemp

from dogpile.cache import make_region
from requests import Session, Response
from requests.exceptions import ConnectionError
from requests.status_codes import codes
from six.moves.configparser import NoOptionError, NoSectionError
from six.moves.urllib.parse import urlparse

from rucio import version
from rucio.common import exception
from rucio.common.config import config_get, config_get_bool, config_get_int
from rucio.common.exception import (CannotAuthenticate, ClientProtocolNotSupported,
                                    NoAuthInformation, MissingClientParameter,
                                    MissingModuleException, ServerConnectionException)
from rucio.common.extra import import_extras
from rucio.common.utils import build_url, get_tmp_dir, my_key_generator, parse_response, ssh_sign, setup_logger

EXTRA_MODULES = import_extras(['requests_kerberos'])

if EXTRA_MODULES['requests_kerberos']:
    from requests_kerberos import HTTPKerberosAuth  # pylint: disable=import-error

LOG = setup_logger(module_name=__name__)

REGION = make_region(function_key_generator=my_key_generator).configure(
    'dogpile.cache.memory',
    expiration_time=60,
)

STATUS_CODES_TO_RETRY = [502, 503, 504]
MAX_RETRY_BACK_OFF_SECONDS = 10


def back_off(retry_number, reason):
    """
    Sleep a certain amount of time which increases with the retry count
    :param retry_number: the retry iteration
    :param reason: the reason to backoff which will be shown to the user
    """
    sleep_time = min(MAX_RETRY_BACK_OFF_SECONDS, 0.25 * 2 ** retry_number)
    LOG.warning("Waiting {}s due to reason: {} ".format(sleep_time, reason))
    time.sleep(sleep_time)


@REGION.cache_on_arguments(namespace='host_to_choose')
def choice(hosts):
    """
    Select randomly a host

    :param hosts: Lost of hosts
    :return: A randomly selected host.
    """
    return random.choice(hosts)


class BaseClient(object):

    """Main client class for accessing Rucio resources. Handles the authentication."""

    AUTH_RETRIES, REQUEST_RETRIES = 2, 3
    TOKEN_PATH_PREFIX = get_tmp_dir() + '/.rucio_'
    TOKEN_PREFIX = 'auth_token_'
    TOKEN_EXP_PREFIX = 'auth_token_exp_'

    def __init__(self, rucio_host=None, auth_host=None, account=None, ca_cert=None, auth_type=None, creds=None, timeout=600, user_agent='rucio-clients', vo=None):
        """
        Constructor of the BaseClient.
        :param rucio_host: The address of the rucio server, if None it is read from the config file.
        :param rucio_port: The port of the rucio server, if None it is read from the config file.
        :param auth_host: The address of the rucio authentication server, if None it is read from the config file.
        :param auth_port: The port of the rucio authentication server, if None it is read from the config file.
        :param account: The account to authenticate to rucio.
        :param use_ssl: Enable or disable ssl for commucation. Default is enabled.
        :param ca_cert: The path to the rucio server certificate.
        :param auth_type: The type of authentication (e.g.: 'userpass', 'kerberos' ...)
        :param creds: Dictionary with credentials needed for authentication.
        :param user_agent: Indicates the client.
        :param vo: The VO to authenticate into.
        """

        self.host = rucio_host
        self.list_hosts = []
        self.auth_host = auth_host
        self.session = Session()
        self.user_agent = "%s/%s" % (user_agent, version.version_string())  # e.g. "rucio-clients/0.2.13"
        sys.argv[0] = sys.argv[0].split('/')[-1]
        self.script_id = '::'.join(sys.argv[0:2])
        if self.script_id == '':  # Python interpreter used
            self.script_id = 'python'
        try:
            if self.host is None:
                self.host = config_get('client', 'rucio_host')
            if self.auth_host is None:
                self.auth_host = config_get('client', 'auth_host')
        except (NoOptionError, NoSectionError) as error:
            raise MissingClientParameter('Section client and Option \'%s\' cannot be found in config file' % error.args[0])

        try:
            self.trace_host = config_get('trace', 'trace_host')
        except (NoOptionError, NoSectionError):
            self.trace_host = self.host
            LOG.debug('No trace_host passed. Using rucio_host instead')

        self.account = account
        self.vo = vo
        self.ca_cert = ca_cert
        self.auth_type = auth_type
        self.creds = creds
        self.auth_token = None
        self.auth_token_file_path = config_get('client', 'auth_token_file_path', False, None)
        self.headers = {}
        self.timeout = timeout
        self.request_retries = self.REQUEST_RETRIES
        self.token_exp_epoch = None
        self.token_exp_epoch_file = None
        self.auth_oidc_refresh_active = config_get_bool('client', 'auth_oidc_refresh_active', False, False)
        # defining how many minutes before token expires, oidc refresh (if active) should start
        self.auth_oidc_refresh_before_exp = config_get_int('client', 'auth_oidc_refresh_before_exp', False, 20)

        if auth_type is None:
            LOG.debug('No auth_type passed. Trying to get it from the environment variable RUCIO_AUTH_TYPE and config file.')
            if 'RUCIO_AUTH_TYPE' in environ:
                if environ['RUCIO_AUTH_TYPE'] not in ['userpass', 'x509', 'x509_proxy', 'gss', 'ssh', 'saml', 'oidc']:
                    raise MissingClientParameter('Possible RUCIO_AUTH_TYPE values: userpass, x509, x509_proxy, gss, ssh, saml, oidc, vs. ' + environ['RUCIO_AUTH_TYPE'])
                self.auth_type = environ['RUCIO_AUTH_TYPE']
            else:
                try:
                    self.auth_type = config_get('client', 'auth_type')
                except (NoOptionError, NoSectionError) as error:
                    raise MissingClientParameter('Option \'%s\' cannot be found in config file' % error.args[0])

        if self.auth_type == 'oidc':
            if not self.creds:
                self.creds = {}
            # if there are defautl values, check if rucio.cfg does not specify them, otherwise put default
            if 'oidc_refresh_lifetime' not in self.creds or self.creds['oidc_refresh_lifetime'] is None:
                self.creds['oidc_refresh_lifetime'] = config_get('client', 'oidc_refresh_lifetime', False, None)
            if 'oidc_issuer' not in self.creds or self.creds['oidc_issuer'] is None:
                self.creds['oidc_issuer'] = config_get('client', 'oidc_issuer', False, None)
            if 'oidc_audience' not in self.creds or self.creds['oidc_audience'] is None:
                self.creds['oidc_audience'] = config_get('client', 'oidc_audience', False, None)
            if 'oidc_auto' not in self.creds or self.creds['oidc_auto'] is False:
                self.creds['oidc_auto'] = config_get_bool('client', 'oidc_auto', False, False)
            if self.creds['oidc_auto']:
                if 'oidc_username' not in self.creds or self.creds['oidc_username'] is None:
                    self.creds['oidc_username'] = config_get('client', 'oidc_username', False, None)
                if 'oidc_password' not in self.creds or self.creds['oidc_password'] is None:
                    self.creds['oidc_password'] = config_get('client', 'oidc_password', False, None)
            if 'oidc_scope' not in self.creds or self.creds['oidc_scope'] == 'openid profile':
                self.creds['oidc_scope'] = config_get('client', 'oidc_scope', False, 'openid profile')
            if 'oidc_polling' not in self.creds or self.creds['oidc_polling'] is False:
                self.creds['oidc_polling'] = config_get_bool('client', 'oidc_polling', False, False)

        if not self.creds:
            LOG.debug('No creds passed. Trying to get it from the config file.')
            self.creds = {}
            try:
                if self.auth_type in ['userpass', 'saml']:
                    self.creds['username'] = config_get('client', 'username')
                    self.creds['password'] = config_get('client', 'password')
                elif self.auth_type == 'x509':
                    self.creds['client_cert'] = path.abspath(path.expanduser(path.expandvars(config_get('client', 'client_cert'))))
                    if not path.exists(self.creds['client_cert']):
                        raise MissingClientParameter('X.509 client certificate not found: %s' % self.creds['client_cert'])
                    self.creds['client_key'] = path.abspath(path.expanduser(path.expandvars(config_get('client', 'client_key'))))
                    if not path.exists(self.creds['client_key']):
                        raise MissingClientParameter('X.509 client key not found: %s' % self.creds['client_key'])
                    else:
                        perms = oct(os.stat(self.creds['client_key']).st_mode)[-3:]
                        if perms != '400':
                            raise CannotAuthenticate('X.509 authentication selected, but private key (%s) permissions are liberal (required: 400, found: %s)' % (self.creds['client_key'], perms))
                elif self.auth_type == 'x509_proxy':
                    try:
                        self.creds['client_proxy'] = path.abspath(path.expanduser(path.expandvars(config_get('client', 'client_x509_proxy'))))
                    except NoOptionError:
                        # Recreate the classic GSI logic for locating the proxy:
                        # - $X509_USER_PROXY, if it is set.
                        # - /tmp/x509up_u`id -u` otherwise.
                        # If neither exists (at this point, we don't care if it exists but is invalid), then rethrow
                        if 'X509_USER_PROXY' in environ:
                            self.creds['client_proxy'] = environ['X509_USER_PROXY']
                        else:
                            fname = '/tmp/x509up_u%d' % geteuid()
                            if path.exists(fname):
                                self.creds['client_proxy'] = fname
                            else:
                                raise MissingClientParameter('Cannot find a valid X509 proxy; not in %s, $X509_USER_PROXY not set, and '
                                                             '\'x509_proxy\' not set in the configuration file.' % fname)
                elif self.auth_type == 'ssh':
                    self.creds['ssh_private_key'] = path.abspath(path.expanduser(path.expandvars(config_get('client', 'ssh_private_key'))))
            except (NoOptionError, NoSectionError) as error:
                if error.args[0] != 'client_key':
                    raise MissingClientParameter('Option \'%s\' cannot be found in config file' % error.args[0])

        rucio_scheme = urlparse(self.host).scheme
        auth_scheme = urlparse(self.auth_host).scheme

        if rucio_scheme != 'http' and rucio_scheme != 'https':
            raise ClientProtocolNotSupported('\'%s\' not supported' % rucio_scheme)

        if auth_scheme != 'http' and auth_scheme != 'https':
            raise ClientProtocolNotSupported('\'%s\' not supported' % auth_scheme)

        if (rucio_scheme == 'https' or auth_scheme == 'https') and ca_cert is None:
            LOG.debug('HTTPS is required, but no ca_cert was passed. Trying to get it from X509_CERT_DIR.')
            self.ca_cert = os.environ.get('X509_CERT_DIR', None)
            if self.ca_cert is None:
                LOG.debug('HTTPS is required, but no ca_cert was passed and X509_CERT_DIR is not defined. Trying to get it from the config file.')
                try:
                    self.ca_cert = path.expandvars(config_get('client', 'ca_cert'))
                except (NoOptionError, NoSectionError):
                    LOG.debug('No ca_cert found in configuration. Falling back to Mozilla default CA bundle (certifi).')
                    self.ca_cert = True

        self.list_hosts = [self.host]

        if account is None:
            LOG.debug('No account passed. Trying to get it from the RUCIO_ACCOUNT environment variable or the config file.')
            try:
                self.account = environ['RUCIO_ACCOUNT']
            except KeyError:
                try:
                    self.account = config_get('client', 'account')
                except (NoOptionError, NoSectionError):
<<<<<<< HEAD
                    LOG.debug("No account in config file, trying to use default account.")
=======
                    pass
>>>>>>> d36d346e

        if vo is None:
            LOG.debug('No VO passed. Trying to get it from environment variable RUCIO_VO.')
            try:
                self.vo = environ['RUCIO_VO']
            except KeyError:
                LOG.debug('No VO found. Trying to get it from the config file.')
                try:
                    self.vo = config_get('client', 'vo')
                except (NoOptionError, NoSectionError):
                    LOG.debug('No VO found. Using default VO.')
                    self.vo = 'def'

        token_filename_suffix = "for_default_account" if self.account is None else "for_account_" + self.account

        # if token file path is defined in the rucio.cfg file, use that file. Currently this prevents authenticating as another user or VO.
        if self.auth_token_file_path:
            self.token_file = self.auth_token_file_path
            self.token_path = '/'.join(self.token_file.split('/')[:-1])
<<<<<<< HEAD
            self.token_exp_epoch_file = self.token_path + '/' + self.TOKEN_EXP_PREFIX + str(self.account)
        else:
            self.token_path = self.TOKEN_PATH_PREFIX + str(self.account)
            if self.vo != 'def':
                self.token_path += '@%s' % self.vo
            self.token_file = self.token_path + '/' + self.TOKEN_PREFIX + str(self.account)
            self.token_exp_epoch_file = self.token_path + '/' + self.TOKEN_EXP_PREFIX + str(self.account)
=======
        else:
            self.token_path = self.TOKEN_PATH_PREFIX + getpass.getuser()
            if self.vo != 'def':
                self.token_path += '@%s' % self.vo
            self.token_file = self.token_path + '/' + self.TOKEN_PREFIX + token_filename_suffix

        self.token_exp_epoch_file = self.token_path + '/' + self.TOKEN_EXP_PREFIX + token_filename_suffix
>>>>>>> d36d346e

        self.__authenticate()

        try:
            self.request_retries = int(config_get('client', 'request_retries'))
        except NoOptionError:
            LOG.debug('request_retries not specified in config file. Taking default.')
        except ValueError:
            LOG.debug('request_retries must be an integer. Taking default.')

    def _get_exception(self, headers, status_code=None, data=None):
        """
        Helper method to parse an error string send by the server and transform it into the corresponding rucio exception.

        :param headers: The http response header containing the Rucio exception details.
        :param status_code: The http status code.
        :param data: The data with the ExceptionMessage.

        :return: A rucio exception class and an error string.
        """
        try:
            data = parse_response(data)
        except ValueError:
            data = {}

        exc_cls = 'RucioException'
        exc_msg = 'no error information passed (http status code: %s)' % status_code
        if 'ExceptionClass' in data:
            exc_cls = data['ExceptionClass']
        elif 'ExceptionClass' in headers:
            exc_cls = headers['ExceptionClass']
        if 'ExceptionMessage' in data:
            exc_msg = data['ExceptionMessage']
        elif 'ExceptionMessage' in headers:
            exc_msg = headers['ExceptionMessage']

        if hasattr(exception, exc_cls):
            return getattr(exception, exc_cls), exc_msg
        else:
            return exception.RucioException, "%s: %s" % (exc_cls, exc_msg)

    def _load_json_data(self, response):
        """
        Helper method to correctly load json data based on the content type of the http response.

        :param response: the response received from the server.
        """
        if 'content-type' in response.headers and response.headers['content-type'] == 'application/x-json-stream':
            for line in response.iter_lines():
                if line:
                    yield parse_response(line)
        elif 'content-type' in response.headers and response.headers['content-type'] == 'application/json':
            yield parse_response(response.text)
        else:  # Exception ?
            if response.text:
                yield response.text

    def _send_request(self, url, headers=None, type_='GET', data=None, params=None, stream=False, get_token=False,
                      cert=None, auth=None, verify=None):
        """
        Helper method to send requests to the rucio server. Gets a new token and retries if an unauthorized error is returned.

        :param url: the http url to use.
        :param headers: additional http headers to send.
        :param type_: the http request type to use.
        :param data: post data.
        :param params: (optional) Dictionary or bytes to be sent in the url query string.
        :param get_token: (optional) if it is called from a _get_token function.
        :param cert: (optional) if String, path to the SSL client cert file (.pem). If Tuple, (cert, key) pair.
        :param auth: (optional) auth tuple to enable Basic/Digest/Custom HTTP Auth.
        :param verify: (optional) either a boolean, in which case it controls whether we verify the server’s TLS
                       certificate, or a string, in which case it must be a path to a CA bundle to use.
        :return: the HTTP return body.
        """
        hds = {'X-Rucio-Auth-Token': self.auth_token, 'X-Rucio-VO': self.vo,
               'Connection': 'Keep-Alive', 'User-Agent': self.user_agent,
               'X-Rucio-Script': self.script_id}

        if self.account is not None:
            hds['X-Rucio-Account'] = self.account

        if headers is not None:
            hds.update(headers)

        if verify is None:
            verify = self.ca_cert

        result = None
        for retry in range(self.AUTH_RETRIES + 1):
            try:
                if type_ == 'GET':
                    result = self.session.get(url, headers=hds, verify=verify, timeout=self.timeout, params=params, stream=True, cert=cert, auth=auth)
                elif type_ == 'PUT':
                    result = self.session.put(url, headers=hds, data=data, verify=verify, timeout=self.timeout)
                elif type_ == 'POST':
                    result = self.session.post(url, headers=hds, data=data, verify=verify, timeout=self.timeout, stream=stream)
                elif type_ == 'DEL':
                    result = self.session.delete(url, headers=hds, data=data, verify=verify, timeout=self.timeout)
                else:
                    return
                if result.status_code in STATUS_CODES_TO_RETRY:
                    back_off(retry, reason='server returned {}'.format(result.status_code))
                    continue
            except ConnectionError as error:
                LOG.error('ConnectionError: ' + str(error))
                if retry > self.request_retries:
                    raise
                continue
            except IOError as error:
                # Handle Broken Pipe
                # While in python3 we can directly catch 'BrokenPipeError', in python2 it doesn't exist.
                if getattr(error, 'errno') != errno.EPIPE:
                    raise
                LOG.error('BrokenPipe: ' + str(error))
                if retry > self.request_retries:
                    raise
                continue

            if result is not None and result.status_code == codes.unauthorized and not get_token:  # pylint: disable-msg=E1101
                self.session = Session()
                self.__get_token()
                hds['X-Rucio-Auth-Token'] = self.auth_token
            else:
                break

        if result is None:
            raise ServerConnectionException
        return result

    def __get_token_userpass(self):
        """
        Sends a request to get an auth token from the server and stores it as a class attribute. Uses username/password.

        :returns: True if the token was successfully received. False otherwise.
        """

        headers = {'X-Rucio-Username': self.creds['username'],
                   'X-Rucio-Password': self.creds['password']}

        url = build_url(self.auth_host, path='auth/userpass')

        result = self._send_request(url, headers=headers, get_token=True)

        if not result:
            # result is either None or not OK.
            if isinstance(result, Response):
                if 'ExceptionClass' in result.headers and result.headers['ExceptionClass']:
                    if 'ExceptionMessage' in result.headers and result.headers['ExceptionMessage']:
                        raise CannotAuthenticate('%s: %s' % (result.headers['ExceptionClass'], result.headers['ExceptionMessage']))
                    else:
                        raise CannotAuthenticate(result.headers["ExceptionClass"])
                elif result.text:
                    raise CannotAuthenticate(result.text)
            LOG.error('Cannot retrieve authentication token!')
            return False

        if result.status_code != codes.ok:  # pylint: disable-msg=E1101
            exc_cls, exc_msg = self._get_exception(headers=result.headers,
                                                   status_code=result.status_code,
                                                   data=result.content)
            raise exc_cls(exc_msg)

        self.auth_token = result.headers['x-rucio-auth-token']
        return True

    def __refresh_token_OIDC(self):
        """
        Checks if there is active refresh token and if so returns
        either active token with expiration timestamp or requests a new
        refresh and returns new access token with new expiration timestamp
        and saves these in the token directory.

        :returns: True if the token was successfully received. False otherwise.
        """

        if not self.auth_oidc_refresh_active:
            return False
        if path.exists(self.token_exp_epoch_file):
            with open(self.token_exp_epoch_file, 'r') as token_epoch_file:
                try:
                    self.token_exp_epoch = int(token_epoch_file.readline())
                except:
                    self.token_exp_epoch = None

        if self.token_exp_epoch is None:
            # check expiration time for a new token
            pass
        elif time.time() > self.token_exp_epoch - self.auth_oidc_refresh_before_exp * 60 and time.time() < self.token_exp_epoch:
            # attempt to refresh token
            pass
        else:
            return False

        request_refresh_url = build_url(self.auth_host, path='auth/oidc_refresh')
        refresh_result = self._send_request(request_refresh_url, get_token=True)
        if refresh_result.status_code == codes.ok:
            if 'X-Rucio-Auth-Token-Expires' not in refresh_result.headers or \
                    'X-Rucio-Auth-Token' not in refresh_result.headers:
                print("Rucio Server response does not contain the expected headers.")
                return False
            else:
                new_token = refresh_result.headers['X-Rucio-Auth-Token']
                new_exp_epoch = refresh_result.headers['X-Rucio-Auth-Token-Expires']
                if new_token and new_exp_epoch:
                    LOG.debug("Saving token %s and expiration epoch %s to files" % (str(new_token), str(new_exp_epoch)))
                    # save to the file
                    self.auth_token = new_token
                    self.token_exp_epoch = new_exp_epoch
                    self.__write_token()
                    self.headers['X-Rucio-Auth-Token'] = self.auth_token
                    return True
                LOG.debug("No new token was received, possibly invalid/expired \
                           \ntoken or a token with no refresh token in Rucio DB")
                return False
        else:
            print("Rucio Client did not succeed to contact the \
                   \nRucio Auth Server when attempting token refresh.")
            return False

    def __get_token_OIDC(self):
        """
        First authenticates the user via a Identity Provider server
        (with user's username & password), by specifying oidc_scope,
        user agrees to share the relevant information with Rucio.
        If all proceeds well, an access token is requested from the Identity Provider.
        Access Tokens are not stored in Rucio DB.
        Refresh Tokens are granted only in case no valid access token exists in user's
        local storage, oidc_scope includes 'offline_access'. In such case, refresh token
        is stored in Rucio DB.

        :returns: True if the token was successfully received. False otherwise.
        """
        oidc_scope = str(self.creds['oidc_scope'])
        headers = {'X-Rucio-Client-Authorize-Auto': str(self.creds['oidc_auto']),
                   'X-Rucio-Client-Authorize-Polling': str(self.creds['oidc_polling']),
                   'X-Rucio-Client-Authorize-Scope': str(self.creds['oidc_scope']),
                   'X-Rucio-Client-Authorize-Refresh-Lifetime': str(self.creds['oidc_refresh_lifetime'])}
        if self.creds['oidc_audience']:
            headers['X-Rucio-Client-Authorize-Audience'] = str(self.creds['oidc_audience'])
        if self.creds['oidc_issuer']:
            headers['X-Rucio-Client-Authorize-Issuer'] = str(self.creds['oidc_issuer'])
        if self.creds['oidc_auto']:
            userpass = {'username': self.creds['oidc_username'], 'password': self.creds['oidc_password']}

        result = None
        request_auth_url = build_url(self.auth_host, path='auth/oidc')
        # requesting authorization URL specific to the user & Rucio OIDC Client
        LOG.debug("Initial auth URL request headers %s to files" % str(headers))
        OIDC_auth_res = self._send_request(request_auth_url, headers=headers, get_token=True)
        LOG.debug("Response headers %s and text %s" % (str(OIDC_auth_res.headers), str(OIDC_auth_res.text)))
        # with the obtained authorization URL we will contact the Identity Provider to get to the login page
        if 'X-Rucio-OIDC-Auth-URL' not in OIDC_auth_res.headers:
            print("Rucio Client did not succeed to get AuthN/Z URL from the Rucio Auth Server. \
                                   \nThis could be due to wrongly requested/configured scope, audience or issuer.")
            return False
        auth_url = OIDC_auth_res.headers['X-Rucio-OIDC-Auth-URL']
        if not self.creds['oidc_auto']:
            print("\nPlease use your internet browser, go to:")
            print("\n    " + auth_url + "    \n")
            print("and authenticate with your Identity Provider.")

            headers['X-Rucio-Client-Fetch-Token'] = 'True'
            if self.creds['oidc_polling']:
                timeout = 180
                start = time.time()
                print("In the next 3 minutes, Rucio Client will be polling \
                                           \nthe Rucio authentication server for a token.")
                print("----------------------------------------------")
                while time.time() - start < timeout:
                    result = self._send_request(auth_url, headers=headers, get_token=True)
                    if 'X-Rucio-Auth-Token' in result.headers and result.status_code == codes.ok:
                        break
                    time.sleep(2)
            else:
                print("Copy paste the code from the browser to the terminal and press enter:")
                count = 0
                while count < 3:
                    # Python3 default
                    get_input = input
                    # if Python version <= 2.7 use raw_input
                    if sys.version_info[:2] <= (2, 7):
                        get_input = raw_input  # noqa: F821 pylint: disable=undefined-variable
                    fetchcode = get_input()
                    fetch_url = build_url(self.auth_host, path='auth/oidc_redirect', params=fetchcode)
                    result = self._send_request(fetch_url, headers=headers, get_token=True)
                    if 'X-Rucio-Auth-Token' in result.headers and result.status_code == codes.ok:
                        break
                    else:
                        print("The Rucio Auth Server did not respond as expected. Please, "
                              + "try again and make sure you typed the correct code.")  # NOQA: W503
                        count += 1

        else:
            print("\nAccording to the OAuth2/OIDC standard you should NOT be sharing \n"
                  + "your password with any 3rd party appplication, therefore, \n"  # NOQA: W503
                  + "we strongly discourage you from following this --oidc-auto approach.")  # NOQA: W503
            print("-------------------------------------------------------------------------")
            auth_res = self._send_request(auth_url, get_token=True)
            # getting the login URL and logging in the user
            login_url = auth_res.url
            start = time.time()
            result = self._send_request(login_url, type_='POST', data=userpass)

            # if the Rucio OIDC Client configuration does not match the one registered at the Identity Provider
            # the user will get an OAuth error
            if 'OAuth Error' in result.text:
                LOG.error('Identity Provider does not allow to proceed. Could be due \
                           \nto misconfigured redirection server name of the Rucio OIDC Client.')
                return False
            # In case Rucio Client is not authorized to request information about this user yet,
            # it will automatically authorize itself on behalf of the user.
            if result.url == auth_url:
                form_data = {}
                for scope_item in oidc_scope.split():
                    form_data["scope_" + scope_item] = scope_item
                default_data = {"remember": "until-revoked",
                                "user_oauth_approval": True,
                                "authorize": "Authorize"}
                form_data.update(default_data)
                print('Automatically authorising request of the following info on behalf of user: %s', str(form_data))
                LOG.warning('Automatically authorising request of the following info on behalf of user: %s',
                            str(form_data))
                # authorizing info request on behalf of the user until he/she revokes this authorization !
                result = self._send_request(result.url, type_='POST', data=form_data)

        if not result or 'result' not in locals():
            LOG.error('Cannot retrieve authentication token!')
            return False

        if result.status_code != codes.ok:  # pylint: disable-msg=E1101
            exc_cls, exc_msg = self._get_exception(headers=result.headers,
                                                   status_code=result.status_code,
                                                   data=result.content)
            raise exc_cls(exc_msg)

        self.auth_token = result.headers['x-rucio-auth-token']
        if self.auth_oidc_refresh_active:
            LOG.debug("Reseting the token expiration epoch file content.")
            # reset the token expiration epoch file content
            # at new CLI OIDC authentication
            self.token_exp_epoch = None
            file_d, file_n = mkstemp(dir=self.token_path)
            with fdopen(file_d, "w") as f_exp_epoch:
                f_exp_epoch.write(str(self.token_exp_epoch))
            move(file_n, self.token_exp_epoch_file)
            self.__refresh_token_OIDC()
        return True

    def __get_token_x509(self):
        """
        Sends a request to get an auth token from the server and stores it as a class attribute. Uses x509 authentication.

        :returns: True if the token was successfully received. False otherwise.
        """
        client_cert = None
        client_key = None
        if self.auth_type == 'x509':
            url = build_url(self.auth_host, path='auth/x509')
            client_cert = self.creds['client_cert']
            if 'client_key' in self.creds:
                client_key = self.creds['client_key']
        elif self.auth_type == 'x509_proxy':
            url = build_url(self.auth_host, path='auth/x509_proxy')
            client_cert = self.creds['client_proxy']

        if not path.exists(client_cert):
            LOG.error('given client cert (%s) doesn\'t exist' % client_cert)
            return False
        if client_key is not None and not path.exists(client_key):
            LOG.error('given client key (%s) doesn\'t exist' % client_key)

        if client_key is None:
            cert = client_cert
        else:
            cert = (client_cert, client_key)

        result = self._send_request(url, get_token=True, cert=cert)

        # Note a response object for a failed request evaluates to false, so we cannot
        # use "not result" here
        if result is None:
            LOG.error('Internal error: Request for authentication token returned no result!')
            return False

        if result.status_code != codes.ok:   # pylint: disable-msg=E1101
            exc_cls, exc_msg = self._get_exception(headers=result.headers,
                                                   status_code=result.status_code,
                                                   data=result.content)
            raise exc_cls(exc_msg)

        self.auth_token = result.headers['x-rucio-auth-token']
        return True

    def __get_token_ssh(self):
        """
        Sends a request to get an auth token from the server and stores it as a class attribute. Uses SSH key exchange authentication.

        :returns: True if the token was successfully received. False otherwise.
        """
        headers = {}

        private_key_path = self.creds['ssh_private_key']
        if not path.exists(private_key_path):
            LOG.error('given private key (%s) doesn\'t exist' % private_key_path)
            return False
        if private_key_path is not None and not path.exists(private_key_path):
            LOG.error('given private key (%s) doesn\'t exist' % private_key_path)
            return False

        url = build_url(self.auth_host, path='auth/ssh_challenge_token')

        result = self._send_request(url, get_token=True)

        if not result:
            LOG.error('cannot get ssh_challenge_token')
            return False

        if result.status_code != codes.ok:   # pylint: disable-msg=E1101
            exc_cls, exc_msg = self._get_exception(headers=result.headers,
                                                   status_code=result.status_code,
                                                   data=result.content)
            raise exc_cls(exc_msg)

        self.ssh_challenge_token = result.headers['x-rucio-ssh-challenge-token']
        LOG.debug('got new ssh challenge token \'%s\'' % self.ssh_challenge_token)

        # sign the challenge token with the private key
        with open(private_key_path, 'r') as fd_private_key_path:
            private_key = fd_private_key_path.read()
            signature = ssh_sign(private_key, self.ssh_challenge_token)
            headers['X-Rucio-SSH-Signature'] = signature

        url = build_url(self.auth_host, path='auth/ssh')

        result = self._send_request(url, headers=headers, get_token=True)

        if not result:
            LOG.error('Cannot retrieve authentication token!')
            return False

        if result.status_code != codes.ok:   # pylint: disable-msg=E1101
            exc_cls, exc_msg = self._get_exception(headers=result.headers,
                                                   status_code=result.status_code,
                                                   data=result.content)
            raise exc_cls(exc_msg)

        self.auth_token = result.headers['x-rucio-auth-token']
        return True

    def __get_token_gss(self):
        """
        Sends a request to get an auth token from the server and stores it as a class attribute. Uses Kerberos authentication.

        :returns: True if the token was successfully received. False otherwise.
        """
        if not EXTRA_MODULES['requests_kerberos']:
            raise MissingModuleException('The requests-kerberos module is not installed.')

        url = build_url(self.auth_host, path='auth/gss')

        result = self._send_request(url, get_token=True, auth=HTTPKerberosAuth())

        if not result:
            LOG.error('Cannot retrieve authentication token!')
            return False

        if result.status_code != codes.ok:   # pylint: disable-msg=E1101
            exc_cls, exc_msg = self._get_exception(headers=result.headers,
                                                   status_code=result.status_code,
                                                   data=result.content)
            raise exc_cls(exc_msg)

        self.auth_token = result.headers['x-rucio-auth-token']
        return True

    def __get_token_saml(self):
        """
        Sends a request to get an auth token from the server and stores it as a class attribute. Uses saml authentication.

        :returns: True if the token was successfully received. False otherwise.
        """
        userpass = {'username': self.creds['username'], 'password': self.creds['password']}
        url = build_url(self.auth_host, path='auth/saml')

        result = None
        SAML_auth_result = self._send_request(url, get_token=True)
        if SAML_auth_result.headers['X-Rucio-Auth-Token']:
            return SAML_auth_result.headers['X-Rucio-Auth-Token']
        SAML_auth_url = SAML_auth_result.headers['X-Rucio-SAML-Auth-URL']
        result = self._send_request(SAML_auth_url, type_='POST', data=userpass, verify=False)
        result = self._send_request(url, get_token=True)

        if not result or 'result' not in locals():
            LOG.error('Cannot retrieve authentication token!')
            return False

        if result.status_code != codes.ok:  # pylint: disable-msg=E1101
            exc_cls, exc_msg = self._get_exception(headers=result.headers,
                                                   status_code=result.status_code,
                                                   data=result.content)
            raise exc_cls(exc_msg)

        self.auth_token = result.headers['X-Rucio-Auth-Token']
        return True

    def __get_token(self):
        """
        Calls the corresponding method to receive an auth token depending on the auth type. To be used if a 401 - Unauthorized error is received.
        """

        LOG.debug('get a new token')
        for retry in range(self.AUTH_RETRIES + 1):
            if self.auth_type == 'userpass':
                if not self.__get_token_userpass():
                    raise CannotAuthenticate('userpass authentication failed for account=%s with identity=%s' % (self.account,
                                                                                                                 self.creds['username']))
            elif self.auth_type == 'x509' or self.auth_type == 'x509_proxy':
                if not self.__get_token_x509():
                    raise CannotAuthenticate('x509 authentication failed for account=%s with identity=%s' % (self.account,
                                                                                                             self.creds))
            elif self.auth_type == 'oidc':
                if not self.__get_token_OIDC():
                    raise CannotAuthenticate('OIDC authentication failed for account=%s' % self.account)

            elif self.auth_type == 'gss':
                if not self.__get_token_gss():
                    raise CannotAuthenticate('kerberos authentication failed for account=%s with identity=%s' % (self.account,
                                                                                                                 self.creds))
            elif self.auth_type == 'ssh':
                if not self.__get_token_ssh():
                    raise CannotAuthenticate('ssh authentication failed for account=%s with identity=%s' % (self.account,
                                                                                                            self.creds))
            elif self.auth_type == 'saml':
                if not self.__get_token_saml():
                    raise CannotAuthenticate('saml authentication failed for account=%s with identity=%s' % (self.account,
                                                                                                             self.creds))
            else:
                raise CannotAuthenticate('auth type \'%s\' not supported' % self.auth_type)

            if self.auth_token is not None:
                self.__write_token()
                self.headers['X-Rucio-Auth-Token'] = self.auth_token
                break

        if self.auth_token is None:
            raise CannotAuthenticate('cannot get an auth token from server')

    def __read_token(self):
        """
        Checks if a local token file exists and reads the token from it.

        :return: True if a token could be read. False if no file exists.
        """
        if not path.exists(self.token_file):
            return False

        try:
            token_file_handler = open(self.token_file, 'r')
            self.auth_token = token_file_handler.readline()
            self.headers['X-Rucio-Auth-Token'] = self.auth_token
        except IOError as error:
            print("I/O error({0}): {1}".format(error.errno, error.strerror))
        except Exception:
            raise
        if self.auth_oidc_refresh_active and self.auth_type == 'oidc':
            self.__refresh_token_OIDC()
        LOG.debug('got token from file')
        return True

    def __write_token(self):
        """
        Write the current auth_token to the local token file.
        """
        # check if rucio temp directory is there. If not create it with permissions only for the current user
        if not path.isdir(self.token_path):
            try:
                LOG.debug('rucio token folder \'%s\' not found. Create it.' % self.token_path)
                makedirs(self.token_path, 0o700)
            except Exception:
                raise

        # if the file exists check if the stored token is valid. If not request a new one and overwrite the file. Otherwise use the one from the file
        try:
            file_d, file_n = mkstemp(dir=self.token_path)
            with fdopen(file_d, "w") as f_token:
                f_token.write(self.auth_token)
            move(file_n, self.token_file)
            if self.auth_type == 'oidc' and self.token_exp_epoch and self.auth_oidc_refresh_active:
                file_d, file_n = mkstemp(dir=self.token_path)
                with fdopen(file_d, "w") as f_exp_epoch:
                    f_exp_epoch.write(str(self.token_exp_epoch))
                move(file_n, self.token_exp_epoch_file)
        except IOError as error:
            print("I/O error({0}): {1}".format(error.errno, error.strerror))
        except Exception:
            raise

    def __authenticate(self):
        """
        Main method for authentication. It first tries to read a locally saved token. If not available it requests a new one.
        """
        if self.auth_type == 'userpass':
            if self.creds['username'] is None or self.creds['password'] is None:
                raise NoAuthInformation('No username or password passed')
        elif self.auth_type == 'oidc':
            if self.creds['oidc_auto'] and (self.creds['oidc_username'] is None or self.creds['oidc_password'] is None):
                raise NoAuthInformation('For automatic OIDC log-in with your Identity Provider username and password are required.')
        elif self.auth_type == 'x509':
            if self.creds['client_cert'] is None:
                raise NoAuthInformation('The path to the client certificate is required')
        elif self.auth_type == 'x509_proxy':
            if self.creds['client_proxy'] is None:
                raise NoAuthInformation('The client proxy has to be defined')
        elif self.auth_type == 'ssh':
            if self.creds['ssh_private_key'] is None:
                raise NoAuthInformation('The SSH private key has to be defined')
        elif self.auth_type == 'gss':
            pass
        elif self.auth_type == 'saml':
            if self.creds['username'] is None or self.creds['password'] is None:
                raise NoAuthInformation('No SAML username or password passed')
        else:
            raise CannotAuthenticate('auth type \'%s\' not supported' % self.auth_type)

        if not self.__read_token():
            self.__get_token()<|MERGE_RESOLUTION|>--- conflicted
+++ resolved
@@ -277,11 +277,7 @@
                 try:
                     self.account = config_get('client', 'account')
                 except (NoOptionError, NoSectionError):
-<<<<<<< HEAD
                     LOG.debug("No account in config file, trying to use default account.")
-=======
-                    pass
->>>>>>> d36d346e
 
         if vo is None:
             LOG.debug('No VO passed. Trying to get it from environment variable RUCIO_VO.')
@@ -301,7 +297,6 @@
         if self.auth_token_file_path:
             self.token_file = self.auth_token_file_path
             self.token_path = '/'.join(self.token_file.split('/')[:-1])
-<<<<<<< HEAD
             self.token_exp_epoch_file = self.token_path + '/' + self.TOKEN_EXP_PREFIX + str(self.account)
         else:
             self.token_path = self.TOKEN_PATH_PREFIX + str(self.account)
@@ -309,15 +304,6 @@
                 self.token_path += '@%s' % self.vo
             self.token_file = self.token_path + '/' + self.TOKEN_PREFIX + str(self.account)
             self.token_exp_epoch_file = self.token_path + '/' + self.TOKEN_EXP_PREFIX + str(self.account)
-=======
-        else:
-            self.token_path = self.TOKEN_PATH_PREFIX + getpass.getuser()
-            if self.vo != 'def':
-                self.token_path += '@%s' % self.vo
-            self.token_file = self.token_path + '/' + self.TOKEN_PREFIX + token_filename_suffix
-
-        self.token_exp_epoch_file = self.token_path + '/' + self.TOKEN_EXP_PREFIX + token_filename_suffix
->>>>>>> d36d346e
 
         self.__authenticate()
 
