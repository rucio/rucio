# -*- coding: utf-8 -*-
# Copyright 2012-2021 CERN
#
# Licensed under the Apache License, Version 2.0 (the "License");
# you may not use this file except in compliance with the License.
# You may obtain a copy of the License at
#
#    http://www.apache.org/licenses/LICENSE-2.0
#
# Unless required by applicable law or agreed to in writing, software
# distributed under the License is distributed on an "AS IS" BASIS,
# WITHOUT WARRANTIES OR CONDITIONS OF ANY KIND, either express or implied.
# See the License for the specific language governing permissions and
# limitations under the License.
#
# Authors:
# - Thomas Beermann <thomas.beermann@cern.ch>, 2012-2020
# - Vincent Garonne <vincent.garonne@cern.ch>, 2012-2018
# - Yun-Pin Sun <winter0128@gmail.com>, 2013
# - Mario Lassnig <mario.lassnig@cern.ch>, 2013-2021
# - Cedric Serfon <cedric.serfon@cern.ch>, 2014-2020
# - Ralph Vigne <ralph.vigne@cern.ch>, 2015
# - Joaquín Bogado <jbogado@linti.unlp.edu.ar>, 2015-2018
# - Martin Barisits <martin.barisits@cern.ch>, 2016-2020
# - Tobias Wegner <twegner@cern.ch>, 2017
# - Brian Bockelman <bbockelm@cse.unl.edu>, 2017-2018
# - Robert Illingworth <illingwo@fnal.gov>, 2018
# - Hannes Hansen <hannes.jakob.hansen@cern.ch>, 2018
# - Tomas Javurek <tomas.javurek@cern.ch>, 2019-2020
# - Brandon White <bjwhite@fnal.gov>, 2019
# - Ruturaj Gujar <ruturaj.gujar23@gmail.com>, 2019
# - Eric Vaandering <ewv@fnal.gov>, 2019
# - Jaroslav Guenther <jaroslav.guenther@cern.ch>, 2019-2020
# - Andrew Lister <andrew.lister@stfc.ac.uk>, 2019
# - Eli Chadwick <eli.chadwick@stfc.ac.uk>, 2020
# - Patrick Austin <patrick.austin@stfc.ac.uk>, 2020
# - Benedikt Ziemons <benedikt.ziemons@cern.ch>, 2020-2021
# - Radu Carpa <radu.carpa@cern.ch>, 2021
# - David Población Criado <david.poblacion.criado@cern.ch>, 2021

'''
 Client class for callers of the Rucio system
'''

from __future__ import print_function

import errno
import os
import random
import sys
import time
from os import environ, fdopen, path, makedirs, geteuid
from shutil import move
from tempfile import mkstemp

from dogpile.cache import make_region
from requests import Session, Response
from requests.exceptions import ConnectionError
from requests.status_codes import codes
from six.moves.configparser import NoOptionError, NoSectionError
from six.moves.urllib.parse import urlparse

from rucio import version
from rucio.common import exception
from rucio.common.config import config_get, config_get_bool, config_get_int
from rucio.common.exception import (CannotAuthenticate, ClientProtocolNotSupported,
                                    NoAuthInformation, MissingClientParameter,
                                    MissingModuleException, ServerConnectionException)
from rucio.common.extra import import_extras
from rucio.common.utils import build_url, get_tmp_dir, my_key_generator, parse_response, ssh_sign, setup_logger

EXTRA_MODULES = import_extras(['requests_kerberos'])

if EXTRA_MODULES['requests_kerberos']:
    from requests_kerberos import HTTPKerberosAuth  # pylint: disable=import-error

LOG = setup_logger(module_name=__name__)

REGION = make_region(function_key_generator=my_key_generator).configure(
    'dogpile.cache.memory',
    expiration_time=60,
)

STATUS_CODES_TO_RETRY = [502, 503, 504]
MAX_RETRY_BACK_OFF_SECONDS = 10


def back_off(retry_number, reason):
    """
    Sleep a certain amount of time which increases with the retry count
    :param retry_number: the retry iteration
    :param reason: the reason to backoff which will be shown to the user
    """
    sleep_time = min(MAX_RETRY_BACK_OFF_SECONDS, 0.25 * 2 ** retry_number)
    LOG.warning("Waiting {}s due to reason: {} ".format(sleep_time, reason))
    time.sleep(sleep_time)


@REGION.cache_on_arguments(namespace='host_to_choose')
def choice(hosts):
    """
    Select randomly a host

    :param hosts: Lost of hosts
    :return: A randomly selected host.
    """
    return random.choice(hosts)


class BaseClient(object):

    """Main client class for accessing Rucio resources. Handles the authentication."""

    AUTH_RETRIES, REQUEST_RETRIES = 2, 3
    TOKEN_PATH_PREFIX = get_tmp_dir() + '/.rucio_'
    TOKEN_PREFIX = 'auth_token_'
    TOKEN_EXP_PREFIX = 'auth_token_exp_'

    def __init__(self, rucio_host=None, auth_host=None, account=None, ca_cert=None, auth_type=None, creds=None, timeout=600, user_agent='rucio-clients', vo=None):
        """
        Constructor of the BaseClient.
        :param rucio_host: The address of the rucio server, if None it is read from the config file.
        :param rucio_port: The port of the rucio server, if None it is read from the config file.
        :param auth_host: The address of the rucio authentication server, if None it is read from the config file.
        :param auth_port: The port of the rucio authentication server, if None it is read from the config file.
        :param account: The account to authenticate to rucio.
        :param use_ssl: Enable or disable ssl for commucation. Default is enabled.
        :param ca_cert: The path to the rucio server certificate.
        :param auth_type: The type of authentication (e.g.: 'userpass', 'kerberos' ...)
        :param creds: Dictionary with credentials needed for authentication.
        :param user_agent: Indicates the client.
        :param vo: The VO to authenticate into.
        """

        self.host = rucio_host
        self.list_hosts = []
        self.auth_host = auth_host
        self.session = Session()
        self.user_agent = "%s/%s" % (user_agent, version.version_string())  # e.g. "rucio-clients/0.2.13"
        sys.argv[0] = sys.argv[0].split('/')[-1]
        self.script_id = '::'.join(sys.argv[0:2])
        if self.script_id == '':  # Python interpreter used
            self.script_id = 'python'
        try:
            if self.host is None:
                self.host = config_get('client', 'rucio_host')
            if self.auth_host is None:
                self.auth_host = config_get('client', 'auth_host')
        except (NoOptionError, NoSectionError) as error:
            raise MissingClientParameter('Section client and Option \'%s\' cannot be found in config file' % error.args[0])

        try:
            self.trace_host = config_get('trace', 'trace_host')
        except (NoOptionError, NoSectionError):
            self.trace_host = self.host
            LOG.debug('No trace_host passed. Using rucio_host instead')

        self.account = account
        self.vo = vo
        self.ca_cert = ca_cert
        self.auth_type = auth_type
        self.creds = creds
        self.auth_token = None
        self.auth_token_file_path = config_get('client', 'auth_token_file_path', False, None)
        self.headers = {}
        self.timeout = timeout
        self.request_retries = self.REQUEST_RETRIES
        self.token_exp_epoch = None
        self.token_exp_epoch_file = None
        self.auth_oidc_refresh_active = config_get_bool('client', 'auth_oidc_refresh_active', False, False)
        # defining how many minutes before token expires, oidc refresh (if active) should start
        self.auth_oidc_refresh_before_exp = config_get_int('client', 'auth_oidc_refresh_before_exp', False, 20)

        if auth_type is None:
            LOG.debug('No auth_type passed. Trying to get it from the environment variable RUCIO_AUTH_TYPE and config file.')
            if 'RUCIO_AUTH_TYPE' in environ:
                if environ['RUCIO_AUTH_TYPE'] not in ['userpass', 'x509', 'x509_proxy', 'gss', 'ssh', 'saml', 'oidc']:
                    raise MissingClientParameter('Possible RUCIO_AUTH_TYPE values: userpass, x509, x509_proxy, gss, ssh, saml, oidc, vs. ' + environ['RUCIO_AUTH_TYPE'])
                self.auth_type = environ['RUCIO_AUTH_TYPE']
            else:
                try:
                    self.auth_type = config_get('client', 'auth_type')
                except (NoOptionError, NoSectionError) as error:
                    raise MissingClientParameter('Option \'%s\' cannot be found in config file' % error.args[0])

        if self.auth_type == 'oidc':
            if not self.creds:
                self.creds = {}
            # if there are defautl values, check if rucio.cfg does not specify them, otherwise put default
            if 'oidc_refresh_lifetime' not in self.creds or self.creds['oidc_refresh_lifetime'] is None:
                self.creds['oidc_refresh_lifetime'] = config_get('client', 'oidc_refresh_lifetime', False, None)
            if 'oidc_issuer' not in self.creds or self.creds['oidc_issuer'] is None:
                self.creds['oidc_issuer'] = config_get('client', 'oidc_issuer', False, None)
            if 'oidc_audience' not in self.creds or self.creds['oidc_audience'] is None:
                self.creds['oidc_audience'] = config_get('client', 'oidc_audience', False, None)
            if 'oidc_auto' not in self.creds or self.creds['oidc_auto'] is False:
                self.creds['oidc_auto'] = config_get_bool('client', 'oidc_auto', False, False)
            if self.creds['oidc_auto']:
                if 'oidc_username' not in self.creds or self.creds['oidc_username'] is None:
                    self.creds['oidc_username'] = config_get('client', 'oidc_username', False, None)
                if 'oidc_password' not in self.creds or self.creds['oidc_password'] is None:
                    self.creds['oidc_password'] = config_get('client', 'oidc_password', False, None)
            if 'oidc_scope' not in self.creds or self.creds['oidc_scope'] == 'openid profile':
                self.creds['oidc_scope'] = config_get('client', 'oidc_scope', False, 'openid profile')
            if 'oidc_polling' not in self.creds or self.creds['oidc_polling'] is False:
                self.creds['oidc_polling'] = config_get_bool('client', 'oidc_polling', False, False)

        if not self.creds:
            LOG.debug('No creds passed. Trying to get it from the config file.')
            self.creds = {}
            try:
                if self.auth_type in ['userpass', 'saml']:
                    self.creds['username'] = config_get('client', 'username')
                    self.creds['password'] = config_get('client', 'password')
                elif self.auth_type == 'x509':
                    self.creds['client_cert'] = path.abspath(path.expanduser(path.expandvars(config_get('client', 'client_cert'))))
                    if not path.exists(self.creds['client_cert']):
                        raise MissingClientParameter('X.509 client certificate not found: %s' % self.creds['client_cert'])
                    self.creds['client_key'] = path.abspath(path.expanduser(path.expandvars(config_get('client', 'client_key'))))
                    if not path.exists(self.creds['client_key']):
                        raise MissingClientParameter('X.509 client key not found: %s' % self.creds['client_key'])
                    else:
                        perms = oct(os.stat(self.creds['client_key']).st_mode)[-3:]
                        if perms != '400':
                            raise CannotAuthenticate('X.509 authentication selected, but private key (%s) permissions are liberal (required: 400, found: %s)' % (self.creds['client_key'], perms))
                elif self.auth_type == 'x509_proxy':
                    try:
                        self.creds['client_proxy'] = path.abspath(path.expanduser(path.expandvars(config_get('client', 'client_x509_proxy'))))
                    except NoOptionError:
                        # Recreate the classic GSI logic for locating the proxy:
                        # - $X509_USER_PROXY, if it is set.
                        # - /tmp/x509up_u`id -u` otherwise.
                        # If neither exists (at this point, we don't care if it exists but is invalid), then rethrow
                        if 'X509_USER_PROXY' in environ:
                            self.creds['client_proxy'] = environ['X509_USER_PROXY']
                        else:
                            fname = '/tmp/x509up_u%d' % geteuid()
                            if path.exists(fname):
                                self.creds['client_proxy'] = fname
                            else:
                                raise MissingClientParameter('Cannot find a valid X509 proxy; not in %s, $X509_USER_PROXY not set, and '
                                                             '\'x509_proxy\' not set in the configuration file.' % fname)
                elif self.auth_type == 'ssh':
                    self.creds['ssh_private_key'] = path.abspath(path.expanduser(path.expandvars(config_get('client', 'ssh_private_key'))))
            except (NoOptionError, NoSectionError) as error:
                if error.args[0] != 'client_key':
                    raise MissingClientParameter('Option \'%s\' cannot be found in config file' % error.args[0])

        rucio_scheme = urlparse(self.host).scheme
        auth_scheme = urlparse(self.auth_host).scheme

        if rucio_scheme != 'http' and rucio_scheme != 'https':
            raise ClientProtocolNotSupported('\'%s\' not supported' % rucio_scheme)

        if auth_scheme != 'http' and auth_scheme != 'https':
            raise ClientProtocolNotSupported('\'%s\' not supported' % auth_scheme)

        if (rucio_scheme == 'https' or auth_scheme == 'https') and ca_cert is None:
            LOG.debug('HTTPS is required, but no ca_cert was passed. Trying to get it from X509_CERT_DIR.')
            self.ca_cert = os.environ.get('X509_CERT_DIR', None)
            if self.ca_cert is None:
                LOG.debug('HTTPS is required, but no ca_cert was passed and X509_CERT_DIR is not defined. Trying to get it from the config file.')
                try:
                    self.ca_cert = path.expandvars(config_get('client', 'ca_cert'))
                except (NoOptionError, NoSectionError):
                    LOG.debug('No ca_cert found in configuration. Falling back to Mozilla default CA bundle (certifi).')
                    self.ca_cert = True

        self.list_hosts = [self.host]

        if account is None:
            LOG.debug('No account passed. Trying to get it from the config file.')
            try:
                self.account = environ['RUCIO_ACCOUNT']
            except KeyError:
                try:
                    self.account = config_get('client', 'account')
                except (NoOptionError, NoSectionError):
                    raise MissingClientParameter('Option \'account\' cannot be found in config file and RUCIO_ACCOUNT is not set.')

        if vo is None:
            LOG.debug('No VO passed. Trying to get it from environment variable RUCIO_VO.')
            try:
                self.vo = environ['RUCIO_VO']
            except KeyError:
                LOG.debug('No VO found. Trying to get it from the config file.')
                try:
                    self.vo = config_get('client', 'vo')
                except (NoOptionError, NoSectionError):
                    LOG.debug('No VO found. Using default VO.')
                    self.vo = 'def'

        # if token file path is defined in the rucio.cfg file, use that file. Currently this prevents authenticating as another user or VO.
        if self.auth_token_file_path:
            self.token_file = self.auth_token_file_path
            self.token_path = '/'.join(self.token_file.split('/')[:-1])
            self.token_exp_epoch_file = self.token_path + '/' + self.TOKEN_EXP_PREFIX + self.account
        else:
            self.token_path = self.TOKEN_PATH_PREFIX + self.account
            if self.vo != 'def':
                self.token_path += '@%s' % self.vo
            self.token_file = self.token_path + '/' + self.TOKEN_PREFIX + self.account
            self.token_exp_epoch_file = self.token_path + '/' + self.TOKEN_EXP_PREFIX + self.account

        self.__authenticate()

        try:
            self.request_retries = int(config_get('client', 'request_retries'))
        except NoOptionError:
            LOG.debug('request_retries not specified in config file. Taking default.')
        except ValueError:
            LOG.debug('request_retries must be an integer. Taking default.')

    def _get_exception(self, headers, status_code=None, data=None):
        """
        Helper method to parse an error string send by the server and transform it into the corresponding rucio exception.

        :param headers: The http response header containing the Rucio exception details.
        :param status_code: The http status code.
        :param data: The data with the ExceptionMessage.

        :return: A rucio exception class and an error string.
        """
        try:
            data = parse_response(data)
        except ValueError:
            data = {}

        exc_cls = 'RucioException'
        exc_msg = 'no error information passed (http status code: %s)' % status_code
        if 'ExceptionClass' in data:
            exc_cls = data['ExceptionClass']
        elif 'ExceptionClass' in headers:
            exc_cls = headers['ExceptionClass']
        if 'ExceptionMessage' in data:
            exc_msg = data['ExceptionMessage']
        elif 'ExceptionMessage' in headers:
            exc_msg = headers['ExceptionMessage']

        if hasattr(exception, exc_cls):
            return getattr(exception, exc_cls), exc_msg
        else:
            return exception.RucioException, "%s: %s" % (exc_cls, exc_msg)

    def _load_json_data(self, response):
        """
        Helper method to correctly load json data based on the content type of the http response.

        :param response: the response received from the server.
        """
        if 'content-type' in response.headers and response.headers['content-type'] == 'application/x-json-stream':
            for line in response.iter_lines():
                if line:
                    yield parse_response(line)
        elif 'content-type' in response.headers and response.headers['content-type'] == 'application/json':
            yield parse_response(response.text)
        else:  # Exception ?
            if response.text:
                yield response.text

<<<<<<< HEAD
    def _send_request(self, url, headers=None, type_='GET', data=None, params=None, stream=False):
=======
    def _send_request(self, url, headers=None, type='GET', data=None, params=None, stream=False, get_token=False,
                      cert=None, auth=None, verify=None):
>>>>>>> 2c1b34e4
        """
        Helper method to send requests to the rucio server. Gets a new token and retries if an unauthorized error is returned.

        :param url: the http url to use.
        :param headers: additional http headers to send.
        :param type_: the http request type to use.
        :param data: post data.
        :param params: (optional) Dictionary or bytes to be sent in the url query string.
        :param get_token: (optional) if it is called from a _get_token function.
        :param cert: (optional) if String, path to the SSL client cert file (.pem). If Tuple, (cert, key) pair.
        :param auth: (optional) auth tuple to enable Basic/Digest/Custom HTTP Auth.
        :param verify: (optional) either a boolean, in which case it controls whether we verify the server’s TLS
                       certificate, or a string, in which case it must be a path to a CA bundle to use.
        :return: the HTTP return body.
        """
        hds = {'X-Rucio-Auth-Token': self.auth_token, 'X-Rucio-Account': self.account, 'X-Rucio-VO': self.vo,
               'Connection': 'Keep-Alive', 'User-Agent': self.user_agent,
               'X-Rucio-Script': self.script_id}

        if headers is not None:
            hds.update(headers)

        if verify is None:
            verify = self.ca_cert

        result = None
        for retry in range(self.AUTH_RETRIES + 1):
            try:
<<<<<<< HEAD
                if type_ == 'GET':
                    result = self.session.get(url, headers=hds, verify=self.ca_cert, timeout=self.timeout, params=params, stream=True)
                elif type_ == 'PUT':
                    result = self.session.put(url, headers=hds, data=data, verify=self.ca_cert, timeout=self.timeout)
                elif type_ == 'POST':
                    result = self.session.post(url, headers=hds, data=data, verify=self.ca_cert, timeout=self.timeout, stream=stream)
                elif type_ == 'DEL':
                    result = self.session.delete(url, headers=hds, data=data, verify=self.ca_cert, timeout=self.timeout)
=======
                if type == 'GET':
                    result = self.session.get(url, headers=hds, verify=verify, timeout=self.timeout, params=params, stream=True, cert=cert, auth=auth)
                elif type == 'PUT':
                    result = self.session.put(url, headers=hds, data=data, verify=verify, timeout=self.timeout)
                elif type == 'POST':
                    result = self.session.post(url, headers=hds, data=data, verify=verify, timeout=self.timeout, stream=stream)
                elif type == 'DEL':
                    result = self.session.delete(url, headers=hds, data=data, verify=verify, timeout=self.timeout)
>>>>>>> 2c1b34e4
                else:
                    return
                if result.status_code in STATUS_CODES_TO_RETRY:
                    back_off(retry, reason='server returned {}'.format(result.status_code))
                    continue
            except ConnectionError as error:
                LOG.error('ConnectionError: ' + str(error))
                if retry > self.request_retries:
                    raise
                continue
            except IOError as error:
                # Handle Broken Pipe
                # While in python3 we can directly catch 'BrokenPipeError', in python2 it doesn't exist.
                if getattr(error, 'errno') != errno.EPIPE:
                    raise
                LOG.error('BrokenPipe: ' + str(error))
                if retry > self.request_retries:
                    raise
                continue

            if result is not None and result.status_code == codes.unauthorized and not get_token:  # pylint: disable-msg=E1101
                self.session = Session()
                self.__get_token()
                hds['X-Rucio-Auth-Token'] = self.auth_token
            else:
                break

        if result is None:
            raise ServerConnectionException
        return result

    def __get_token_userpass(self):
        """
        Sends a request to get an auth token from the server and stores it as a class attribute. Uses username/password.

        :returns: True if the token was successfully received. False otherwise.
        """

        headers = {'X-Rucio-Username': self.creds['username'],
                   'X-Rucio-Password': self.creds['password']}

        url = build_url(self.auth_host, path='auth/userpass')

        result = self._send_request(url, headers=headers, get_token=True)

        if not result:
            # result is either None or not OK.
            if isinstance(result, Response):
                if 'ExceptionClass' in result.headers and result.headers['ExceptionClass']:
                    if 'ExceptionMessage' in result.headers and result.headers['ExceptionMessage']:
                        raise CannotAuthenticate('%s: %s' % (result.headers['ExceptionClass'], result.headers['ExceptionMessage']))
                    else:
                        raise CannotAuthenticate(result.headers["ExceptionClass"])
                elif result.text:
                    raise CannotAuthenticate(result.text)
            LOG.error('Cannot retrieve authentication token!')
            return False

        if result.status_code != codes.ok:  # pylint: disable-msg=E1101
            exc_cls, exc_msg = self._get_exception(headers=result.headers,
                                                   status_code=result.status_code,
                                                   data=result.content)
            raise exc_cls(exc_msg)

        self.auth_token = result.headers['x-rucio-auth-token']
        return True

    def __refresh_token_OIDC(self):
        """
        Checks if there is active refresh token and if so returns
        either active token with expiration timestamp or requests a new
        refresh and returns new access token with new expiration timestamp
        and saves these in the token directory.

        :returns: True if the token was successfully received. False otherwise.
        """

        if not self.auth_oidc_refresh_active:
            return False
        if path.exists(self.token_exp_epoch_file):
            with open(self.token_exp_epoch_file, 'r') as token_epoch_file:
                try:
                    self.token_exp_epoch = int(token_epoch_file.readline())
                except:
                    self.token_exp_epoch = None

        if self.token_exp_epoch is None:
            # check expiration time for a new token
            pass
        elif time.time() > self.token_exp_epoch - self.auth_oidc_refresh_before_exp * 60 and time.time() < self.token_exp_epoch:
            # attempt to refresh token
            pass
        else:
            return False

        request_refresh_url = build_url(self.auth_host, path='auth/oidc_refresh')
        refresh_result = self._send_request(request_refresh_url, get_token=True)
        if refresh_result.status_code == codes.ok:
            if 'X-Rucio-Auth-Token-Expires' not in refresh_result.headers or \
                    'X-Rucio-Auth-Token' not in refresh_result.headers:
                print("Rucio Server response does not contain the expected headers.")
                return False
            else:
                new_token = refresh_result.headers['X-Rucio-Auth-Token']
                new_exp_epoch = refresh_result.headers['X-Rucio-Auth-Token-Expires']
                if new_token and new_exp_epoch:
                    LOG.debug("Saving token %s and expiration epoch %s to files" % (str(new_token), str(new_exp_epoch)))
                    # save to the file
                    self.auth_token = new_token
                    self.token_exp_epoch = new_exp_epoch
                    self.__write_token()
                    self.headers['X-Rucio-Auth-Token'] = self.auth_token
                    return True
                LOG.debug("No new token was received, possibly invalid/expired \
                           \ntoken or a token with no refresh token in Rucio DB")
                return False
        else:
            print("Rucio Client did not succeed to contact the \
                   \nRucio Auth Server when attempting token refresh.")
            return False

    def __get_token_OIDC(self):
        """
        First authenticates the user via a Identity Provider server
        (with user's username & password), by specifying oidc_scope,
        user agrees to share the relevant information with Rucio.
        If all proceeds well, an access token is requested from the Identity Provider.
        Access Tokens are not stored in Rucio DB.
        Refresh Tokens are granted only in case no valid access token exists in user's
        local storage, oidc_scope includes 'offline_access'. In such case, refresh token
        is stored in Rucio DB.

        :returns: True if the token was successfully received. False otherwise.
        """
        oidc_scope = str(self.creds['oidc_scope'])
        headers = {'X-Rucio-Client-Authorize-Auto': str(self.creds['oidc_auto']),
                   'X-Rucio-Client-Authorize-Polling': str(self.creds['oidc_polling']),
                   'X-Rucio-Client-Authorize-Scope': str(self.creds['oidc_scope']),
                   'X-Rucio-Client-Authorize-Refresh-Lifetime': str(self.creds['oidc_refresh_lifetime'])}
        if self.creds['oidc_audience']:
            headers['X-Rucio-Client-Authorize-Audience'] = str(self.creds['oidc_audience'])
        if self.creds['oidc_issuer']:
            headers['X-Rucio-Client-Authorize-Issuer'] = str(self.creds['oidc_issuer'])
        if self.creds['oidc_auto']:
            userpass = {'username': self.creds['oidc_username'], 'password': self.creds['oidc_password']}

        result = None
        request_auth_url = build_url(self.auth_host, path='auth/oidc')
        # requesting authorization URL specific to the user & Rucio OIDC Client
        LOG.debug("Initial auth URL request headers %s to files" % str(headers))
        OIDC_auth_res = self._send_request(request_auth_url, headers=headers, get_token=True)
        LOG.debug("Response headers %s and text %s" % (str(OIDC_auth_res.headers), str(OIDC_auth_res.text)))
        # with the obtained authorization URL we will contact the Identity Provider to get to the login page
        if 'X-Rucio-OIDC-Auth-URL' not in OIDC_auth_res.headers:
            print("Rucio Client did not succeed to get AuthN/Z URL from the Rucio Auth Server. \
                                   \nThis could be due to wrongly requested/configured scope, audience or issuer.")
            return False
        auth_url = OIDC_auth_res.headers['X-Rucio-OIDC-Auth-URL']
        if not self.creds['oidc_auto']:
            print("\nPlease use your internet browser, go to:")
            print("\n    " + auth_url + "    \n")
            print("and authenticate with your Identity Provider.")

            headers['X-Rucio-Client-Fetch-Token'] = 'True'
            if self.creds['oidc_polling']:
                timeout = 180
                start = time.time()
                print("In the next 3 minutes, Rucio Client will be polling \
                                           \nthe Rucio authentication server for a token.")
                print("----------------------------------------------")
                while time.time() - start < timeout:
                    result = self._send_request(auth_url, headers=headers, get_token=True)
                    if 'X-Rucio-Auth-Token' in result.headers and result.status_code == codes.ok:
                        break
                    time.sleep(2)
            else:
                print("Copy paste the code from the browser to the terminal and press enter:")
                count = 0
                while count < 3:
                    # Python3 default
                    get_input = input
                    # if Python version <= 2.7 use raw_input
                    if sys.version_info[:2] <= (2, 7):
                        get_input = raw_input  # noqa: F821 pylint: disable=undefined-variable
                    fetchcode = get_input()
                    fetch_url = build_url(self.auth_host, path='auth/oidc_redirect', params=fetchcode)
                    result = self._send_request(fetch_url, headers=headers, get_token=True)
                    if 'X-Rucio-Auth-Token' in result.headers and result.status_code == codes.ok:
                        break
                    else:
                        print("The Rucio Auth Server did not respond as expected. Please, "
                              + "try again and make sure you typed the correct code.")  # NOQA: W503
                        count += 1

        else:
            print("\nAccording to the OAuth2/OIDC standard you should NOT be sharing \n"
                  + "your password with any 3rd party appplication, therefore, \n"  # NOQA: W503
                  + "we strongly discourage you from following this --oidc-auto approach.")  # NOQA: W503
            print("-------------------------------------------------------------------------")
            auth_res = self._send_request(auth_url, get_token=True)
            # getting the login URL and logging in the user
            login_url = auth_res.url
            start = time.time()
            result = self._send_request(login_url, type='POST', data=userpass)

            # if the Rucio OIDC Client configuration does not match the one registered at the Identity Provider
            # the user will get an OAuth error
            if 'OAuth Error' in result.text:
                LOG.error('Identity Provider does not allow to proceed. Could be due \
                           \nto misconfigured redirection server name of the Rucio OIDC Client.')
                return False
            # In case Rucio Client is not authorized to request information about this user yet,
            # it will automatically authorize itself on behalf of the user.
            if result.url == auth_url:
                form_data = {}
                for scope_item in oidc_scope.split():
                    form_data["scope_" + scope_item] = scope_item
                default_data = {"remember": "until-revoked",
                                "user_oauth_approval": True,
                                "authorize": "Authorize"}
                form_data.update(default_data)
                print('Automatically authorising request of the following info on behalf of user: %s', str(form_data))
                LOG.warning('Automatically authorising request of the following info on behalf of user: %s',
                            str(form_data))
                # authorizing info request on behalf of the user until he/she revokes this authorization !
                result = self._send_request(result.url, type='POST', data=form_data)

        if not result or 'result' not in locals():
            LOG.error('Cannot retrieve authentication token!')
            return False

        if result.status_code != codes.ok:  # pylint: disable-msg=E1101
            exc_cls, exc_msg = self._get_exception(headers=result.headers,
                                                   status_code=result.status_code,
                                                   data=result.content)
            raise exc_cls(exc_msg)

        self.auth_token = result.headers['x-rucio-auth-token']
        if self.auth_oidc_refresh_active:
            LOG.debug("Reseting the token expiration epoch file content.")
            # reset the token expiration epoch file content
            # at new CLI OIDC authentication
            self.token_exp_epoch = None
            file_d, file_n = mkstemp(dir=self.token_path)
            with fdopen(file_d, "w") as f_exp_epoch:
                f_exp_epoch.write(str(self.token_exp_epoch))
            move(file_n, self.token_exp_epoch_file)
            self.__refresh_token_OIDC()
        return True

    def __get_token_x509(self):
        """
        Sends a request to get an auth token from the server and stores it as a class attribute. Uses x509 authentication.

        :returns: True if the token was successfully received. False otherwise.
        """
        client_cert = None
        client_key = None
        if self.auth_type == 'x509':
            url = build_url(self.auth_host, path='auth/x509')
            client_cert = self.creds['client_cert']
            if 'client_key' in self.creds:
                client_key = self.creds['client_key']
        elif self.auth_type == 'x509_proxy':
            url = build_url(self.auth_host, path='auth/x509_proxy')
            client_cert = self.creds['client_proxy']

        if not path.exists(client_cert):
            LOG.error('given client cert (%s) doesn\'t exist' % client_cert)
            return False
        if client_key is not None and not path.exists(client_key):
            LOG.error('given client key (%s) doesn\'t exist' % client_key)

        if client_key is None:
            cert = client_cert
        else:
            cert = (client_cert, client_key)

        result = self._send_request(url, get_token=True, cert=cert)

        # Note a response object for a failed request evaluates to false, so we cannot
        # use "not result" here
        if result is None:
            LOG.error('Internal error: Request for authentication token returned no result!')
            return False

        if result.status_code != codes.ok:   # pylint: disable-msg=E1101
            exc_cls, exc_msg = self._get_exception(headers=result.headers,
                                                   status_code=result.status_code,
                                                   data=result.content)
            raise exc_cls(exc_msg)

        self.auth_token = result.headers['x-rucio-auth-token']
        return True

    def __get_token_ssh(self):
        """
        Sends a request to get an auth token from the server and stores it as a class attribute. Uses SSH key exchange authentication.

        :returns: True if the token was successfully received. False otherwise.
        """
        headers = {}

        private_key_path = self.creds['ssh_private_key']
        if not path.exists(private_key_path):
            LOG.error('given private key (%s) doesn\'t exist' % private_key_path)
            return False
        if private_key_path is not None and not path.exists(private_key_path):
            LOG.error('given private key (%s) doesn\'t exist' % private_key_path)
            return False

        url = build_url(self.auth_host, path='auth/ssh_challenge_token')

        result = self._send_request(url, get_token=True)

        if not result:
            LOG.error('cannot get ssh_challenge_token')
            return False

        if result.status_code != codes.ok:   # pylint: disable-msg=E1101
            exc_cls, exc_msg = self._get_exception(headers=result.headers,
                                                   status_code=result.status_code,
                                                   data=result.content)
            raise exc_cls(exc_msg)

        self.ssh_challenge_token = result.headers['x-rucio-ssh-challenge-token']
        LOG.debug('got new ssh challenge token \'%s\'' % self.ssh_challenge_token)

        # sign the challenge token with the private key
        with open(private_key_path, 'r') as fd_private_key_path:
            private_key = fd_private_key_path.read()
            signature = ssh_sign(private_key, self.ssh_challenge_token)
            headers['X-Rucio-SSH-Signature'] = signature

        url = build_url(self.auth_host, path='auth/ssh')

        result = self._send_request(url, headers=headers, get_token=True)

        if not result:
            LOG.error('Cannot retrieve authentication token!')
            return False

        if result.status_code != codes.ok:   # pylint: disable-msg=E1101
            exc_cls, exc_msg = self._get_exception(headers=result.headers,
                                                   status_code=result.status_code,
                                                   data=result.content)
            raise exc_cls(exc_msg)

        self.auth_token = result.headers['x-rucio-auth-token']
        return True

    def __get_token_gss(self):
        """
        Sends a request to get an auth token from the server and stores it as a class attribute. Uses Kerberos authentication.

        :returns: True if the token was successfully received. False otherwise.
        """
        if not EXTRA_MODULES['requests_kerberos']:
            raise MissingModuleException('The requests-kerberos module is not installed.')

        url = build_url(self.auth_host, path='auth/gss')

        result = self._send_request(url, get_token=True, auth=HTTPKerberosAuth())

        if not result:
            LOG.error('Cannot retrieve authentication token!')
            return False

        if result.status_code != codes.ok:   # pylint: disable-msg=E1101
            exc_cls, exc_msg = self._get_exception(headers=result.headers,
                                                   status_code=result.status_code,
                                                   data=result.content)
            raise exc_cls(exc_msg)

        self.auth_token = result.headers['x-rucio-auth-token']
        return True

    def __get_token_saml(self):
        """
        Sends a request to get an auth token from the server and stores it as a class attribute. Uses saml authentication.

        :returns: True if the token was successfully received. False otherwise.
        """
        userpass = {'username': self.creds['username'], 'password': self.creds['password']}
        url = build_url(self.auth_host, path='auth/saml')

        result = None
        SAML_auth_result = self._send_request(url, get_token=True)
        if SAML_auth_result.headers['X-Rucio-Auth-Token']:
            return SAML_auth_result.headers['X-Rucio-Auth-Token']
        SAML_auth_url = SAML_auth_result.headers['X-Rucio-SAML-Auth-URL']
        result = self._send_request(SAML_auth_url, type='POST', data=userpass, verify=False)
        result = self._send_request(url, get_token=True)

        if not result or 'result' not in locals():
            LOG.error('Cannot retrieve authentication token!')
            return False

        if result.status_code != codes.ok:  # pylint: disable-msg=E1101
            exc_cls, exc_msg = self._get_exception(headers=result.headers,
                                                   status_code=result.status_code,
                                                   data=result.content)
            raise exc_cls(exc_msg)

        self.auth_token = result.headers['X-Rucio-Auth-Token']
        return True

    def __get_token(self):
        """
        Calls the corresponding method to receive an auth token depending on the auth type. To be used if a 401 - Unauthorized error is received.
        """

        LOG.debug('get a new token')
        for retry in range(self.AUTH_RETRIES + 1):
            if self.auth_type == 'userpass':
                if not self.__get_token_userpass():
                    raise CannotAuthenticate('userpass authentication failed for account=%s with identity=%s' % (self.account,
                                                                                                                 self.creds['username']))
            elif self.auth_type == 'x509' or self.auth_type == 'x509_proxy':
                if not self.__get_token_x509():
                    raise CannotAuthenticate('x509 authentication failed for account=%s with identity=%s' % (self.account,
                                                                                                             self.creds))
            elif self.auth_type == 'oidc':
                if not self.__get_token_OIDC():
                    raise CannotAuthenticate('OIDC authentication failed for account=%s' % self.account)

            elif self.auth_type == 'gss':
                if not self.__get_token_gss():
                    raise CannotAuthenticate('kerberos authentication failed for account=%s with identity=%s' % (self.account,
                                                                                                                 self.creds))
            elif self.auth_type == 'ssh':
                if not self.__get_token_ssh():
                    raise CannotAuthenticate('ssh authentication failed for account=%s with identity=%s' % (self.account,
                                                                                                            self.creds))
            elif self.auth_type == 'saml':
                if not self.__get_token_saml():
                    raise CannotAuthenticate('saml authentication failed for account=%s with identity=%s' % (self.account,
                                                                                                             self.creds))
            else:
                raise CannotAuthenticate('auth type \'%s\' not supported' % self.auth_type)

            if self.auth_token is not None:
                self.__write_token()
                self.headers['X-Rucio-Auth-Token'] = self.auth_token
                break

        if self.auth_token is None:
            raise CannotAuthenticate('cannot get an auth token from server')

    def __read_token(self):
        """
        Checks if a local token file exists and reads the token from it.

        :return: True if a token could be read. False if no file exists.
        """
        if not path.exists(self.token_file):
            return False

        try:
            token_file_handler = open(self.token_file, 'r')
            self.auth_token = token_file_handler.readline()
            self.headers['X-Rucio-Auth-Token'] = self.auth_token
        except IOError as error:
            print("I/O error({0}): {1}".format(error.errno, error.strerror))
        except Exception:
            raise
        if self.auth_oidc_refresh_active and self.auth_type == 'oidc':
            self.__refresh_token_OIDC()
        LOG.debug('got token from file')
        return True

    def __write_token(self):
        """
        Write the current auth_token to the local token file.
        """
        # check if rucio temp directory is there. If not create it with permissions only for the current user
        if not path.isdir(self.token_path):
            try:
                LOG.debug('rucio token folder \'%s\' not found. Create it.' % self.token_path)
                makedirs(self.token_path, 0o700)
            except Exception:
                raise

        # if the file exists check if the stored token is valid. If not request a new one and overwrite the file. Otherwise use the one from the file
        try:
            file_d, file_n = mkstemp(dir=self.token_path)
            with fdopen(file_d, "w") as f_token:
                f_token.write(self.auth_token)
            move(file_n, self.token_file)
            if self.auth_type == 'oidc' and self.token_exp_epoch and self.auth_oidc_refresh_active:
                file_d, file_n = mkstemp(dir=self.token_path)
                with fdopen(file_d, "w") as f_exp_epoch:
                    f_exp_epoch.write(str(self.token_exp_epoch))
                move(file_n, self.token_exp_epoch_file)
        except IOError as error:
            print("I/O error({0}): {1}".format(error.errno, error.strerror))
        except Exception:
            raise

    def __authenticate(self):
        """
        Main method for authentication. It first tries to read a locally saved token. If not available it requests a new one.
        """
        if self.auth_type == 'userpass':
            if self.creds['username'] is None or self.creds['password'] is None:
                raise NoAuthInformation('No username or password passed')
        elif self.auth_type == 'oidc':
            if self.creds['oidc_auto'] and (self.creds['oidc_username'] is None or self.creds['oidc_password'] is None):
                raise NoAuthInformation('For automatic OIDC log-in with your Identity Provider username and password are required.')
        elif self.auth_type == 'x509':
            if self.creds['client_cert'] is None:
                raise NoAuthInformation('The path to the client certificate is required')
        elif self.auth_type == 'x509_proxy':
            if self.creds['client_proxy'] is None:
                raise NoAuthInformation('The client proxy has to be defined')
        elif self.auth_type == 'ssh':
            if self.creds['ssh_private_key'] is None:
                raise NoAuthInformation('The SSH private key has to be defined')
        elif self.auth_type == 'gss':
            pass
        elif self.auth_type == 'saml':
            if self.creds['username'] is None or self.creds['password'] is None:
                raise NoAuthInformation('No SAML username or password passed')
        else:
            raise CannotAuthenticate('auth type \'%s\' not supported' % self.auth_type)

        if not self.__read_token():
            self.__get_token()<|MERGE_RESOLUTION|>--- conflicted
+++ resolved
@@ -358,12 +358,7 @@
             if response.text:
                 yield response.text
 
-<<<<<<< HEAD
     def _send_request(self, url, headers=None, type_='GET', data=None, params=None, stream=False):
-=======
-    def _send_request(self, url, headers=None, type='GET', data=None, params=None, stream=False, get_token=False,
-                      cert=None, auth=None, verify=None):
->>>>>>> 2c1b34e4
         """
         Helper method to send requests to the rucio server. Gets a new token and retries if an unauthorized error is returned.
 
@@ -392,7 +387,6 @@
         result = None
         for retry in range(self.AUTH_RETRIES + 1):
             try:
-<<<<<<< HEAD
                 if type_ == 'GET':
                     result = self.session.get(url, headers=hds, verify=self.ca_cert, timeout=self.timeout, params=params, stream=True)
                 elif type_ == 'PUT':
@@ -401,16 +395,6 @@
                     result = self.session.post(url, headers=hds, data=data, verify=self.ca_cert, timeout=self.timeout, stream=stream)
                 elif type_ == 'DEL':
                     result = self.session.delete(url, headers=hds, data=data, verify=self.ca_cert, timeout=self.timeout)
-=======
-                if type == 'GET':
-                    result = self.session.get(url, headers=hds, verify=verify, timeout=self.timeout, params=params, stream=True, cert=cert, auth=auth)
-                elif type == 'PUT':
-                    result = self.session.put(url, headers=hds, data=data, verify=verify, timeout=self.timeout)
-                elif type == 'POST':
-                    result = self.session.post(url, headers=hds, data=data, verify=verify, timeout=self.timeout, stream=stream)
-                elif type == 'DEL':
-                    result = self.session.delete(url, headers=hds, data=data, verify=verify, timeout=self.timeout)
->>>>>>> 2c1b34e4
                 else:
                     return
                 if result.status_code in STATUS_CODES_TO_RETRY:
