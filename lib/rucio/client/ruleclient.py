# Copyright European Organization for Nuclear Research (CERN)
#
# Licensed under the Apache License, Version 2.0 (the "License");
# You may not use this file except in compliance with the License.
# You may obtain a copy of the License at http://www.apache.org/licenses/LICENSE-2.0
#
# Authors:
# - Vincent Garonne, <vincent.garonne@cern.ch>, 2012-2015
# - Martin Barisits, <martin.barisits@cern.ch>, 2013-2015
# - Cedric Serfon, <cedric.serfon@cern.ch>, 2014
# - Ralph Vigne, <ralph.vigne@cern.ch>, 2015

from json import dumps, loads
from requests.status_codes import codes

from rucio.client.baseclient import BaseClient
from rucio.client.baseclient import choice
from rucio.common.utils import build_url


class RuleClient(BaseClient):

    """RuleClient class for working with replication rules"""

    RULE_BASEURL = 'rules'

    def __init__(self, rucio_host=None, auth_host=None, account=None, ca_cert=None, auth_type=None, creds=None, timeout=None, dq2_wrapper=False):
        super(RuleClient, self).__init__(rucio_host, auth_host, account, ca_cert, auth_type, creds, timeout, dq2_wrapper)

    def add_replication_rule(self, dids, copies, rse_expression, weight=None, lifetime=None, grouping='DATASET', account=None,
                             locked=False, source_replica_expression=None, activity=None, notify='N', purge_replicas=False,
                             ignore_availability=False, comment=None, ask_approval=False, asynchronous=False):
        """
        :param dids:                       The data identifier set.
        :param copies:                     The number of replicas.
        :param rse_expression:             Boolean string expression to give the list of RSEs.
        :param weight:                     If the weighting option of the replication rule is used, the choice of RSEs takes their weight into account.
        :param lifetime:                   The lifetime of the replication rules (in seconds).
        :param grouping:                   ALL -  All files will be replicated to the same RSE.
                                           DATASET - All files in the same dataset will be replicated to the same RSE.
                                           NONE - Files will be completely spread over all allowed RSEs without any grouping considerations at all.
        :param account:                    The account owning the rule.
        :param locked:                     If the rule is locked, it cannot be deleted.
        :param source_replica_expression:  RSE Expression for RSEs to be considered for source replicas.
        :param activity:                   Transfer Activity to be passed to FTS.
        :param notify:                     Notification setting for the rule (Y, N, C).
        :param purge_replicas:             When the rule gets deleted purge the associated replicas immediately.
        :param ignore_availability:        Option to ignore the availability of RSEs.
        :param ask_approval:               Ask for approval of this replication rule.
        :param asynchronous:               Create rule asynchronously by judge-injector.
        :param comment:                    Comment about the rule.
        """
        path = self.RULE_BASEURL + '/'
        url = build_url(choice(self.list_hosts), path=path)
        # TODO remove the subscription_id from the client; It will only be used by the core;
        data = dumps({'dids': dids, 'copies': copies, 'rse_expression': rse_expression,
                      'weight': weight, 'lifetime': lifetime, 'grouping': grouping,
                      'account': account, 'locked': locked, 'source_replica_expression': source_replica_expression,
                      'activity': activity, 'notify': notify, 'purge_replicas': purge_replicas,
                      'ignore_availability': ignore_availability, 'comment': comment, 'ask_approval': ask_approval,
                      'asynchronous': asynchronous})
        r = self._send_request(url, type='POST', data=data)
        if r.status_code == codes.created:
            return loads(r.text)
        else:
            exc_cls, exc_msg = self._get_exception(headers=r.headers, status_code=r.status_code, data=r.content)
            raise exc_cls(exc_msg)

    def delete_replication_rule(self, rule_id, purge_replicas=None):
        """
        Deletes a replication rule and all associated locks.

        :param rule_id:         The id of the rule to be deleted
        :param purge_replicas:  Immediately delete the replicas.
        :raises:                RuleNotFound, AccessDenied
        """

        path = self.RULE_BASEURL + '/' + rule_id
        url = build_url(choice(self.list_hosts), path=path)

        data = dumps({'purge_replicas': purge_replicas})

        r = self._send_request(url, type='DEL', data=data)

        if r.status_code == codes.ok:
            return True
        else:
            exc_cls, exc_msg = self._get_exception(headers=r.headers, status_code=r.status_code, data=r.content)
            raise exc_cls(exc_msg)

    def get_replication_rule(self, rule_id):
        """
        Get a replication rule.

        :param rule_id:  The id of the rule to be retrieved.
        :raises:         RuleNotFound
        """
        path = self.RULE_BASEURL + '/' + rule_id
        url = build_url(choice(self.list_hosts), path=path)
        r = self._send_request(url, type='GET')
        if r.status_code == codes.ok:
            return self._load_json_data(r).next()
        else:
            exc_cls, exc_msg = self._get_exception(headers=r.headers, status_code=r.status_code, data=r.content)
            raise exc_cls(exc_msg)

    def update_replication_rule(self, rule_id, options):
        """
        :param rule_id:   The id of the rule to be retrieved.
        :param options:   Options dictionary.
        :raises:          RuleNotFound
        """
        path = self.RULE_BASEURL + '/' + rule_id
        url = build_url(choice(self.list_hosts), path=path)
        data = dumps({'options': options})
        r = self._send_request(url, type='PUT', data=data)
        if r.status_code == codes.ok:
            return True
        else:
            exc_cls, exc_msg = self._get_exception(headers=r.headers, status_code=r.status_code, data=r.content)
            raise exc_cls(exc_msg)

    def reduce_replication_rule(self, rule_id, copies, exclude_expression=None):
        """
        :param rule_id:             Rule to be reduced.
        :param copies:              Number of copies of the new rule.
        :param exclude_expression:  RSE Expression of RSEs to exclude.
        :raises:                    RuleReplaceFailed, RuleNotFound
        """

        path = self.RULE_BASEURL + '/' + rule_id + '/reduce'
        url = build_url(choice(self.list_hosts), path=path)
        data = dumps({'copies': copies, 'exclude_expression': exclude_expression})
        r = self._send_request(url, type='POST', data=data)
        if r.status_code == codes.ok:
            return loads(r.text)
        else:
            exc_cls, exc_msg = self._get_exception(headers=r.headers, status_code=r.status_code, data=r.content)
            raise exc_cls(exc_msg)

    def approve_replication_rule(self, rule_id):
        """
        :param rule_id:             Rule to be approved.
        :raises:                    RuleNotFound
        """

        path = self.RULE_BASEURL + '/' + rule_id
        url = build_url(choice(self.list_hosts), path=path)
        data = dumps({'options': {'approve': True}})
        r = self._send_request(url, type='PUT', data=data)
        if r.status_code == codes.ok:
            return True
        else:
            exc_cls, exc_msg = self._get_exception(headers=r.headers, status_code=r.status_code, data=r.content)
            raise exc_cls(exc_msg)

    def deny_replication_rule(self, rule_id):
        """
        :param rule_id:             Rule to be denied.
        :raises:                    RuleNotFound
        """

        path = self.RULE_BASEURL + '/' + rule_id
        url = build_url(choice(self.list_hosts), path=path)
        data = dumps({'options': {'approve': False}})
        r = self._send_request(url, type='PUT', data=data)
        if r.status_code == codes.ok:
            return True
        else:
<<<<<<< HEAD
            exc_cls, exc_msg = self._get_exception(r.headers, r.status_code)
            raise exc_cls(exc_msg)

    def list_replication_rule_full_history(self, scope, name):
        """
        List the rule history of a DID.

        :param scope: The scope of the DID.
        :param name: The name of the DID.
        """
        path = self.RULE_BASEURL + '/' + scope + '/' + name + '/history'
        url = build_url(choice(self.list_hosts), path=path)
        r = self._send_request(url, type='GET')
        if r.status_code == codes.ok:
            return self._load_json_data(r)
        else:
            exc_cls, exc_msg = self._get_exception(r.headers, r.status_code)
=======
            exc_cls, exc_msg = self._get_exception(headers=r.headers, status_code=r.status_code, data=r.content)
>>>>>>> b2425004
            raise exc_cls(exc_msg)<|MERGE_RESOLUTION|>--- conflicted
+++ resolved
@@ -167,8 +167,7 @@
         if r.status_code == codes.ok:
             return True
         else:
-<<<<<<< HEAD
-            exc_cls, exc_msg = self._get_exception(r.headers, r.status_code)
+            exc_cls, exc_msg = self._get_exception(headers=r.headers, status_code=r.status_code, data=r.content)
             raise exc_cls(exc_msg)
 
     def list_replication_rule_full_history(self, scope, name):
@@ -185,7 +184,4 @@
             return self._load_json_data(r)
         else:
             exc_cls, exc_msg = self._get_exception(r.headers, r.status_code)
-=======
-            exc_cls, exc_msg = self._get_exception(headers=r.headers, status_code=r.status_code, data=r.content)
->>>>>>> b2425004
             raise exc_cls(exc_msg)