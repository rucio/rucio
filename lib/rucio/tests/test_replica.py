# -*- coding: utf-8 -*-
# Copyright 2013-2021 CERN
#
# Licensed under the Apache License, Version 2.0 (the "License");
# you may not use this file except in compliance with the License.
# You may obtain a copy of the License at
#
#    http://www.apache.org/licenses/LICENSE-2.0
#
# Unless required by applicable law or agreed to in writing, software
# distributed under the License is distributed on an "AS IS" BASIS,
# WITHOUT WARRANTIES OR CONDITIONS OF ANY KIND, either express or implied.
# See the License for the specific language governing permissions and
# limitations under the License.
#
# Authors:
# - Vincent Garonne <vincent.garonne@cern.ch>, 2013-2018
# - Ralph Vigne <ralph.vigne@cern.ch>, 2013-2014
# - Mario Lassnig <mario.lassnig@cern.ch>, 2013-2020
# - Cedric Serfon <cedric.serfon@cern.ch>, 2014-2018
# - Thomas Beermann <thomas.beermann@cern.ch>, 2014
# - Martin Barisits <martin.barisits@cern.ch>, 2015-2019
# - Joaquín Bogado <jbogado@linti.unlp.edu.ar>, 2018
# - Dimitrios Christidis <dimitrios.christidis@cern.ch>, 2018
# - Hannes Hansen <hannes.jakob.hansen@cern.ch>, 2019
# - Tobias Wegner <twegner@cern.ch>, 2019
# - Andrew Lister <andrew.lister@stfc.ac.uk>, 2019
# - Luc Goossens <luc.goossens@cern.ch>, 2020
# - Eli Chadwick <eli.chadwick@stfc.ac.uk>, 2020
# - Patrick Austin <patrick.austin@stfc.ac.uk>, 2020
<<<<<<< HEAD
# - Benedikt Ziemons <benedikt.ziemons@cern.ch>, 2020
# - Ilija Vukotic <ivukotic@uchicago.edu>, 2021
=======
# - Benedikt Ziemons <benedikt.ziemons@cern.ch>, 2020-2021
>>>>>>> 54830db6

from __future__ import print_function

import hashlib
import os
import sys
import time
import unittest
from datetime import datetime, timedelta
from json import dumps, loads
from xml.etree import ElementTree

import pytest
import xmltodict
from werkzeug.datastructures import MultiDict

from rucio.client.baseclient import BaseClient
from rucio.client.didclient import DIDClient
from rucio.client.replicaclient import ReplicaClient
from rucio.client.ruleclient import RuleClient
from rucio.core.config import set as cconfig_set
from rucio.common.config import config_get, config_get_bool
from rucio.common.exception import (DataIdentifierNotFound, AccessDenied, UnsupportedOperation,
                                    RucioException, ReplicaIsLocked, ReplicaNotFound, ScopeNotFound,
                                    DatabaseException)
from rucio.common.types import InternalAccount, InternalScope
from rucio.common.utils import generate_uuid, clean_surls, parse_response
from rucio.core.did import add_did, attach_dids, get_did, set_status, list_files, get_did_atime
from rucio.core.replica import (add_replica, add_replicas, delete_replicas, get_replicas_state,
                                update_replica_lock_counter, get_replica, list_replicas,
                                declare_bad_file_replicas, list_bad_replicas,
                                update_replicas_paths, update_replica_state, get_RSEcoverage_of_dataset,
                                get_replica_atime, touch_replica, get_bad_pfns, set_tombstone)
from rucio.core.rse import add_rse, add_protocol, add_rse_attribute, del_rse_attribute, get_rse_id
from rucio.daemons.badreplicas.minos import run as minos_run
from rucio.daemons.badreplicas.minos_temporary_expiration import run as minos_temp_run
from rucio.daemons.badreplicas.necromancer import run as necromancer_run
from rucio.db.sqla.constants import DIDType, ReplicaState, BadPFNStatus, OBSOLETE
from rucio.rse import rsemanager as rsemgr
from rucio.tests.common import execute, rse_name_generator, headers, auth, Mime, accept

if sys.version_info >= (3, 3):
    from unittest import mock
else:
    import mock

# This method will be used by the mock to replace requests.get to VP server


def mocked_VP_requests_get(*args, **kwargs):
    class MockResponse:
        def __init__(self, json_data, status_code):
            self.json_data = json_data
            self.status_code = status_code
            self.ok = True

        def json(self):
            return self.json_data

    if args[0] == 'https://vps-mock.cern.ch/serverRanges':
        return MockResponse({
            "AGLT2": {
                "servers": [
                    ["192.41.231.239:1094", "100"],
                    ["192.41.230.42:1094", "100"],
                    ["192.41.230.43:1094", "100"]
                ],
                "ranges": [
                    [1, 0.3333],
                    [2, 0.6666],
                    [0, 1]
                ]
            }}, 200)
    if args[0] == 'https://vps-mock.cern.ch/ds/4/scope:name':
        return MockResponse(["AGLT2_VP_DISK", "MWT2_VP_DISK", "NET2_VP_DISK"], 200)

    return MockResponse(None, 404)


class TestReplicaCore(unittest.TestCase):

    def setUp(self):
        if config_get_bool('common', 'multi_vo', raise_exception=False, default=False):
            self.vo = {'vo': config_get('client', 'vo', raise_exception=False, default='tst')}
        else:
            self.vo = {}

<<<<<<< HEAD
    @mock.patch('rucio.core.replica.requests.get', side_effect=mocked_VP_requests_get)
    def test_cache_replicas(self, mock_get):
        """ REPLICA (CORE): Test listing replicas with cached root protocol """

        rse = 'APERTURE_%s' % rse_name_generator()
        rse_id = add_rse(rse, **self.vo)

        add_protocol(rse_id, {'scheme': 'root',
                              'hostname': 'root.aperture.com',
                              'port': 1409,
                              'prefix': '//test/chamber/',
                              'impl': 'rucio.rse.protocols.xrootd.Default',
                              'domains': {
                                  'lan': {'read': 1, 'write': 1, 'delete': 1},
                                  'wan': {'read': 1, 'write': 1, 'delete': 1}}})
        add_protocol(rse_id, {'scheme': 'http',
                              'hostname': 'root.aperture.com',
                              'port': 1409,
                              'prefix': '//test/chamber/',
                              'impl': 'rucio.rse.protocols.xrootd.Default',
                              'domains': {
                                  'lan': {'read': 1, 'write': 1, 'delete': 1},
                                  'wan': {'read': 1, 'write': 1, 'delete': 1}}})

        tmp_scope = InternalScope('mock', **self.vo)
        root = InternalAccount('root', **self.vo)

        files = []

        name = 'file_%s' % generate_uuid()
        hstr = hashlib.md5(('%s:%s' % (tmp_scope, name)).encode('utf-8')).hexdigest()
        pfn = 'root://root.aperture.com:1409//test/chamber/mock/%s/%s/%s' % (hstr[0:2], hstr[2:4], name)
        files.append({'scope': tmp_scope, 'name': name, 'bytes': 1234, 'adler32': 'deadbeef', 'pfn': pfn})

        name = 'element_%s' % generate_uuid()
        hstr = hashlib.md5(('%s:%s' % (tmp_scope, name)).encode('utf-8')).hexdigest()
        pfn = 'http://root.aperture.com:1409//test/chamber/mock/%s/%s/%s' % (hstr[0:2], hstr[2:4], name)
        files.append({'scope': tmp_scope, 'name': name, 'bytes': 1234, 'adler32': 'deadbeef', 'pfn': pfn})

        add_replicas(rse_id=rse_id, files=files, account=root)

        cconfig_set('clientcachemap', 'BLACKMESA', 'AGLT2')
        cconfig_set('virtual_placement', 'vp_endpoint', 'https://vps-mock.cern.ch')

        for rep in list_replicas(
                dids=[{'scope': f['scope'], 'name': f['name'], 'type': DIDType.FILE} for f in files],
                schemes=['root'],
                domain='wan',
                client_location={'site': 'BLACKMESA'}):
            assert list(rep['pfns'].keys())[0].count('root://') == 2

=======
    @pytest.mark.dirty
    @pytest.mark.noparallel(reason='uses pre-defined RSE')
>>>>>>> 54830db6
    def test_update_replicas_paths(self):
        """ REPLICA (CORE): Force update the replica path """
        tmp_scope = InternalScope('mock', **self.vo)
        root = InternalAccount('root', **self.vo)
        nbfiles = 5
        rse_id = get_rse_id(rse='MOCK', **self.vo)
        rse_id2 = get_rse_id(rse='MOCK2', **self.vo)
        files = [{'scope': tmp_scope,
                  'name': 'file_%s' % generate_uuid(),
                  'pfn': 'srm://mock2.com:8443/srm/managerv2?SFN=/rucio/tmpdisk/rucio_tests/does/not/really/matter/where',
                  'bytes': 1,
                  'adler32': '0cc737eb',
                  'meta': {'events': 10},
                  'rse_id': rse_id,
                  'path': '/does/not/really/matter/where'} for _ in range(nbfiles)]
        add_replicas(rse_id=rse_id2, files=files, account=root, ignore_availability=True)
        update_replicas_paths(files)
        for replica in list_replicas(dids=[{'scope': f['scope'],
                                            'name': f['name'],
                                            'type': DIDType.FILE} for f in files],
                                     schemes=['srm']):
            # force the changed string - if we look it up from the DB, then we're not testing anything :-D
            assert replica['rses'][rse_id2][0] == 'srm://mock2.com:8443/srm/managerv2?SFN=/rucio/tmpdisk/rucio_tests/does/not/really/matter/where'

    @pytest.mark.dirty
    @pytest.mark.noparallel(reason='uses pre-defined RSE')
    def test_add_list_bad_replicas(self):
        """ REPLICA (CORE): Add bad replicas and list them"""
        tmp_scope = InternalScope('mock', **self.vo)
        root = InternalAccount('root', **self.vo)
        nbfiles = 5
        # Adding replicas to deterministic RSE
        files = [{'scope': tmp_scope, 'name': 'file_%s' % generate_uuid(), 'bytes': 1, 'adler32': '0cc737eb', 'meta': {'events': 10}} for _ in range(nbfiles)]
        rse_id1 = get_rse_id(rse='MOCK', **self.vo)
        add_replicas(rse_id=rse_id1, files=files, account=root, ignore_availability=True)

        # Listing replicas on deterministic RSE
        replicas = []
        list_rep = []
        for replica in list_replicas(dids=[{'scope': f['scope'], 'name': f['name'], 'type': DIDType.FILE} for f in files], schemes=['srm']):
            replicas.extend(replica['rses'][rse_id1])
            list_rep.append(replica)
        r = declare_bad_file_replicas(replicas, 'This is a good reason', root)
        assert r == {}
        bad_replicas = list_bad_replicas()
        nbbadrep = 0
        for rep in list_rep:
            for badrep in bad_replicas:
                if badrep['rse_id'] == rse_id1:
                    if badrep['scope'] == rep['scope'] and badrep['name'] == rep['name']:
                        nbbadrep += 1
        assert len(replicas) == nbbadrep

        # Adding replicas to non-deterministic RSE
        files = [{'scope': tmp_scope, 'name': 'file_%s' % generate_uuid(), 'bytes': 1, 'adler32': '0cc737eb',
                  'pfn': 'srm://mock2.com:8443/srm/managerv2?SFN=/rucio/tmpdisk/rucio_tests/%s/%s' % (tmp_scope, generate_uuid()), 'meta': {'events': 10}} for _ in range(nbfiles)]
        rse_id2 = get_rse_id(rse='MOCK2', **self.vo)
        add_replicas(rse_id=rse_id2, files=files, account=root, ignore_availability=True)

        # Listing replicas on non-deterministic RSE
        replicas = []
        list_rep = []
        for replica in list_replicas(dids=[{'scope': f['scope'], 'name': f['name'], 'type': DIDType.FILE} for f in files], schemes=['srm']):
            replicas.extend(replica['rses'][rse_id2])
            list_rep.append(replica)
        r = declare_bad_file_replicas(replicas, 'This is a good reason', root)
        assert r == {}
        bad_replicas = list_bad_replicas()
        nbbadrep = 0
        for rep in list_rep:
            for badrep in bad_replicas:
                if badrep['rse_id'] == rse_id2:
                    if badrep['scope'] == rep['scope'] and badrep['name'] == rep['name']:
                        nbbadrep += 1
        assert len(replicas) == nbbadrep

        # Now adding non-existing bad replicas
        files = ['srm://mock2.com/rucio/tmpdisk/rucio_tests/%s/%s' % (tmp_scope, generate_uuid()), ]
        r = declare_bad_file_replicas(files, 'This is a good reason', root)
        output = ['%s Unknown replica' % rep for rep in files]
        assert r == {rse_id2: output}

    @pytest.mark.dirty
    @pytest.mark.noparallel(reason='uses pre-defined RSE')
    def test_add_list_replicas(self):
        """ REPLICA (CORE): Add and list file replicas """
        tmp_scope = InternalScope('mock', **self.vo)
        root = InternalAccount('root', **self.vo)
        nbfiles = 13
        files = [{'scope': tmp_scope, 'name': 'file_%s' % generate_uuid(), 'bytes': 1, 'adler32': '0cc737eb', 'meta': {'events': 10}} for _ in range(nbfiles)]
        rses = ['MOCK', 'MOCK3']
        for rse in rses:
            rse_id = get_rse_id(rse=rse, **self.vo)
            add_replicas(rse_id=rse_id, files=files, account=root, ignore_availability=True)

        replica_cpt = 0
        for _ in list_replicas(dids=[{'scope': f['scope'], 'name': f['name'], 'type': DIDType.FILE} for f in files], schemes=['srm']):
            replica_cpt += 1

        assert nbfiles == replica_cpt

    @pytest.mark.dirty
    @pytest.mark.noparallel(reason='uses pre-defined RSE')
    def test_delete_replicas(self):
        """ REPLICA (CORE): Delete replicas """
        tmp_scope = InternalScope('mock', **self.vo)
        root = InternalAccount('root', **self.vo)
        nbfiles = 5
        files1 = [{'scope': tmp_scope, 'name': 'file_%s' % generate_uuid(), 'bytes': 1, 'adler32': '0cc737eb', 'meta': {'events': 10}} for _ in range(nbfiles)]
        rse_id1 = get_rse_id(rse='MOCK', **self.vo)
        rse_id2 = get_rse_id(rse='MOCK3', **self.vo)

        add_replicas(rse_id=rse_id1, files=files1, account=root, ignore_availability=True)

        files2 = [{'scope': tmp_scope, 'name': 'file_%s' % generate_uuid(), 'bytes': 1, 'adler32': '0cc737eb', 'meta': {'events': 10}} for _ in range(nbfiles)]
        add_replicas(rse_id=rse_id1, files=files2, account=root, ignore_availability=True)
        add_replicas(rse_id=rse_id2, files=files2, account=root, ignore_availability=True)

        delete_replicas(rse_id=rse_id1, files=files1 + files2)

        for file in files1:
            with pytest.raises(DataIdentifierNotFound):
                print(get_did(scope=file['scope'], name=file['name']))

        for file in files2:
            get_did(scope=file['scope'], name=file['name'])

    @pytest.mark.dirty
    @pytest.mark.noparallel(reason='uses pre-defined RSE')
    def test_delete_replicas_from_datasets(self):
        """ REPLICA (CORE): Delete replicas from dataset """
        tmp_scope = InternalScope('mock', **self.vo)
        root = InternalAccount('root', **self.vo)
        tmp_dsn1 = 'dsn_%s' % generate_uuid()
        tmp_dsn2 = 'dsn_%s' % generate_uuid()
        nbfiles = 5
        files1 = [{'scope': tmp_scope, 'name': 'file_%s' % generate_uuid(), 'bytes': 1, 'adler32': '0cc737eb', 'meta': {'events': 10}} for _ in range(nbfiles)]
        rse_id = get_rse_id(rse='MOCK', **self.vo)

        add_did(scope=tmp_scope, name=tmp_dsn1, type=DIDType.DATASET, account=root)
        add_did(scope=tmp_scope, name=tmp_dsn2, type=DIDType.DATASET, account=root)

        attach_dids(scope=tmp_scope, name=tmp_dsn1, rse_id=rse_id, dids=files1, account=root)
        attach_dids(scope=tmp_scope, name=tmp_dsn2, dids=files1, account=root)

        set_status(scope=tmp_scope, name=tmp_dsn1, open=False)

        delete_replicas(rse_id=rse_id, files=files1)

        with pytest.raises(DataIdentifierNotFound):
            get_did(scope=tmp_scope, name=tmp_dsn1)

        get_did(scope=tmp_scope, name=tmp_dsn2)

        assert [f for f in list_files(scope=tmp_scope, name=tmp_dsn2)] == []

    @pytest.mark.dirty
    @pytest.mark.noparallel(reason='uses pre-defined RSE')
    def test_update_lock_counter(self):
        """ RSE (CORE): Test the update of a replica lock counter """
        rse = 'MOCK'
        rse_id = get_rse_id(rse=rse, **self.vo)

        tmp_scope = InternalScope('mock', **self.vo)
        tmp_file = 'file_%s' % generate_uuid()
        add_replica(rse_id=rse_id, scope=tmp_scope, name=tmp_file, bytes=1, adler32='0cc737eb', account=InternalAccount('jdoe', **self.vo))

        values = (1, 1, 1, -1, -1, -1, 1, 1, -1)
        tombstones = (True, True, True, True, True, False, True, True, True)
        lock_counters = (1, 2, 3, 2, 1, 0, 1, 2, 1)
        for value, tombstone, lock_counter in zip(values, tombstones, lock_counters):
            status = update_replica_lock_counter(rse_id=rse_id, scope=tmp_scope, name=tmp_file, value=value)
            assert status is True
            replica = get_replica(rse_id=rse_id, scope=tmp_scope, name=tmp_file)
            value = replica['tombstone'] is None
            assert value is tombstone
            assert lock_counter == replica['lock_cnt']

    @pytest.mark.dirty
    @pytest.mark.noparallel(reason='uses pre-defined RSE')
    def test_touch_replicas(self):
        """ REPLICA (CORE): Touch replicas accessed_at timestamp"""
        tmp_scope = InternalScope('mock', **self.vo)
        root = InternalAccount('root', **self.vo)
        nbfiles = 5
        files1 = [{'scope': tmp_scope, 'name': 'file_%s' % generate_uuid(), 'bytes': 1, 'adler32': '0cc737eb', 'meta': {'events': 10}} for _ in range(nbfiles)]
        files2 = [{'scope': tmp_scope, 'name': 'file_%s' % generate_uuid(), 'bytes': 1, 'adler32': '0cc737eb', 'meta': {'events': 10}} for _ in range(nbfiles)]
        files2.append(files1[0])
        rse_id = get_rse_id(rse='MOCK', **self.vo)

        add_replicas(rse_id=rse_id, files=files1, account=root, ignore_availability=True)
        add_replicas(rse_id=rse_id, files=files2, account=root, ignore_availability=True)

        now = datetime.utcnow()

        now -= timedelta(microseconds=now.microsecond)

        assert get_replica_atime({'scope': files1[0]['scope'], 'name': files1[0]['name'], 'rse_id': rse_id}) is None
        assert get_did_atime(scope=tmp_scope, name=files1[0]['name']) is None

        for r in [{'scope': files1[0]['scope'], 'name': files1[0]['name'], 'rse_id': rse_id, 'accessed_at': now}]:
            touch_replica(r)

        assert now == get_replica_atime({'scope': files1[0]['scope'], 'name': files1[0]['name'], 'rse_id': rse_id})
        assert now == get_did_atime(scope=tmp_scope, name=files1[0]['name'])

        for i in range(1, nbfiles):
            assert get_replica_atime({'scope': files1[i]['scope'], 'name': files1[i]['name'], 'rse_id': rse_id}) is None

        for i in range(0, nbfiles - 1):
            assert get_replica_atime({'scope': files2[i]['scope'], 'name': files2[i]['name'], 'rse_id': rse_id}) is None

    @pytest.mark.dirty
    @pytest.mark.noparallel(reason='uses pre-defined RSE')
    def test_list_replicas_all_states(self):
        """ REPLICA (CORE): list file replicas with all_states"""
        tmp_scope = InternalScope('mock', **self.vo)
        root = InternalAccount('root', **self.vo)
        nbfiles = 13
        files = [{'scope': tmp_scope, 'name': 'file_%s' % generate_uuid(), 'bytes': 1, 'adler32': '0cc737eb', 'meta': {'events': 10}} for _ in range(nbfiles)]
        rses = [get_rse_id(rse='MOCK', **self.vo), get_rse_id(rse='MOCK3', **self.vo)]
        for rse_id in rses:
            add_replicas(rse_id=rse_id, files=files, account=root, ignore_availability=True)

        for file in files:
            update_replica_state(rses[0], tmp_scope, file['name'], ReplicaState.COPYING)

        replica_cpt = 0
        for replica in list_replicas(dids=[{'scope': f['scope'], 'name': f['name'], 'type': DIDType.FILE} for f in files], schemes=['srm'], all_states=True):
            assert 'states' in replica
            assert replica['states'][rses[0]] == str(ReplicaState.COPYING.name)
            assert replica['states'][rses[1]] == str(ReplicaState.AVAILABLE.name)
            replica_cpt += 1

        assert nbfiles == replica_cpt

    @pytest.mark.dirty
    def test_list_replica_with_domain(self):
        """ REPLICA (CORE): Add and list file replicas forcing domain"""

        tmp_scope = InternalScope('mock', **self.vo)
        root = InternalAccount('root', **self.vo)

        tmp_rse = rse_name_generator()
        tmp_rse_id = add_rse(tmp_rse, **self.vo)

        protocols = [{'scheme': 'MOCK',
                      'hostname': 'localhost',
                      'port': 17,
                      'prefix': '/i/prefer/the/lan',
                      'impl': 'rucio.rse.protocols.mock.Default',
                      'domains': {
                          'lan': {'read': 1,
                                  'write': 1,
                                  'delete': 1},
                          'wan': {'read': 2,
                                  'write': 2,
                                  'delete': 2}}},
                     {'scheme': 'MOCK',
                      'hostname': 'localhost',
                      'port': 18,
                      'prefix': '/i/prefer/the/wan',
                      'impl': 'rucio.rse.protocols.mock.Default',
                      'domains': {
                          'lan': {'read': 2,
                                  'write': 2,
                                  'delete': 2},
                          'wan': {'read': 1,
                                  'write': 1,
                                  'delete': 1}}}, ]
        for p in protocols:
            add_protocol(tmp_rse_id, p)

        nbfiles = 3
        files = [{'scope': tmp_scope,
                  'name': 'file_%s' % generate_uuid(),
                  'bytes': 1234,
                  'adler32': '01234567',
                  'meta': {'events': 1234}} for _ in range(nbfiles)]

        add_replicas(rse_id=tmp_rse_id, files=files, account=root, ignore_availability=True)

        for replica in list_replicas(dids=[{'scope': f['scope'], 'name': f['name'], 'type': DIDType.FILE} for f in files],
                                     schemes=['MOCK'],
                                     domain='wan'):
            assert '/i/prefer/the/wan' in list(replica['pfns'].keys())[0]
        for replica in list_replicas(dids=[{'scope': f['scope'], 'name': f['name'], 'type': DIDType.FILE} for f in files],
                                     schemes=['MOCK'],
                                     domain='lan'):
            assert '/i/prefer/the/lan' in list(replica['pfns'].keys())[0]
        # test old client behaviour - get all WAN answers
        for replica in list_replicas(dids=[{'scope': f['scope'], 'name': f['name'], 'type': DIDType.FILE} for f in files],
                                     schemes=['MOCK']):
            cmd = 'rucio list-file-replicas --pfns %s:%s' % (replica['scope'], replica['name'])
            _, stdout, _ = execute(cmd)
            assert '/i/prefer/the/wan' in stdout

        # # force all LAN
        for replica in list_replicas(dids=[{'scope': f['scope'], 'name': f['name'], 'type': DIDType.FILE} for f in files],
                                     schemes=['MOCK'], domain='lan'):
            cmd = 'rucio list-file-replicas --pfns --domain=lan %s:%s' % (replica['scope'], replica['name'])
            errno, stdout, stderr = execute(cmd)
            assert '/i/prefer/the/lan' in stdout

        # # force all WAN
        for replica in list_replicas(dids=[{'scope': f['scope'], 'name': f['name'], 'type': DIDType.FILE} for f in files],
                                     schemes=['MOCK'], domain='wan'):
            cmd = 'rucio list-file-replicas --pfns --domain=wan %s:%s' % (replica['scope'], replica['name'])
            errno, stdout, stderr = execute(cmd)
            assert '/i/prefer/the/wan' in stdout

        # # force both WAN and LAN
        for replica in list_replicas(dids=[{'scope': f['scope'], 'name': f['name'], 'type': DIDType.FILE} for f in files],
                                     schemes=['MOCK'], domain='all'):
            cmd = 'rucio list-file-replicas --pfns --domain=all %s:%s' % (replica['scope'], replica['name'])
            errno, stdout, stderr = execute(cmd)
            assert '/i/prefer/the/wan' in stdout
            assert '/i/prefer/the/lan' in stdout

    @pytest.mark.dirty
    def test_list_replica_with_schemes(self):
        """ REPLICA (CORE): Add and list file replicas forcing schemes"""

        rc = ReplicaClient()

        rse = 'APERTURE_%s' % rse_name_generator()
        rse_id = add_rse(rse, **self.vo)

        add_protocol(rse_id, {'scheme': 'http',
                              'hostname': 'http.aperture.com',
                              'port': 80,
                              'prefix': '//test/chamber/',
                              'impl': 'rucio.rse.protocols.gfalv2.Default',
                              'domains': {
                                  'lan': {'read': 1, 'write': 1, 'delete': 1},
                                  'wan': {'read': 1, 'write': 1, 'delete': 1}}})

        scope = InternalScope('mock', **self.vo)
        root = InternalAccount('root', **self.vo)

        name = 'element_%s' % generate_uuid()
        file_item = {'scope': scope, 'name': name, 'bytes': 1234, 'adler32': 'deadbeef'}

        add_replicas(rse_id=rse_id, files=[file_item], account=root)

        replicas = list(rc.list_replicas([{'scope': scope.external, 'name': name}]))
        assert 'http://' in list(replicas[0]['pfns'].keys())[0]

    @pytest.mark.dirty
    def test_replica_no_site(self):
        """ REPLICA (CORE): Test listing replicas without site attribute """

        rc = ReplicaClient()

        rse = 'APERTURE_%s' % rse_name_generator()
        rse_id = add_rse(rse, **self.vo)

        add_protocol(rse_id, {'scheme': 'root',
                              'hostname': 'root.aperture.com',
                              'port': 1409,
                              'prefix': '//test/chamber/',
                              'impl': 'rucio.rse.protocols.xrootd.Default',
                              'domains': {
                                  'lan': {'read': 1, 'write': 1, 'delete': 1},
                                  'wan': {'read': 1, 'write': 1, 'delete': 1}}})

        add_rse_attribute(rse_id=rse_id, key='site', value='APERTURE')

        tmp_scope = InternalScope('mock', **self.vo)
        root = InternalAccount('root', **self.vo)

        files = [{'scope': tmp_scope, 'name': 'element_%s' % generate_uuid(),
                  'bytes': 1234, 'adler32': 'deadbeef'}]
        add_replicas(rse_id=rse_id, files=files, account=root)

        replicas = [r for r in rc.list_replicas(dids=[{'scope': 'mock', 'name': f['name']} for f in files])]
        assert 'root://' in list(replicas[0]['pfns'].keys())[0]
        replicas = [r for r in rc.list_replicas(dids=[{'scope': 'mock', 'name': f['name']} for f in files],
                                                client_location={'site': 'SOMEWHERE'})]
        assert 'root://' in list(replicas[0]['pfns'].keys())[0]
        del_rse_attribute(rse_id=rse_id, key='site')

        replicas = [r for r in rc.list_replicas(dids=[{'scope': 'mock', 'name': f['name']} for f in files])]
        assert 'root://' in list(replicas[0]['pfns'].keys())[0]
        replicas = [r for r in rc.list_replicas(dids=[{'scope': 'mock', 'name': f['name']} for f in files],
                                                client_location={'site': 'SOMEWHERE'})]
        assert 'root://' in list(replicas[0]['pfns'].keys())[0]

    @pytest.mark.dirty
    def test_replica_mixed_protocols(self):
        """ REPLICA (CORE): Test adding replicas with mixed protocol """

        rse = 'APERTURE_%s' % rse_name_generator()
        rse_id = add_rse(rse, **self.vo)

        add_protocol(rse_id, {'scheme': 'root',
                              'hostname': 'root.aperture.com',
                              'port': 1409,
                              'prefix': '//test/chamber/',
                              'impl': 'rucio.rse.protocols.xrootd.Default',
                              'domains': {
                                  'lan': {'read': 1, 'write': 1, 'delete': 1},
                                  'wan': {'read': 1, 'write': 1, 'delete': 1}}})
        add_protocol(rse_id, {'scheme': 'http',
                              'hostname': 'root.aperture.com',
                              'port': 1409,
                              'prefix': '//test/chamber/',
                              'impl': 'rucio.rse.protocols.xrootd.Default',
                              'domains': {
                                  'lan': {'read': 1, 'write': 1, 'delete': 1},
                                  'wan': {'read': 1, 'write': 1, 'delete': 1}}})

        tmp_scope = InternalScope('mock', **self.vo)
        root = InternalAccount('root', **self.vo)

        files = []

        name = 'element_%s' % generate_uuid()
        hstr = hashlib.md5(('%s:%s' % (tmp_scope, name)).encode('utf-8')).hexdigest()
        pfn = 'root://root.aperture.com:1409//test/chamber/mock/%s/%s/%s' % (hstr[0:2], hstr[2:4], name)
        files.append({'scope': tmp_scope, 'name': name, 'bytes': 1234, 'adler32': 'deadbeef', 'pfn': pfn})

        name = 'element_%s' % generate_uuid()
        hstr = hashlib.md5(('%s:%s' % (tmp_scope, name)).encode('utf-8')).hexdigest()
        pfn = 'http://root.aperture.com:1409//test/chamber/mock/%s/%s/%s' % (hstr[0:2], hstr[2:4], name)
        files.append({'scope': tmp_scope, 'name': name, 'bytes': 1234, 'adler32': 'deadbeef', 'pfn': pfn})

        add_replicas(rse_id=rse_id, files=files, account=root)

    @pytest.mark.dirty
    @pytest.mark.noparallel(reason='uses pre-defined RSE')
    def test_set_tombstone(self):
        """ REPLICA (CORE): set tombstone on replica """
        # Set tombstone on one replica
        rse = 'MOCK4'
        rse_id = get_rse_id(rse=rse, **self.vo)
        scope = InternalScope('mock', **self.vo)
        user = InternalAccount('root', **self.vo)
        name = generate_uuid()
        add_replica(rse_id, scope, name, 4, user)
        assert get_replica(rse_id, scope, name)['tombstone'] is None
        set_tombstone(rse_id, scope, name)
        assert get_replica(rse_id, scope, name)['tombstone'] == OBSOLETE

        # Set tombstone on locked replica
        name = generate_uuid()
        add_replica(rse_id, scope, name, 4, user)
        RuleClient().add_replication_rule([{'name': name, 'scope': scope.external}], 1, rse, locked=True)
        with pytest.raises(ReplicaIsLocked):
            set_tombstone(rse_id, scope, name)

        # Set tombstone on not found replica
        name = generate_uuid()
        with pytest.raises(ReplicaNotFound):
            set_tombstone(rse_id, scope, name)

    @pytest.mark.dirty
    @pytest.mark.noparallel(reason='uses pre-defined RSE')
    def test_list_replicas_with_updated_after(self):
        """ REPLICA (CORE): Add and list file replicas with updated_after filter """
        scope = InternalScope('mock', **self.vo)
        root = InternalAccount('root', **self.vo)
        mock = get_rse_id(rse='MOCK', **self.vo)
        dsn = 'ds_ua_test_%s' % generate_uuid()
        add_did(scope=scope, name=dsn, type='DATASET', account=root)
        #
        t0 = datetime.utcnow()
        time.sleep(2)
        lfn = '%s._%s.data' % (dsn, '0001')
        add_replica(rse_id=mock, scope=scope, name=lfn, bytes=12345, account=root)
        attach_dids(scope=scope, name=dsn, dids=[{'scope': scope, 'name': lfn}], account=root)
        time.sleep(2)
        t1 = datetime.utcnow()
        time.sleep(2)
        lfn = '%s._%s.data' % (dsn, '0002')
        add_replica(rse_id=mock, scope=scope, name=lfn, bytes=12345, account=root)
        attach_dids(scope=scope, name=dsn, dids=[{'scope': scope, 'name': lfn}], account=root)
        time.sleep(2)
        t2 = datetime.utcnow()
        time.sleep(2)
        lfn = '%s._%s.data' % (dsn, '0003')
        add_replica(rse_id=mock, scope=scope, name=lfn, bytes=12345, account=root)
        attach_dids(scope=scope, name=dsn, dids=[{'scope': scope, 'name': lfn}], account=root)
        time.sleep(2)
        t3 = datetime.utcnow()
        #
        assert len(list(list_replicas([{'scope': scope, 'name': dsn}], updated_after=None))) == 3
        assert len(list(list_replicas([{'scope': scope, 'name': dsn}], updated_after=t0))) == 3
        assert len(list(list_replicas([{'scope': scope, 'name': dsn}], updated_after=t1))) == 2
        assert len(list(list_replicas([{'scope': scope, 'name': dsn}], updated_after=t2))) == 1
        assert len(list(list_replicas([{'scope': scope, 'name': dsn}], updated_after=t3))) == 0

    @pytest.mark.dirty
    @pytest.mark.noparallel(reason='uses pre-defined RSE')
    def test_get_RSE_coverage_of_dataset(self):
        """ REPLICA (CORE): test RSE coverage retrieval """
        scope = InternalScope('mock', **self.vo)
        root = InternalAccount('root', **self.vo)
        mock1 = get_rse_id(rse='MOCK', **self.vo)
        mock3 = get_rse_id(rse='MOCK3', **self.vo)
        mock4 = get_rse_id(rse='MOCK4', **self.vo)
        dsn = 'ds_cov_test_%s' % generate_uuid()
        add_did(scope=scope, name=dsn, type='DATASET', account=root)

        # test empty dataset
        cov = get_RSEcoverage_of_dataset(scope=scope, name=dsn)
        print(cov)
        assert cov == {}
        # add files/replicas
        for i in range(1, 8):
            add_replica(rse_id=mock1, scope=scope, name=dsn + '_%06d.data' % i, bytes=100, account=root)
        for i in range(8, 11):
            add_replica(rse_id=mock3, scope=scope, name=dsn + '_%06d.data' % i, bytes=100, account=root)
        for i in range(11, 16):
            add_replica(rse_id=mock4, scope=scope, name=dsn + '_%06d.data' % i, bytes=100, account=root)

        attach_dids(scope=scope, name=dsn, dids=[{'scope': scope, 'name': dsn + '_%06d.data' % i} for i in range(1, 16)], account=root)
        cov = get_RSEcoverage_of_dataset(scope=scope, name=dsn)
        print(cov)
        assert cov[mock1] == 700
        assert cov[mock3] == 300
        assert cov[mock4] == 500


@pytest.mark.dirty
@pytest.mark.noparallel(reason='uses pre-defined RSE')
def test_add_list_bad_replicas(vo, replica_client, did_client):
    """ REPLICA (CLIENT): Add bad replicas"""
    tmp_scope = 'mock'
    nbfiles = 5
    # Adding replicas to deterministic RSE
    files = [{'scope': tmp_scope, 'name': 'file_%s' % generate_uuid(), 'bytes': 1, 'adler32': '0cc737eb', 'meta': {'events': 10}} for _ in range(nbfiles)]
    rse_id1 = get_rse_id('MOCK', vo=vo)
    replica_client.add_replicas(rse='MOCK', files=files)

    # Listing replicas on deterministic RSE
    replicas, list_rep = [], []
    for replica in replica_client.list_replicas(dids=[{'scope': f['scope'], 'name': f['name']} for f in files], schemes=['srm'], unavailable=True):
        replicas.extend(replica['rses']['MOCK'])
        list_rep.append(replica)
    r = replica_client.declare_bad_file_replicas(replicas, 'This is a good reason')
    assert r == {}
    bad_replicas = list_bad_replicas()
    nbbadrep = 0
    for rep in list_rep:
        for badrep in bad_replicas:
            if badrep['rse_id'] == rse_id1:
                if badrep['scope'].external == rep['scope'] and badrep['name'] == rep['name']:
                    nbbadrep += 1
    assert len(replicas) == nbbadrep

    # Run necromancer once
    necromancer_run(threads=1, bulk=10000, once=True)

    # Try to attach a lost file
    tmp_dsn = 'dataset_%s' % generate_uuid()
    did_client.add_dataset(scope=tmp_scope, name=tmp_dsn)
    with pytest.raises(UnsupportedOperation):
        did_client.add_files_to_dataset(tmp_scope, name=tmp_dsn, files=files, rse='MOCK')

    # Adding replicas to non-deterministic RSE
    files = [{'scope': tmp_scope, 'name': 'file_%s' % generate_uuid(), 'bytes': 1, 'adler32': '0cc737eb',
              'pfn': 'srm://mock2.com:8443/srm/managerv2?SFN=/rucio/tmpdisk/rucio_tests/%s/%s' % (tmp_scope, generate_uuid()), 'meta': {'events': 10}} for _ in range(nbfiles)]
    rse_id2 = get_rse_id('MOCK2', vo=vo)
    replica_client.add_replicas(rse='MOCK2', files=files)

    # Listing replicas on non-deterministic RSE
    replicas, list_rep = [], []
    for replica in replica_client.list_replicas(dids=[{'scope': f['scope'], 'name': f['name']} for f in files], schemes=['srm'], unavailable=True):
        replicas.extend(replica['rses']['MOCK2'])
        list_rep.append(replica)
    print(replicas, list_rep)
    r = replica_client.declare_bad_file_replicas(replicas, 'This is a good reason')
    print(r)
    assert r == {}
    bad_replicas = list_bad_replicas()
    nbbadrep = 0
    for rep in list_rep:
        for badrep in bad_replicas:
            if badrep['rse_id'] == rse_id2:
                if badrep['scope'].external == rep['scope'] and badrep['name'] == rep['name']:
                    nbbadrep += 1
    assert len(replicas) == nbbadrep

    # Now adding non-existing bad replicas
    files = ['srm://mock2.com/rucio/tmpdisk/rucio_tests/%s/%s' % (tmp_scope, generate_uuid()), ]
    r = replica_client.declare_bad_file_replicas(files, 'This is a good reason')
    output = ['%s Unknown replica' % rep for rep in files]
    assert r == {'MOCK2': output}


@pytest.mark.dirty
@pytest.mark.noparallel(reason='uses pre-defined RSE')
def test_add_suspicious_replicas(replica_client):
    """ REPLICA (CLIENT): Add suspicious replicas"""
    tmp_scope = 'mock'
    nbfiles = 5
    # Adding replicas to deterministic RSE
    files = [{'scope': tmp_scope, 'name': 'file_%s' % generate_uuid(), 'bytes': 1, 'adler32': '0cc737eb', 'meta': {'events': 10}} for _ in range(nbfiles)]
    replica_client.add_replicas(rse='MOCK', files=files)

    # Listing replicas on deterministic RSE
    replicas = []
    list_rep = []
    for replica in replica_client.list_replicas(dids=[{'scope': f['scope'], 'name': f['name']} for f in files], schemes=['srm'], unavailable=True):
        replicas.extend(replica['rses']['MOCK'])
        list_rep.append(replica)
    r = replica_client.declare_suspicious_file_replicas(replicas, 'This is a good reason')
    assert r == {}
    # Adding replicas to non-deterministic RSE
    files = [{'scope': tmp_scope, 'name': 'file_%s' % generate_uuid(), 'bytes': 1, 'adler32': '0cc737eb',
              'pfn': 'srm://mock2.com:8443/srm/managerv2?SFN=/rucio/tmpdisk/rucio_tests/%s/%s' % (tmp_scope, generate_uuid()), 'meta': {'events': 10}} for _ in range(nbfiles)]
    replica_client.add_replicas(rse='MOCK2', files=files)

    # Listing replicas on non-deterministic RSE
    replicas = []
    list_rep = []
    for replica in replica_client.list_replicas(dids=[{'scope': f['scope'], 'name': f['name']} for f in files], schemes=['srm'], unavailable=True):
        replicas.extend(replica['rses']['MOCK2'])
        list_rep.append(replica)
    r = replica_client.declare_suspicious_file_replicas(replicas, 'This is a good reason')
    assert r == {}
    # Now adding non-existing bad replicas
    files = ['srm://mock2.com/rucio/tmpdisk/rucio_tests/%s/%s' % (tmp_scope, generate_uuid()), ]
    r = replica_client.declare_suspicious_file_replicas(files, 'This is a good reason')
    output = ['%s Unknown replica' % rep for rep in files]
    assert r == {'MOCK2': output}


@pytest.mark.noparallel(reason='fails when run in parallel')
def test_bad_replica_methods_for_UI(rest_client, auth_token):
    """ REPLICA (REST): Test the listing of bad and suspicious replicas """
    response = rest_client.get('/replicas/bad/states', headers=headers(auth(auth_token)))
    assert response.status_code == 200
    tot_files = []
    for line in response.get_data(as_text=True).split('\n'):
        if line != '':
            tot_files.append(dumps(line))
    nb_tot_files = len(tot_files)

    data = {'state': 'B'}
    response = rest_client.get('/replicas/bad/states', headers=headers(auth(auth_token)), query_string=data)
    assert response.status_code == 200
    tot_bad_files = []
    for line in response.get_data(as_text=True).split('\n'):
        if line != '':
            tot_bad_files.append(dumps(line))
    nb_tot_bad_files1 = len(tot_bad_files)

    data = {'state': 'S', 'list_pfns': 'True'}
    response = rest_client.get('/replicas/bad/states', headers=headers(auth(auth_token)), query_string=data)
    assert response.status_code == 200
    tot_suspicious_files = []
    for line in response.get_data(as_text=True).split('\n'):
        if line != '':
            tot_suspicious_files.append(dumps(line))
    nb_tot_suspicious_files = len(tot_suspicious_files)

    data = {'state': 'T', 'list_pfns': 'True'}
    response = rest_client.get('/replicas/bad/states', headers=headers(auth(auth_token)), query_string=data)
    assert response.status_code == 200
    tot_temporary_unavailable_files = []
    for line in response.get_data(as_text=True).split('\n'):
        if line != '':
            tot_temporary_unavailable_files.append(dumps(line))
    nb_tot_temporary_unavailable_files = len(tot_temporary_unavailable_files)

    assert nb_tot_files == nb_tot_bad_files1 + nb_tot_suspicious_files + nb_tot_temporary_unavailable_files

    tomorrow = datetime.utcnow() + timedelta(days=1)
    data = {'state': 'B', 'younger_than': tomorrow.isoformat()}
    response = rest_client.get('/replicas/bad/states', headers=headers(auth(auth_token)), query_string=data)
    assert response.status_code == 200
    tot_bad_files = []
    for line in response.get_data(as_text=True).split('\n'):
        if line != '':
            tot_bad_files.append(dumps(line))
    nb_tot_bad_files = len(tot_bad_files)
    assert nb_tot_bad_files == 0

    response = rest_client.get('/replicas/bad/summary', headers=headers(auth(auth_token)))
    assert response.status_code == 200
    nb_tot_bad_files2 = 0
    for line in response.get_data(as_text=True).split('\n'):
        if line != '':
            line = loads(line)
            nb_tot_bad_files2 += int(line.get('BAD', 0))
    assert nb_tot_bad_files1 == nb_tot_bad_files2


@pytest.mark.dirty
@pytest.mark.noparallel(reason='uses pre-defined RSE')
def test_list_replicas_content_type(replica_client, rest_client, auth_token):
    """ REPLICA (REST): send a GET to list replicas with specific ACCEPT header."""
    scope = 'mock'
    name = 'file_%s' % generate_uuid()
    files1 = [{'scope': scope, 'name': name, 'bytes': 1, 'adler32': '0cc737eb', 'meta': {'events': 10}}]
    replica_client.add_replicas(rse='MOCK', files=files1)

    # unsupported requested content type
    response = rest_client.get('/replicas/%s/%s' % (scope, name), headers=headers(auth(auth_token), accept('application/unsupported')))
    assert response.status_code == 406

    # content type json stream
    response = rest_client.get('/replicas/%s/%s' % (scope, name), headers=headers(auth(auth_token), accept(Mime.JSON_STREAM)))
    assert [header[1] for header in response.headers if header[0] == 'Content-Type'][0] == Mime.JSON_STREAM

    # content type metalink4
    response = rest_client.get('/replicas/%s/%s' % (scope, name), headers=headers(auth(auth_token), accept(Mime.METALINK)))
    assert [header[1] for header in response.headers if header[0] == 'Content-Type'][0] == Mime.METALINK

    # no requested content type
    response = rest_client.get('/replicas/%s/%s' % (scope, name), headers=headers(auth(auth_token)))
    assert [header[1] for header in response.headers if header[0] == 'Content-Type'][0] == Mime.JSON_STREAM

    # all content types
    response = rest_client.get('/replicas/%s/%s' % (scope, name), headers=headers(auth(auth_token), accept('*/*')))
    assert [header[1] for header in response.headers if header[0] == 'Content-Type'][0] == Mime.JSON_STREAM

    # multiple content types
    response = rest_client.get('/replicas/%s/%s' % (scope, name), headers=headers(auth(auth_token), accept('application/unsupported, application/x-json-stream')))
    assert [header[1] for header in response.headers if header[0] == 'Content-Type'][0] == Mime.JSON_STREAM

    response = rest_client.get('/replicas/%s/%s' % (scope, name), headers=headers(auth(auth_token), accept('application/unsupported, */*;q=0.8')))
    assert [header[1] for header in response.headers if header[0] == 'Content-Type'][0] == Mime.JSON_STREAM


@pytest.mark.dirty
@pytest.mark.noparallel(reason='uses pre-defined RSE')
def test_add_list_replicas(replica_client):
    """ REPLICA (CLIENT): Add, change state and list file replicas """
    tmp_scope = 'mock'
    nbfiles = 5

    files1 = [{'scope': tmp_scope, 'name': 'file_%s' % generate_uuid(), 'bytes': 1, 'adler32': '0cc737eb', 'meta': {'events': 10}} for _ in range(nbfiles)]
    replica_client.add_replicas(rse='MOCK', files=files1)

    files2 = [{'scope': tmp_scope, 'name': 'file_%s' % generate_uuid(), 'bytes': 1, 'adler32': '0cc737eb', 'meta': {'events': 10}} for _ in range(nbfiles)]
    replica_client.add_replicas(rse='MOCK3', files=files2)

    replicas = [r for r in replica_client.list_replicas(dids=[{'scope': i['scope'], 'name': i['name']} for i in files1])]
    assert len(replicas) == len(files1)

    replicas = [r for r in replica_client.list_replicas(dids=[{'scope': i['scope'], 'name': i['name']} for i in files2], schemes=['file'])]
    assert len(replicas) == 5

    replicas = [r for r in replica_client.list_replicas(dids=[{'scope': i['scope'], 'name': i['name']} for i in files2], schemes=['srm'])]
    assert len(replicas) == 5

    files3 = [{'scope': tmp_scope, 'name': 'file_%s' % generate_uuid(), 'bytes': 1, 'adler32': '0cc737eb', 'state': 'U', 'meta': {'events': 10}} for _ in range(nbfiles)]
    replica_client.add_replicas(rse='MOCK3', files=files3)
    replicas = [r for r in replica_client.list_replicas(dids=[{'scope': i['scope'], 'name': i['name']} for i in files3], schemes=['file'])]
    for i in range(nbfiles):
        assert replicas[i]['rses'] == {}
    files4 = []
    for file in files3:
        file['state'] = 'A'
        files4.append(file)
    replica_client.update_replicas_states('MOCK3', files=files4)
    replicas = [r for r in replica_client.list_replicas(dids=[{'scope': i['scope'], 'name': i['name']} for i in files3], schemes=['file'], unavailable=True)]
    assert len(replicas) == 5
    for i in range(nbfiles):
        assert 'MOCK3' in replicas[i]['rses']


def test_add_replica_scope_not_found(replica_client):
    """ REPLICA (CLIENT): Add replica with missing scope """
    files = [{'scope': 'nonexistingscope', 'name': 'file_%s' % generate_uuid(), 'bytes': 1, 'adler32': '0cc737eb'}]
    with pytest.raises(ScopeNotFound):
        replica_client.add_replicas(rse='MOCK', files=files)


@pytest.mark.dirty
@pytest.mark.noparallel(reason='uses pre-defined RSE')
def test_delete_replicas(replica_client):
    """ REPLICA (CLIENT): Add and delete file replicas """
    tmp_scope = 'mock'
    nbfiles = 5
    files = [{'scope': tmp_scope, 'name': 'file_%s' % generate_uuid(), 'bytes': 1, 'adler32': '0cc737eb', 'meta': {'events': 10}} for _ in range(nbfiles)]
    replica_client.add_replicas(rse='MOCK', files=files)
    with pytest.raises(AccessDenied):
        replica_client.delete_replicas(rse='MOCK', files=files)

    # replicas = [r for r in replica_client.list_replicas(dids=[{'scope': i['scope'], 'name': i['name']} for i in files])]
    # assert len(replicas) == 0


@pytest.mark.dirty
@pytest.mark.noparallel(reason='uses pre-defined RSE')
def test_add_temporary_unavailable_pfns(vo, replica_client):
    """ REPLICA (CLIENT): Add temporary unavailable PFNs"""
    tmp_scope = 'mock'
    nbfiles = 5
    # Adding replicas to deterministic RSE
    files = [{'scope': tmp_scope, 'name': 'file_%s' % generate_uuid(), 'bytes': 1, 'adler32': '0cc737eb', 'meta': {'events': 10}} for _ in range(nbfiles)]
    replica_client.add_replicas(rse='MOCK', files=files)

    # Listing replicas on deterministic RSE
    list_rep = []
    for replica in replica_client.list_replicas(dids=[{'scope': f['scope'], 'name': f['name']} for f in files], schemes=['srm'], unavailable=True):
        pfn = list(replica['pfns'].keys())[0]
        list_rep.append(pfn)

    # Submit bad PFNs
    now = datetime.utcnow()
    reason_str = generate_uuid()
    replica_client.add_bad_pfns(pfns=list_rep, reason=str(reason_str), state='TEMPORARY_UNAVAILABLE', expires_at=now.isoformat())
    result = get_bad_pfns(limit=10000, thread=None, total_threads=None, session=None)
    bad_pfns = {}
    for res in result:
        bad_pfns[res['pfn']] = (res['state'], res['reason'], res['expires_at'])

    for pfn in list_rep:
        pfn = str(clean_surls([pfn])[0])
        assert pfn in bad_pfns
        assert bad_pfns[pfn][0] == BadPFNStatus.TEMPORARY_UNAVAILABLE
        assert bad_pfns[pfn][1] == reason_str

    # Submit with wrong state
    with pytest.raises(RucioException):
        replica_client.add_bad_pfns(pfns=list_rep, reason=str(reason_str), state='BADSTATE', expires_at=now.isoformat())

    # Run minos once
    minos_run(threads=1, bulk=10000, once=True)
    result = get_bad_pfns(limit=10000, thread=None, total_threads=None, session=None)
    pfns = [res['pfn'] for res in result]
    res_pfns = []
    for replica in list_rep:
        if replica in pfns:
            res_pfns.append(replica)
    assert res_pfns == []

    # Check the state in the replica table
    for did in files:
        rep = get_replicas_state(scope=InternalScope(did['scope'], vo=vo), name=did['name'])
        assert list(rep.keys())[0] == ReplicaState.TEMPORARY_UNAVAILABLE

    rep = []
    for did in files:
        did['state'] = ReplicaState.TEMPORARY_UNAVAILABLE
        rep.append(did)

    # Run the minos expiration
    minos_temp_run(threads=1, once=True)
    # Check the state in the replica table
    for did in files:
        rep = get_replicas_state(scope=InternalScope(did['scope'], vo=vo), name=did['name'])
        assert list(rep.keys())[0] == ReplicaState.AVAILABLE


@pytest.mark.dirty
@pytest.mark.noparallel(reason='uses pre-defined RSE')
def test_set_tombstone2(vo, replica_client):
    """ REPLICA (CLIENT): set tombstone on replica """
    # Set tombstone on one replica
    rse = 'MOCK4'
    rse_id = get_rse_id(rse=rse, vo=vo)
    scope = InternalScope('mock', vo=vo)
    user = InternalAccount('root', vo=vo)
    name = generate_uuid()
    add_replica(rse_id, scope, name, 4, user)
    assert get_replica(rse_id, scope, name)['tombstone'] is None
    replica_client.set_tombstone([{'rse': rse, 'scope': scope.external, 'name': name}])
    assert get_replica(rse_id, scope, name)['tombstone'] == OBSOLETE

    # Set tombstone on locked replica
    name = generate_uuid()
    add_replica(rse_id, scope, name, 4, user)
    RuleClient().add_replication_rule([{'name': name, 'scope': scope.external}], 1, rse, locked=True)
    with pytest.raises(ReplicaIsLocked):
        replica_client.set_tombstone([{'rse': rse, 'scope': scope.external, 'name': name}])

    # Set tombstone on not found replica
    name = generate_uuid()
    with pytest.raises(ReplicaNotFound):
        replica_client.set_tombstone([{'rse': rse, 'scope': scope.external, 'name': name}])


@pytest.mark.dirty
@pytest.mark.noparallel(reason='uses pre-defined RSE')
class TestReplicaMetalink(unittest.TestCase):

    def setUp(self):
        if config_get_bool('common', 'multi_vo', raise_exception=False, default=False):
            self.vo = {'vo': config_get('client', 'vo', raise_exception=False, default='tst')}
        else:
            self.vo = {}

        self.did_client = DIDClient()
        self.replica_client = ReplicaClient()
        self.base_client = BaseClient(account='root',
                                      ca_cert=config_get('client', 'ca_cert'),
                                      auth_type='x509')
        self.token = self.base_client.headers['X-Rucio-Auth-Token']

        self.fname = generate_uuid()

        rses = ['MOCK', 'MOCK3', 'MOCK4']
        dsn = generate_uuid()
        self.files = [{'scope': 'mock', 'name': self.fname, 'bytes': 1, 'adler32': '0cc737eb'}]

        self.did_client.add_dataset(scope='mock', name=dsn)
        self.did_client.add_files_to_dataset('mock', name=dsn, files=self.files, rse='MOCK')
        for r in rses:
            self.replica_client.add_replicas(r, self.files)

    def test_list_replicas_metalink_4(self):
        """ REPLICA (METALINK): List replicas as metalink version 4 """
        ml = xmltodict.parse(self.replica_client.list_replicas(self.files,
                                                               metalink=4,
                                                               unavailable=True,
                                                               schemes=['https', 'sftp', 'file']),
                             xml_attribs=False)
        assert 3 == len(ml['metalink']['file']['url'])

    def test_get_did_from_pfns_nondeterministic(self):
        """ REPLICA (CLIENT): Get list of DIDs associated to PFNs for non-deterministic sites"""
        rse = 'MOCK2'
        rse_id = get_rse_id(rse=rse, **self.vo)
        tmp_scope = InternalScope('mock', **self.vo)
        root = InternalAccount('root', **self.vo)
        nbfiles = 3
        pfns = []
        input = {}
        rse_info = rsemgr.get_rse_info(rse=rse, **self.vo)
        assert rse_info['deterministic'] is False
        files = [{'scope': tmp_scope, 'name': 'file_%s' % generate_uuid(), 'bytes': 1, 'adler32': '0cc737eb',
                  'pfn': 'srm://mock2.com:8443/srm/managerv2?SFN=/rucio/tmpdisk/rucio_tests/%s/%s' % (tmp_scope, generate_uuid()), 'meta': {'events': 10}} for _ in range(nbfiles)]
        for f in files:
            input[f['pfn']] = {'scope': f['scope'].external, 'name': f['name']}
        add_replicas(rse_id=rse_id, files=files, account=root, ignore_availability=True)
        for replica in list_replicas(dids=[{'scope': f['scope'], 'name': f['name'], 'type': DIDType.FILE} for f in files], schemes=['srm'], ignore_availability=True):
            for r in replica['rses']:
                pfns.extend(replica['rses'][r])
        for result in self.replica_client.get_did_from_pfns(pfns, rse):
            pfn = list(result.keys())[0]
            assert input[pfn] == list(result.values())[0]

    def test_get_did_from_pfns_deterministic(self):
        """ REPLICA (CLIENT): Get list of DIDs associated to PFNs for deterministic sites"""
        tmp_scope = InternalScope('mock', **self.vo)
        root = InternalAccount('root', **self.vo)
        rse = 'MOCK3'
        rse_id = get_rse_id(rse=rse, **self.vo)
        nbfiles = 3
        pfns = []
        input = {}
        rse_info = rsemgr.get_rse_info(rse=rse, **self.vo)
        assert rse_info['deterministic'] is True
        files = [{'scope': tmp_scope, 'name': 'file_%s' % generate_uuid(), 'bytes': 1, 'adler32': '0cc737eb', 'meta': {'events': 10}} for _ in range(nbfiles)]
        p = rsemgr.create_protocol(rse_info, 'read', scheme='srm')
        for f in files:
            pfn = list(p.lfns2pfns(lfns={'scope': f['scope'].external, 'name': f['name']}).values())[0]
            pfns.append(pfn)
            input[pfn] = {'scope': f['scope'].external, 'name': f['name']}
        add_replicas(rse_id=rse_id, files=files, account=root, ignore_availability=True)
        for result in self.replica_client.get_did_from_pfns(pfns, rse):
            pfn = list(result.keys())[0]
            assert input[pfn] == list(result.values())[0]


@pytest.mark.parametrize("content_type", [Mime.METALINK, Mime.JSON_STREAM])
def test_list_replicas_streaming_error(content_type, vo, did_client, replica_client):
    """
    REPLICA (CLIENT): List replicas and test for behavior when an error occurs while streaming.
    Complicated test ahead! Mocking the wsgi frameworks, because the
    wsgi test clients failed, showing different behavior than on the
    apache webserver. Running the code against the apache web server
    was problematic, because it was not easily possible to inject
    raising an error after returning an element from the API.
    """
    # mock data taken from a real response
    mock_api_response = {
        "adler32": "0cc737eb", "name": "file_a07ae361c1b844ba95f65b0ac385a3be", "rses": {
            "MOCK3": ["srm://mock3.com:8443/srm/managerv2?SFN=/rucio/tmpdisk/rucio_tests/mock/bf/a5/file_a07ae361c1b844ba95f65b0ac385a3be"],
            "MOCK": ["https://mock.com:2880/pnfs/rucio/disk-only/scratchdisk/mock/bf/a5/file_a07ae361c1b844ba95f65b0ac385a3be"],
            "MOCK4": ["file://localhost/tmp/rucio_rse/mock/bf/a5/file_a07ae361c1b844ba95f65b0ac385a3be"]
        }, "space_token": "RUCIODISK", "bytes": 1, "states": {"MOCK3": "AVAILABLE", "MOCK": "AVAILABLE", "MOCK4": "AVAILABLE"}, "pfns": {
            "srm://mock3.com:8443/srm/managerv2?SFN=/rucio/tmpdisk/rucio_tests/mock/bf/a5/file_a07ae361c1b844ba95f65b0ac385a3be": {
                "domain": "wan", "rse": "MOCK3", "priority": 3, "volatile": False, "client_extract": False, "type": "DISK", "rse_id": "4bce8ccadf594c42a627f842ccdb8fc2"
            },
            "https://mock.com:2880/pnfs/rucio/disk-only/scratchdisk/mock/bf/a5/file_a07ae361c1b844ba95f65b0ac385a3be": {
                "domain": "wan", "rse": "MOCK", "priority": 2, "volatile": False, "client_extract": False, "type": "DISK", "rse_id": "908b01ee6fa04dd497c52d4869d778ca"
            },
            "file://localhost/tmp/rucio_rse/mock/bf/a5/file_a07ae361c1b844ba95f65b0ac385a3be": {
                "domain": "wan", "rse": "MOCK4", "priority": 1, "volatile": False, "client_extract": False, "type": "DISK", "rse_id": "fd69ce85288845d9adcb54e2a7017520"
            }
        }, "scope": "mock", "md5": None
    }

    def api_returns(*_, **__):
        yield mock_api_response
        # raise after yielding an element
        raise DatabaseException('Database error for testing')

    json_data = dumps({'dids': [{'scope': 'mock', 'name': generate_uuid()}]})
    rest_backend = os.environ.get('REST_BACKEND', 'webpy')
    if rest_backend == 'webpy':
        def list_replicas_on_api():
            class MockedHTTPError(Exception):
                def __init__(self, status_code, exc_cls, exc_msg):
                    super(MockedHTTPError, self).__init__("MockedHTTPError %s, %s: %s" % (status_code, exc_cls, exc_msg))

                @classmethod
                def generate(cls, *args, **kwargs):
                    raise cls(*args, **kwargs)

            class FakeCtx:
                env = {
                    'issuer': 'root',
                    'vo': vo,
                    'request_id': generate_uuid(),
                    'HTTP_ACCEPT': content_type,
                }
                query = None
                ip = '127.0.0.1'

            with mock.patch('rucio.web.rest.common.ctx', new=FakeCtx()), \
                    mock.patch('rucio.web.rest.replica.ctx', new=FakeCtx()), \
                    mock.patch('rucio.web.rest.replica.data', return_value=json_data), \
                    mock.patch('rucio.web.rest.replica.header'), \
                    mock.patch('rucio.web.rest.replica.generate_http_error', side_effect=MockedHTTPError.generate), \
                    mock.patch('rucio.web.rest.replica.list_replicas', side_effect=api_returns):
                from rucio.web.rest.replica import ListReplicas
                list_replicas_restapi = ListReplicas()
                with pytest.raises(MockedHTTPError, match='MockedHTTPError 500, DatabaseException: Database error for testing'):
                    for element in list_replicas_restapi.POST():
                        yield element

    elif rest_backend == 'flask':
        def list_replicas_on_api():
            from werkzeug.datastructures import Headers

            class FakeRequest:
                class FakeAcceptMimetypes:
                    provided = False
                    best_match = mock.MagicMock(return_value=content_type)

                environ = {
                    'issuer': 'root',
                    'vo': vo,
                    'request_id': generate_uuid(),
                }
                query_string = None
                args = MultiDict()
                data = json_data
                get_data = mock.MagicMock(return_value=json_data)
                headers = Headers()
                accept_mimetypes = FakeAcceptMimetypes()
                remote_addr = '127.0.0.1'

            response_mock = mock.Mock(return_value=None)

            class FakeFlask:
                request = FakeRequest()
                abort = mock.MagicMock()
                Response = response_mock

            with mock.patch('rucio.web.rest.flaskapi.v1.common.flask', new=FakeFlask()), \
                    mock.patch('rucio.web.rest.flaskapi.v1.replicas.request', new=FakeRequest()), \
                    mock.patch('rucio.web.rest.flaskapi.v1.replicas.list_replicas', side_effect=api_returns):
                from rucio.web.rest.flaskapi.v1.replicas import ListReplicas
                list_replicas_restapi = ListReplicas()
                list_replicas_restapi.post()
                # for debugging when this test fails
                print(f'Response({response_mock.call_args})')
                print(f'  args = {response_mock.call_args[0]}')
                print(f'kwargs = {response_mock.call_args[1]}')
                assert response_mock.call_args[1]['content_type'] == content_type
                response_iter = response_mock.call_args[0][0]
                assert response_iter != '', 'unexpected empty response'
                # since we're directly accessing the generator for Flask, there is no error handling
                with pytest.raises(DatabaseException, match='Database error for testing'):
                    for element in response_iter:
                        yield element

    else:
        return pytest.xfail('unknown REST_BACKEND: ' + rest_backend)

    if content_type == Mime.METALINK:
        # for metalink, this builds the incomplete XML that should be returned by the API on error
        metalink = ''
        for line in list_replicas_on_api():
            metalink += line
        assert metalink
        print(metalink)
        with pytest.raises(ElementTree.ParseError):
            ElementTree.fromstring(metalink)

    elif content_type == Mime.JSON_STREAM:
        # for the json stream mimetype the API method just returns all mocked replicas on error
        replicas = []
        for json_doc in list_replicas_on_api():
            if json_doc:
                replicas.append(parse_response(json_doc))
        assert replicas
        print(replicas)
        assert replicas == [mock_api_response]

    else:
        pytest.fail('unknown content_type parameter on test: ' + content_type)<|MERGE_RESOLUTION|>--- conflicted
+++ resolved
@@ -28,15 +28,10 @@
 # - Luc Goossens <luc.goossens@cern.ch>, 2020
 # - Eli Chadwick <eli.chadwick@stfc.ac.uk>, 2020
 # - Patrick Austin <patrick.austin@stfc.ac.uk>, 2020
-<<<<<<< HEAD
-# - Benedikt Ziemons <benedikt.ziemons@cern.ch>, 2020
 # - Ilija Vukotic <ivukotic@uchicago.edu>, 2021
-=======
 # - Benedikt Ziemons <benedikt.ziemons@cern.ch>, 2020-2021
->>>>>>> 54830db6
 
 from __future__ import print_function
-
 import hashlib
 import os
 import sys
@@ -45,11 +40,9 @@
 from datetime import datetime, timedelta
 from json import dumps, loads
 from xml.etree import ElementTree
-
 import pytest
 import xmltodict
 from werkzeug.datastructures import MultiDict
-
 from rucio.client.baseclient import BaseClient
 from rucio.client.didclient import DIDClient
 from rucio.client.replicaclient import ReplicaClient
@@ -75,6 +68,7 @@
 from rucio.rse import rsemanager as rsemgr
 from rucio.tests.common import execute, rse_name_generator, headers, auth, Mime, accept
 
+
 if sys.version_info >= (3, 3):
     from unittest import mock
 else:
@@ -121,7 +115,6 @@
         else:
             self.vo = {}
 
-<<<<<<< HEAD
     @mock.patch('rucio.core.replica.requests.get', side_effect=mocked_VP_requests_get)
     def test_cache_replicas(self, mock_get):
         """ REPLICA (CORE): Test listing replicas with cached root protocol """
@@ -173,10 +166,8 @@
                 client_location={'site': 'BLACKMESA'}):
             assert list(rep['pfns'].keys())[0].count('root://') == 2
 
-=======
     @pytest.mark.dirty
     @pytest.mark.noparallel(reason='uses pre-defined RSE')
->>>>>>> 54830db6
     def test_update_replicas_paths(self):
         """ REPLICA (CORE): Force update the replica path """
         tmp_scope = InternalScope('mock', **self.vo)
