#!/usr/bin/env python
# Copyright 2012-2018 CERN for the benefit of the ATLAS collaboration.
#
# Licensed under the Apache License, Version 2.0 (the "License");
# you may not use this file except in compliance with the License.
# You may obtain a copy of the License at
#
#    http://www.apache.org/licenses/LICENSE-2.0
#
# Unless required by applicable law or agreed to in writing, software
# distributed under the License is distributed on an "AS IS" BASIS,
# WITHOUT WARRANTIES OR CONDITIONS OF ANY KIND, either express or implied.
# See the License for the specific language governing permissions and
# limitations under the License.
#
# Authors:
# - Vincent Garonne <vincent.garonne@cern.ch>, 2013-2017
# - Mario Lassnig <mario.lassnig@cern.ch>, 2013-2018
<<<<<<< HEAD
# - Cedric Serfon <cedric.serfon@cern.ch>, 2014-2018
=======
# - Cedric Serfon <cedric.serfon@cern.ch>, 2014-2019
>>>>>>> 512e928e
# - Thomas Beermann <thomas.beermann@cern.ch>, 2014-2018
# - Hannes Hansen <hannes.jakob.hansen@cern.ch>, 2018
#
# PY3K COMPATIBLE

from __future__ import print_function
from datetime import datetime
from json import dumps
from six import string_types
from traceback import format_exc

from flask import Flask, Blueprint, Response, request
from flask.views import MethodView
from geoip2.errors import AddressNotFoundError

from rucio.api.replica import (add_replicas, list_replicas, list_dataset_replicas,
                               delete_replicas,
                               get_did_from_pfns, update_replicas_states,
<<<<<<< HEAD
                               declare_bad_file_replicas, add_bad_pfns,
=======
                               declare_bad_file_replicas, get_suspicious_files,
>>>>>>> 512e928e
                               declare_suspicious_file_replicas, list_bad_replicas_status,
                               get_bad_replicas_summary, list_datasets_per_rse)
from rucio.db.sqla.constants import BadFilesStatus
from rucio.common.exception import (AccessDenied, DataIdentifierAlreadyExists, InvalidType,
                                    DataIdentifierNotFound, Duplicate, InvalidPath,
                                    ResourceTemporaryUnavailable, RucioException,
                                    RSENotFound, UnsupportedOperation, ReplicaNotFound)
from rucio.common.replica_sorter import sort_random, sort_geoip, sort_closeness, sort_dynamic, sort_ranking
from rucio.common.utils import generate_http_error_flask, parse_response, APIEncoder, render_json_list
from rucio.web.rest.flaskapi.v1.common import before_request, after_request


class Replicas(MethodView):

    def get(self, scope, name):
        """
        List all replicas for data identifiers.

        .. :quickref: Replicas; List all replicas for did
        HTTP Success:
            200 OK

        HTTP Error:
            401 Unauthorized
            500 InternalError

        :reqheader HTTP_ACCEPT: application/metalink4+xml
        :param scope: data identifier scope.
        :param name: data identifier name.
        :resheader Content-Type: application/x-json-stream
        :resheader Content-Type: application/metalink4+xml
        :status 200: OK.
        :status 401: Invalid auth token.
        :status 404: DID not found.
        :status 500: Internal Error.
        :returns: A dictionary containing all replicas information.
        :returns: A metalink description of replicas if metalink(4)+xml is specified in Accept:
        """

        metalink = False
        if request.environ.get('HTTP_ACCEPT') is not None:
            tmp = request.environ.get('HTTP_ACCEPT').split(',')
            if 'application/metalink4+xml' in tmp:
                metalink = True

        dids, schemes, select, limit = [{'scope': scope, 'name': name}], None, None, None

        schemes = request.args.get('schemes', None)
        select = request.args.get('select', None)
        limit = request.args.get('limit', None)
        if limit:
            limit = int(limit)

        data = ""
        content_type = 'application/x-json-stream'
        try:
            # first, set the appropriate content type, and stream the header
            if metalink:
                content_type = 'application/metalink4+xml'
                data += '<?xml version="1.0" encoding="UTF-8"?>\n<metalink xmlns="urn:ietf:params:xml:ns:metalink">\n'

            # then, stream the replica information
            for rfile in list_replicas(dids=dids, schemes=schemes):
                client_ip = request.environ.get('HTTP_X_FORWARDED_FOR')
                if client_ip is None:
                    client_ip = request.remote_addr

                replicas = []
                dictreplica = {}
                for rse in rfile['rses']:
                    for replica in rfile['rses'][rse]:
                        replicas.append(replica)
                        dictreplica[replica] = rse
                if select == 'geoip':
                    try:
                        replicas = sort_geoip(dictreplica, client_ip)
                    except AddressNotFoundError:
                        pass
                else:
                    replicas = sort_random(dictreplica)
                if not metalink:
                    data += dumps(rfile) + '\n'
                else:
                    data += ' <file name="' + rfile['name'] + '">\n'
                    data += '  <identity>' + rfile['scope'] + ':' + rfile['name'] + '</identity>\n'

                    if rfile['adler32'] is not None:
                        data += '  <hash type="adler32">' + rfile['adler32'] + '</hash>\n'
                    if rfile['md5'] is not None:
                        data += '  <hash type="md5">' + rfile['md5'] + '</hash>\n'

                    data += '  <size>' + str(rfile['bytes']) + '</size>\n'

                    data += '  <glfn name="/atlas/rucio/%s:%s">' % (rfile['scope'], rfile['name'])
                    data += '</glfn>\n'

                    idx = 0
                    for replica in replicas:
                        data += '   <url location="' + str(dictreplica[replica]) + '" priority="' + str(idx + 1) + '">' + replica + '</url>\n'
                        idx += 1
                        if limit and limit == idx:
                            break
                    data += ' </file>\n'

            # don't forget to send the metalink footer
            if metalink:
                data += '</metalink>\n'

            return Response(data, content_type=content_type)
        except DataIdentifierNotFound as error:
            return generate_http_error_flask(404, 'DataIdentifierNotFound', error.args[0])
        except RucioException as error:
            return generate_http_error_flask(500, error.__class__.__name__, error.args[0])
        except Exception as error:
            print(format_exc())
            return error, 500

    def post(self):
        """
        Create file replicas at a given RSE.

        .. :quickref: Replicas; create replicas at RSE

        :<json string rse: The RSE name.
        :<json list files: list of dicts with 'scope', 'name', 'bytes', 'meta' and 'adler32'.
        :<json bool ignore_availability: Flag to ignore the RSE blacklisting.
        :status 201: Replica Successfully created.
        :status 400: Invalid Path.
        :status 401: Invalid auth token.
        :status 404: RSE not found.
        :status 409: Replica already exists.
        :status 409: DID already exists.
        :status 503: Resource Temporary Unavailable.
        """
        json_data = request.data
        try:
            parameters = parse_response(json_data)
        except ValueError:
            return generate_http_error_flask(400, 'ValueError', 'Cannot decode json parameter list')

        try:
            add_replicas(rse=parameters['rse'], files=parameters['files'], issuer=request.environ.get('issuer'), ignore_availability=parameters.get('ignore_availability', False))
        except InvalidPath as error:
            return generate_http_error_flask(400, 'InvalidPath', error.args[0])
        except AccessDenied as error:
            return generate_http_error_flask(401, 'AccessDenied', error.args[0])
        except Duplicate as error:
            return generate_http_error_flask(409, 'Duplicate', error.args[0])
        except DataIdentifierAlreadyExists as error:
            return generate_http_error_flask(409, 'DataIdentifierAlreadyExists', error.args[0])
        except RSENotFound as error:
            return generate_http_error_flask(404, 'RSENotFound', error.args[0])
        except ResourceTemporaryUnavailable as error:
            return generate_http_error_flask(503, 'ResourceTemporaryUnavailable', error.args[0])
        except RucioException as error:
            return generate_http_error_flask(500, error.__class__.__name__, error.args[0])
        except Exception as error:
            print(format_exc())
            return error, 500
        return 'Created', 201

    def put(self):
        """
        Update a file replicas state at a given RSE.

        .. :quickref: Replicas; update replicas state.

        :<json string rse: The RSE name.
        :<json list files: list of dicts with 'scope', 'name' and 'state'.
        :status 201: Replica successfully updated.
        :status 400: Cannot decode json parameter list.
        :status 401: Invalid auth token.
        :status 500: Internal Error.
        """
        json_data = request.data
        try:
            parameters = parse_response(json_data)
        except ValueError:
            return generate_http_error_flask(400, 'ValueError', 'Cannot decode json parameter list')

        try:
            update_replicas_states(rse=parameters['rse'], files=parameters['files'], issuer=request.environ.get('issuer'))
        except AccessDenied as error:
            return generate_http_error_flask(401, 'AccessDenied', error.args[0])
        except UnsupportedOperation as error:
            return generate_http_error_flask(500, 'UnsupportedOperation', error.args[0])
        except RucioException as error:
            return generate_http_error_flask(500, error.__class__.__name__, error.args[0])
        except Exception as error:
            print(format_exc())
            return error, 500
        return 'OK', 200

    def delete(self):
        """
        Delete file replicas at a given RSE.

        .. :quickref: Replicas; Delete replica at RSE.

        :<json string rse: The RSE name.
        :<json list files: list of dicts with 'scope', 'name'.
        :<json bool ignore_availability: Flag to ignore the RSE blacklisting.
        :status 200: Replica successfully deleted.
        :status 400: Cannot decode json parameter list.
        :status 401: Invalid auth token.
        :status 404: RSE not found.
        :status 404: Replica not found.
        :status 500: Internal Error.
        """
        json_data = request.data
        try:
            parameters = parse_response(json_data)
        except ValueError:
            return generate_http_error_flask(400, 'ValueError', 'Cannot decode json parameter list')

        try:
            delete_replicas(rse=parameters['rse'], files=parameters['files'], issuer=request.environ.get('issuer'), ignore_availability=parameters.get('ignore_availability', False))
        except AccessDenied as error:
            return generate_http_error_flask(401, 'AccessDenied', error.args[0])
        except RSENotFound as error:
            return generate_http_error_flask(404, 'RSENotFound', error.args[0])
        except ResourceTemporaryUnavailable as error:
            return generate_http_error_flask(503, 'ResourceTemporaryUnavailable', error.args[0])
        except ReplicaNotFound as error:
            return generate_http_error_flask(404, 'ReplicaNotFound', error.args[0])
        except RucioException as error:
            return generate_http_error_flask(500, error.__class__.__name__, error.args[0])
        except Exception as error:
            print(format_exc())
            return error, 500
        return 'OK', 200


class ListReplicas(MethodView):

    def post(self):
        """
        List all replicas for data identifiers.

        .. :quickref: ListReplicas; List all replicas for did.

        :reqheader HTTP_ACCEPT: application/metalink4+xml
        :query schemes: A list of schemes to filter the replicas.
        :query sort: Requested sorting of the result, e.g., 'geoip', 'closeness', 'dynamic', 'ranking'.
        :<json list dids: list of DIDs.
        :<json list schemes: A list of schemes to filter the replicas.
        :<json bool unavailable: Also include unavailable replicas.
        :<json bool all_states: Return all replicas whatever state they are in. Adds an extra 'states' entry in the result dictionary.
        :<json string rse_expression: The RSE expression to restrict on a list of RSEs.
        :<json dict client_location: Client location dictionary for PFN modification {'ip', 'fqdn', 'site'}.
        :<json bool sort: Requested sorting of the result, e.g., 'geoip', 'closeness', 'dynamic', 'ranking'.
        :<json string domain: The network domain for the call, either None, 'wan' or 'lan'. None is fallback to 'wan', 'all' is both ['lan','wan']
        :resheader Content-Type: application/x-json-stream
        :resheader Content-Type: application/metalink4+xml
        :status 200: OK.
        :status 400: Cannot decode json parameter list.
        :status 401: Invalid auth token.
        :status 404: DID not found.
        :status 500: Internal Error.
        :returns: A dictionary containing all replicas information.
        :returns: A metalink description of replicas if metalink(4)+xml is specified in Accept:
        """

        metalink = False
        if request.environ.get('HTTP_ACCEPT') is not None:
            tmp = request.environ.get('HTTP_ACCEPT').split(',')
            if 'application/metalink4+xml' in tmp:
                metalink = True

        client_ip = request.environ.get('HTTP_X_FORWARDED_FOR')
        if client_ip is None:
            client_ip = request.remote_addr

        dids, schemes, select, unavailable, limit = [], None, None, False, None
        ignore_availability, rse_expression, all_states = False, None, False
        client_location = {}

        json_data = request.data
        try:
            params = parse_response(json_data)
            if 'dids' in params:
                dids = params['dids']
            if 'schemes' in params:
                schemes = params['schemes']
            if 'unavailable' in params:
                unavailable = params['unavailable']
                ignore_availability = True
            if 'all_states' in params:
                all_states = params['all_states']
            if 'rse_expression' in params:
                rse_expression = params['rse_expression']
            if 'client_location' in params:
                client_location = params['client_location']
                client_location['ip'] = params['client_location'].get('ip', client_ip)
            if 'sort' in params:
                select = params['sort']
            if 'domain' in params:
                domain = params['domain']
        except ValueError:
            return generate_http_error_flask(400, 'ValueError', 'Cannot decode json parameter list')

        schemes = request.args.get('schemes', None)
        select = request.args.get('select', None)
        select = request.args.get('sort', None)

        data = ""
        content_type = 'application/x-json-stream'
        try:
            # first, set the appropriate content type, and stream the header
            if metalink:
                content_type = 'application/metalink4+xml'
                data += '<?xml version="1.0" encoding="UTF-8"?>\n<metalink xmlns="urn:ietf:params:xml:ns:metalink">\n'

            # then, stream the replica information
            for rfile in list_replicas(dids=dids, schemes=schemes,
                                       unavailable=unavailable,
                                       request_id=request.environ.get('request_id'),
                                       ignore_availability=ignore_availability,
                                       all_states=all_states,
                                       rse_expression=rse_expression,
                                       client_location=client_location,
                                       domain=domain):
                replicas = []
                dictreplica = {}
                for rse in rfile['rses']:
                    for replica in rfile['rses'][rse]:
                        replicas.append(replica)
                        dictreplica[replica] = rse

                if not metalink:
                    data += dumps(rfile, cls=APIEncoder) + '\n'
                else:
                    data += ' <file name="' + rfile['name'] + '">\n'
                    data += '  <identity>' + rfile['scope'] + ':' + rfile['name'] + '</identity>\n'
                    if rfile['adler32'] is not None:
                        data += '  <hash type="adler32">' + rfile['adler32'] + '</hash>\n'
                    if rfile['md5'] is not None:
                        data += '  <hash type="md5">' + rfile['md5'] + '</hash>\n'
                    data += '  <size>' + str(rfile['bytes']) + '</size>\n'

                    data += '  <glfn name="/atlas/rucio/%s:%s">' % (rfile['scope'], rfile['name'])
                    data += '</glfn>\n'

                    if select == 'geoip':
                        replicas = sort_geoip(dictreplica, client_location['ip'])
                    elif select == 'closeness':
                        replicas = sort_closeness(dictreplica, client_location)
                    elif select == 'dynamic':
                        replicas = sort_dynamic(dictreplica, client_location)
                    elif select == 'ranking':
                        replicas = sort_ranking(dictreplica, client_location)
                    else:
                        replicas = sort_random(dictreplica)

                    idx = 0
                    for replica in replicas:
                        data += '   <url location="' + str(dictreplica[replica]) + '" priority="' + str(idx + 1) + '">' + replica + '</url>\n'
                        idx += 1
                        if limit and limit == idx:
                            break
                    data += ' </file>\n'

            # don't forget to send the metalink footer
            if metalink:
                data += '</metalink>\n'

            return Response(data, content_type=content_type)
        except DataIdentifierNotFound as error:
            return generate_http_error_flask(404, 'DataIdentifierNotFound', error.args[0])
        except RucioException as error:
            return generate_http_error_flask(500, error.__class__.__name__, error.args[0])
        except Exception as error:
            print(format_exc())
            return error, 500


class ReplicasDIDs(MethodView):

    def post(self):
        """
        List the DIDs associated to a list of replicas.

        .. :quickref: ReplicasDIDs; List DIDs for replicas.

        :<json string pfns: The list of PFNs.
        :<json string rse: The RSE name.
        :resheader Content-Type: application/x-json-string
        :status 200: OK.
        :status 400: Cannot decode json parameter list.
        :status 500: Internal Error.
        :returns: A list of dictionaries containing the mapping PFNs to DIDs.
        """
        json_data = request.data
        rse, pfns = None, []
        rse = None
        try:
            params = parse_response(json_data)
            if 'pfns' in params:
                pfns = params['pfns']
            if 'rse' in params:
                rse = params['rse']
        except ValueError:
            return generate_http_error_flask(400, 'ValueError', 'Cannot decode json parameter list')

        try:
            data = ""
            for pfn in get_did_from_pfns(pfns, rse):
                data += dumps(pfn) + '\n'
            return Response(data, content_type='application/x-json-string')
        except RucioException as error:
            return generate_http_error_flask(500, error.__class__.__name__, error.args[0])
        except Exception as error:
            print(format_exc())
            return error, 500


class BadReplicas(MethodView):

    def post(self):
        """
        Declare a list of bad replicas.

        .. :quickref: BadReplicasStates; Declare bad replicas.

        :<json string pfns: The list of PFNs.
        :<json string reason: The reason of the loss.
        :resheader Content-Type: application/x-json-string
        :status 201: Created.
        :status 400: Cannot decode json parameter list.
        :status 401: Invalid auth token.
        :status 404: Replica not found.
        :status 500: Internal Error.
        :returns: A list of not successfully declared files.
        """
        json_data = request.data
        pfns = []

        try:
            params = parse_response(json_data)
            if 'pfns' in params:
                pfns = params['pfns']
            if 'reason' in params:
                reason = params['reason']
        except ValueError:
            return generate_http_error_flask(400, 'ValueError', 'Cannot decode json parameter list')

        not_declared_files = {}
        try:
            not_declared_files = declare_bad_file_replicas(pfns=pfns, reason=reason, issuer=request.environ.get('issuer'))
        except ReplicaNotFound as error:
            return generate_http_error_flask(404, 'ReplicaNotFound', error.args[0])
        except RucioException as error:
            return generate_http_error_flask(500, error.__class__.__name__, error.args[0])
        except Exception as error:
            print(format_exc())
            return error, 500
        return Response(dumps(not_declared_files), status=201, content_type='application/x-json-stream')


class SuspiciousReplicas(MethodView):

    def post(self):
        """
        Declare a list of suspicious replicas.

        .. :quickref: SuspiciousReplicas; Declare suspicious replicas.

        :<json string pfns: The list of PFNs.
        :<json string reason: The reason of the loss.
        :resheader Content-Type: application/x-json-string
        :status 201: Created.
        :status 400: Cannot decode json parameter list.
        :status 401: Invalid auth token.
        :status 404: Replica not found.
        :status 500: Internal Error.
        :returns: A list of not successfully declared files.
        """
        json_data = request.data
        pfns = []
        try:
            params = parse_response(json_data)
            if 'pfns' in params:
                pfns = params['pfns']
            if 'reason' in params:
                reason = params['reason']
        except ValueError:
            return generate_http_error_flask(400, 'ValueError', 'Cannot decode json parameter list')

        not_declared_files = {}
        try:
            not_declared_files = declare_suspicious_file_replicas(pfns=pfns, reason=reason, issuer=request.environ.get('issuer'))
        except ReplicaNotFound as error:
            return generate_http_error_flask(404, 'ReplicaNotFound', error.args[0])
        except RucioException as error:
            return generate_http_error_flask(500, error.__class__.__name__, error.args[0])
        except Exception as error:
            print(format_exc())
            return error, 500
        return Response(dumps(not_declared_files), status=201, content_type='application/x-json-stream')

    def get(self):
        """
        List the suspicious replicas on a list of RSEs.

        .. :quickref: SuspiciousReplicas; Get suspicious replicas.

        :resheader Content-Type: application/json
        :status 200: OK.
        :status 500: Internal Error.
        :returns: List of suspicious file replicas.
        """
        result = []
        rse_expression = request.args.get('rse_expression', None)
        younger_than = request.args.get('younger_than', None)
        nattempts = request.args.get('nattempts', None)
        if younger_than:
            younger_than = datetime.strptime(younger_than, "%Y-%m-%dT%H:%M:%S.%f")

        try:
            result = get_suspicious_files(rse_expression=rse_expression, younger_than=younger_than, nattempts=nattempts)
        except RucioException as error:
            return generate_http_error_flask(500, error.__class__.__name__, error.args[0])
        except Exception as error:
            print(format_exc())
            return error, 500
        return render_json_list(result)


class BadReplicasStates(MethodView):

    def get(self):
        """
        List the bad or suspicious replicas by states.

        .. :quickref: BadReplicasStates; List bad replicas.

        :query state: The state of the file (SUSPICIOUS or BAD).
        :query rse: The RSE name.
        :query younger_than: date in format "%Y-%m-%dT%H:%M:%S.%f" to select bad replicas younger than this date.
        :query older_than: date in format "%Y-%m-%dT%H:%M:%S.%f" to select bad replicas older than this date.
        :query limit: The maximum number of replicas returned.
        :query list_pfns: Flag to include pfns.
        :resheader Content-Type: application/x-json-stream
        :status 200: OK.
        :status 401: Invalid auth token.
        :status 500: Internal Error.
        :returns: List of dicts of bad file replicas.
        """
        result = []
        state = request.args.get('state', None)
        rse = request.args.get('rse', None)
        younger_than = request.args.get('younger_than', None)
        older_than = request.args.get('older_than', None)
        limit = request.args.get('limit', None)
        list_pfns = request.args.get('list_pfns', None)

        if isinstance(state, string_types):
            state = BadFilesStatus.from_string(state)
        if younger_than:
            younger_than = datetime.strptime(younger_than, "%Y-%m-%dT%H:%M:%S.%f")
        if older_than:
            older_than = datetime.strptime(older_than, "%Y-%m-%dT%H:%M:%S.%f")
        if 'limit':
            limit = int(limit)
        if 'list_pfns':
            list_pfns = bool(list_pfns)

        try:
            result = list_bad_replicas_status(state=state, rse=rse, younger_than=younger_than, older_than=older_than, limit=limit, list_pfns=list_pfns)
        except RucioException as error:
            return generate_http_error_flask(500, error.__class__.__name__, error.args[0])
        except Exception as error:
            print(format_exc())
            return error, 500
        data = ""
        for row in result:
            data += dumps(row, cls=APIEncoder) + '\n'

        return Response(data, content_type='application/x-json-stream')


class BadReplicasSummary(MethodView):

    def get(self):
        """
        Return a summary of the bad replicas by incident.

        .. :quickref: BadReplicasSummary; List bad replicas by incident.

        :query rse_expression: The RSE expression.
        :query from_date: The start date.
        :query to_date: The end date.
        :resheader Content-Type: application/x-json-stream
        :status 200: OK.
        :status 401: Invalid auth token.
        :status 500: Internal Error.
        :returns: List of bad replicas by incident.
        """
        result = []
        rse_expression = request.args.get('rse_expression', None)
        from_date = request.args.get('from_date', None)
        to_date = request.args.get('to_date', None)

        if from_date:
            from_date = datetime.strptime(from_date, "%Y-%m-%d")
        if to_date:
            to_date = datetime.strptime(to_date, "%Y-%m-%d")

        try:
            result = get_bad_replicas_summary(rse_expression=rse_expression, from_date=from_date, to_date=to_date)
        except RucioException as error:
            return generate_http_error_flask(500, error.__class__.__name__, error.args[0])
        except Exception as error:
            print(format_exc())
            return error, 500
        data = ""
        for row in result:
            data += dumps(row, cls=APIEncoder) + '\n'

        return Response(data, content_type='application/x-json-stream')


class DatasetReplicas(MethodView):

    def get(self, scope, name):
        """
        List dataset replicas.

        .. :quickref: DatasetReplicas; List dataset replicas.

        :query deep: Flag to ennable lookup at the file level.
        :resheader Content-Type: application/x-json-stream
        :status 200: OK.
        :status 401: Invalid auth token.
        :status 500: Internal Error.
        :returns: A dictionary containing all replicas information.
        """
        deep = request.args.get('deep', False)
        try:
            data = ""
            for row in list_dataset_replicas(scope=scope, name=name, deep=deep):
                data += dumps(row, cls=APIEncoder) + '\n'
            return Response(data, content_type='application/x-json-stream')
        except RucioException as error:
            return generate_http_error_flask(500, error.__class__.__name__, error.args[0])
        except Exception as error:
            print(format_exc())
            return error, 500


class ReplicasRSE(MethodView):

    def get(self, rse):
        """
        List dataset replicas per RSE.

        .. :quickref: ReplicasRSE; List dataset replicas per RSE.

        :resheader Content-Type: application/x-json-stream
        :status 200: OK.
        :status 401: Invalid auth token.
        :status 500: Internal Error.
        :returns: A dictionary containing all replicas on the RSE.
        """
        try:
            data = ""
            for row in list_datasets_per_rse(rse=rse):
                data += dumps(row, cls=APIEncoder) + '\n'
            return Response(data, content_type='application/x-json-stream')
        except RucioException as error:
            return generate_http_error_flask(500, error.__class__.__name__, error.args[0])
        except Exception as error:
            print(format_exc())
            return error, 500


class BadPFNs(MethodView):

    def post(self):
        """
        Declare a list of bad PFNs.

        .. :quickref: BadPFNs; Declare bad replicas.

        :<json string pfns: The list of PFNs.
        :<json string reason: The reason of the loss.
        :<json string state: The state is eiher BAD, SUSPICIOUS or TEMPORARY_UNAVAILABLE.
        :<json string expires_at: The expiration date. Only apply to TEMPORARY_UNAVAILABLE.
        :resheader Content-Type: application/x-json-string
        :status 201: Created.
        :status 400: Cannot decode json parameter list.
        :status 401: Invalid auth token.
        :status 404: Replica not found.
        :status 500: Internal Error.
        :returns: A list of not successfully declared files.
        """

        json_data = request.data
        pfns = []
        reason = None
        state = None
        expires_at = None
        try:
            params = parse_response(json_data)
            if 'pfns' in params:
                pfns = params['pfns']
            if 'reason' in params:
                reason = params['reason']
            if 'reason' in params:
                reason = params['reason']
            if 'state' in params:
                reason = params['state']
            if 'expires_at' in params:
                expires_at = datetime.strptime(params['expires_at'], "%Y-%m-%dT%H:%M:%S.%f")
        except ValueError:
            return generate_http_error_flask(400, 'ValueError', 'Cannot decode json parameter list')

        try:
            add_bad_pfns(pfns=pfns, issuer=request.environ.get('issuer'), state=state, reason=reason, expires_at=expires_at)
        except (ValueError, InvalidType) as error:
            return generate_http_error_flask(400, 'ValueError', error.args[0])
        except AccessDenied as error:
            return generate_http_error_flask(401, 'AccessDenied', error.args[0])
        except ReplicaNotFound as error:
            return generate_http_error_flask(404, 'ReplicaNotFound', error.args[0])
        except Duplicate as error:
            return generate_http_error_flask(409, 'Duplicate', error.args[0])
        except RucioException as error:
            return generate_http_error_flask(500, error.__class__.__name__, error.args[0])
        except Exception as error:
            print(format_exc())
            return error, 500
        return 'Created', 201


bp = Blueprint('did', __name__)

list_replicas_view = ListReplicas.as_view('list_replicas')
bp.add_url_rule('/list', view_func=list_replicas_view, methods=['post', ])
replicas_view = Replicas.as_view('replicas')
bp.add_url_rule('/', view_func=replicas_view, methods=['post', 'put', 'delete'])
bp.add_url_rule('/<scope>/<name>', view_func=replicas_view, methods=['get', ])
bad_replicas_view = BadReplicas.as_view('bad_replicas')
bp.add_url_rule('/bad', view_func=bad_replicas_view, methods=['post', ])
bad_replicas_states_view = BadReplicasStates.as_view('bad_replicas_states')
bp.add_url_rule('/bad/states', view_func=bad_replicas_states_view, methods=['get', ])
bad_replicas_summary_view = BadReplicasSummary.as_view('bad_replicas_summary')
bp.add_url_rule('/bad/summary', view_func=bad_replicas_summary_view, methods=['get', ])
bad_replicas_pfn_view = BadPFNs.as_view('add_bad_pfns')
bp.add_url_rule('/bad/pfns', view_func=bad_replicas_pfn_view, methods=['post', ])
replicas_rse_view = ReplicasRSE.as_view('replicas_rse')
bp.add_url_rule('/rse/<rse>', view_func=replicas_rse_view, methods=['get', ])
dataset_replicas_view = DatasetReplicas.as_view('dataset_replicas')
bp.add_url_rule('/<scope>/<name>/datasets', view_func=dataset_replicas_view, methods=['get', ])
replicas_dids_view = ReplicasDIDs.as_view('replicas_dids')
bp.add_url_rule('/dids', view_func=replicas_dids_view, methods=['post', ])
suspicious_replicas_view = SuspiciousReplicas.as_view('suspicious_replicas')
bp.add_url_rule('/suspicious', view_func=suspicious_replicas_view, methods=['post', ])

application = Flask(__name__)
application.register_blueprint(bp)
application.before_request(before_request)
application.after_request(after_request)


def make_doc():
    """ Only used for sphinx documentation to add the prefix """
    doc_app = Flask(__name__)
    doc_app.register_blueprint(bp, url_prefix='/replicas')
    return doc_app


if __name__ == "__main__":
    application.run()<|MERGE_RESOLUTION|>--- conflicted
+++ resolved
@@ -16,11 +16,7 @@
 # Authors:
 # - Vincent Garonne <vincent.garonne@cern.ch>, 2013-2017
 # - Mario Lassnig <mario.lassnig@cern.ch>, 2013-2018
-<<<<<<< HEAD
-# - Cedric Serfon <cedric.serfon@cern.ch>, 2014-2018
-=======
 # - Cedric Serfon <cedric.serfon@cern.ch>, 2014-2019
->>>>>>> 512e928e
 # - Thomas Beermann <thomas.beermann@cern.ch>, 2014-2018
 # - Hannes Hansen <hannes.jakob.hansen@cern.ch>, 2018
 #
@@ -39,11 +35,7 @@
 from rucio.api.replica import (add_replicas, list_replicas, list_dataset_replicas,
                                delete_replicas,
                                get_did_from_pfns, update_replicas_states,
-<<<<<<< HEAD
-                               declare_bad_file_replicas, add_bad_pfns,
-=======
-                               declare_bad_file_replicas, get_suspicious_files,
->>>>>>> 512e928e
+                               declare_bad_file_replicas, add_bad_pfns, get_suspicious_files,
                                declare_suspicious_file_replicas, list_bad_replicas_status,
                                get_bad_replicas_summary, list_datasets_per_rse)
 from rucio.db.sqla.constants import BadFilesStatus
