# -*- coding: utf-8 -*-
# Copyright 2018-2021 CERN
#
# Licensed under the Apache License, Version 2.0 (the "License");
# you may not use this file except in compliance with the License.
# You may obtain a copy of the License at
#
#    http://www.apache.org/licenses/LICENSE-2.0
#
# Unless required by applicable law or agreed to in writing, software
# distributed under the License is distributed on an "AS IS" BASIS,
# WITHOUT WARRANTIES OR CONDITIONS OF ANY KIND, either express or implied.
# See the License for the specific language governing permissions and
# limitations under the License.
#
# Authors:
# - Thomas Beermann <thomas.beermann@cern.ch>, 2018-2021
# - Mario Lassnig <mario.lassnig@cern.ch>, 2018
# - Cedric Serfon <cedric.serfon@cern.ch>, 2018-2020
# - Hannes Hansen <hannes.jakob.hansen@cern.ch>, 2018-2019
# - Andrew Lister <andrew.lister@stfc.ac.uk>, 2019
# - Eli Chadwick <eli.chadwick@stfc.ac.uk>, 2020
# - Aristeidis Fkiaras <aristeidis.fkiaras@cern.ch>, 2020
# - Muhammad Aditya Hilmy <didithilmy@gmail.com>, 2020
# - Alan Malta Rodrigues <alan.malta@cern.ch>, 2020
# - Martin Barisits <martin.barisits@cern.ch>, 2020
# - Benedikt Ziemons <benedikt.ziemons@cern.ch>, 2020-2021
import ast

from json import dumps

from flask import Flask, Blueprint, Response, request

from rucio.api.did import add_did, add_dids, list_content, list_content_history, list_dids, list_dids_extended, \
    list_files, scope_list, get_did, set_metadata, get_metadata, get_metadata_bulk, set_status, attach_dids, \
    detach_dids, attach_dids_to_dids, get_dataset_by_guid, list_parent_dids, create_did_sample, list_new_dids, \
    resurrect, get_users_following_did, remove_did_from_followed, add_did_to_followed, delete_metadata, \
    set_metadata_bulk
from rucio.api.rule import list_replication_rules, list_associated_replication_rules_for_file
from rucio.common.exception import ScopeNotFound, DataIdentifierNotFound, DataIdentifierAlreadyExists, \
    DuplicateContent, AccessDenied, KeyNotFound, Duplicate, InvalidValueForKey, UnsupportedStatus, \
    UnsupportedOperation, RSENotFound, RuleNotFound, InvalidMetadata, InvalidPath, FileAlreadyExists, InvalidObject, FileConsistencyMismatch
from rucio.common.utils import render_json, APIEncoder
from rucio.web.rest.flaskapi.v1.common import request_auth_env, response_headers, check_accept_header_wrapper_flask, \
    parse_scope_name, try_stream, generate_http_error_flask, ErrorHandlingMethodView, json_parameters, json_list, param_get, json_parse


class Scope(ErrorHandlingMethodView):

    @check_accept_header_wrapper_flask(['application/x-json-stream'])
    def get(self, scope):
        """
        Return all data identifiers in the given scope.

        .. :quickref: Scopes; List all dids for scope

        **Example request**:

        .. sourcecode:: http

            GET /dids/scope1/?name=container1&recursive HTTP/1.1
            Host: rucio.cern.ch

        **Example response**:

        .. sourcecode:: http

            HTTP/1.1 200 OK
            Vary: Accept
            Content-Type: application/x-json-stream

            {"scope": "scope1", "type": "CONTAINER", "name": "container1",
             "parent": null, "level": 0}
            {"scope": "scope1", "type": "DATASET", "name": "dataset1", "parent":
             {"scope": "scope1", "name": "container1"}, "level": 1}
            {"scope": "scope1", "type": "FILE", "name": "file1", "parent":
             {"scope": "scope1", "name": "dataset1"}, "level": 2}

        :query name: specify a DID name
        :query recursive: flag to do a recursive search
        :resheader Content-Type: application/x-json-stream
        :status 200: DIDs found
        :status 401: Invalid Auth Token
        :status 404: no DIDs found in scope
        :status 406: Not Acceptable
        :returns: Line separated dictionaries of DIDs
        """
        try:
            def generate(name, recursive, vo):
                for did in scope_list(scope=scope, name=name, recursive=recursive, vo=vo):
                    yield render_json(**did) + '\n'

            recursive = 'recursive' in request.args

            return try_stream(
                generate(
                    name=request.args.get('name', default=None),
                    recursive=recursive,
                    vo=request.environ.get('vo')
                )
            )
        except DataIdentifierNotFound as error:
            return generate_http_error_flask(404, error)


class Search(ErrorHandlingMethodView):

    @check_accept_header_wrapper_flask(['application/x-json-stream'])
    def get(self, scope):
        """
        List all data identifiers in a scope which match a given metadata.

        .. :quickref: Search; Search DIDs in a scope with given metadata.

        **Example request**:

        .. sourcecode:: http

            GET /dids/scope1/dids/search?type=collection&long=True&length.lt=10 HTTP/1.1
            Host: rucio.cern.ch

        **Example response**:

        .. sourcecode:: http

            HTTP/1.1 200 OK
            Vary: Accept
            Content-Type: application/x-json-stream

            {"scope": "scope1", "did_type": "CONTAINER", "name": "container1",
             "bytes": 1234, "length": 1}
            {"scope": "scope1", "did_type": "DATASET", "name": "dataset1",
             "bytes": 234, "length": 3}

        :query type: specify a DID type to search for
        :query limit: The maximum number of DIDs returned.
        :query long: set to True for long output, otherwise only name
        :query recursive: set to True to recursively list DIDs content
        :query created_before: Date string in RFC-1123 format where the creation date was earlier
        :query created_after: Date string in RFC-1123 format where the creation date was later
        :query length: Exact number of attached DIDs
        :query length.gt: Number of attached DIDs greater than
        :query length.lt: Number of attached DIDs less than
        :query length.gte: Number of attached DIDs greater than or equal to
        :query length.lte: Number of attached DIDs less than or equal to
        :query name: Name or pattern of a DID name
        :resheader Content-Type: application/x-json-stream
        :status 200: DIDs found
        :status 401: Invalid Auth Token
        :status 404: Invalid key in filters
        :status 406: Not Acceptable
        :status 409: Wrong DID type
        :returns: Line separated name of DIDs or dictionaries of DIDs for long option
        """
        filters = request.args.get('filters', default=None)
        if filters is not None:
            filters = ast.literal_eval(filters)
        else:
            # backwards compatability for created*, length* and name filters passed through as request args
            filters = {}
            for arg, value in request.args.copy().items():
                if arg not in ['type', 'limit', 'long', 'recursive']:
                    filters[arg] = value
            filters = [filters]

        did_type = request.args.get('type', default=None)
        limit = request.args.get('limit', default=None)
        long = request.args.get('long', type=['True', '1'].__contains__, default=False)
        recursive = request.args.get('recursive', type='True'.__eq__, default=False)
        try:
            def generate(vo):
<<<<<<< HEAD
                for did in list_dids(scope=scope, filters=filters, type=did_type, limit=limit, long=long, recursive=recursive, vo=vo):
=======
                for did in list_dids(scope=scope, filters=filters, did_type=type_param, limit=limit, long=long, recursive=recursive, vo=vo):
>>>>>>> a5e5e7d5
                    yield dumps(did) + '\n'
            return try_stream(generate(vo=request.environ.get('vo')))
        except UnsupportedOperation as error:
            return generate_http_error_flask(409, error)
        except KeyNotFound as error:
            return generate_http_error_flask(404, error)


class SearchExtended(ErrorHandlingMethodView):

    @check_accept_header_wrapper_flask(['application/x-json-stream'])
    def get(self, scope):
        """
        List all data identifiers in a scope which match a given metadata.
        Extended Version to included meteadata from various plugins.

        .. :quickref: Search; Search DIDs in a scope with given metadata.

        **Example request**:

        .. sourcecode:: http

            GET /dids/scope1/dids/search_extended?type=collection&long=True&length.lt=10 HTTP/1.1
            Host: rucio.cern.ch

        **Example response**:

        .. sourcecode:: http

            HTTP/1.1 200 OK
            Vary: Accept
            Content-Type: application/x-json-stream

            {"scope": "scope1", "did_type": "CONTAINER", "name": "container1",
             "bytes": 1234, "length": 1}
            {"scope": "scope1", "did_type": "DATASET", "name": "dataset1",
             "bytes": 234, "length": 3}

        :query type: specify a DID type to search for
        :query limit: The maximum number of DIDs returned.
        :query long: set to True for long output, otherwise only name
        :query recursive: set to True to recursively list DIDs content
        :query created_before: Date string in RFC-1123 format where the creation date was earlier
        :query created_after: Date string in RFC-1123 format where the creation date was later
        :query length: Exact number of attached DIDs
        :query length.gt: Number of attached DIDs greater than
        :query length.lt: Number of attached DIDs less than
        :query length.gte: Number of attached DIDs greater than or equal to
        :query length.lte: Number of attached DIDs less than or equal to
        :query name: Name or pattern of a DID name
        :resheader Content-Type: application/x-json-stream
        :status 200: DIDs found
        :status 401: Invalid Auth Token
        :status 404: Invalid key in filters
        :status 406: Not Acceptable
        :status 409: Wrong DID type
        :returns: Line separated name of DIDs or dictionaries of DIDs for long option
        """
        filters = request.args.copy()
        for param in ['type', 'limit', 'long', 'recursive']:
            if param in filters:
                del filters[param]

        type_param = request.args.get('type', default=None)
        limit = request.args.get('limit', default=None)
        long = request.args.get('long', type=['True', '1'].__contains__, default=False)
        recursive = request.args.get('recursive', type='True'.__eq__, default=False)
        try:
            def generate(vo):
                for did in list_dids_extended(scope=scope, filters=filters, did_type=type_param, limit=limit, long=long, recursive=recursive, vo=vo):
                    yield dumps(did) + '\n'

            return try_stream(generate(vo=request.environ.get('vo')))
        except UnsupportedOperation as error:
            return generate_http_error_flask(409, error)
        except KeyNotFound as error:
            return generate_http_error_flask(404, error)


class BulkDIDS(ErrorHandlingMethodView):

    @check_accept_header_wrapper_flask(['application/json'])
    def post(self):
        """
        Add new DIDs in bulk.

        .. :quickref: BulkDID; Bulk add DIDs.

                **Example request**:

        .. sourcecode:: http

            POST /dids/ HTTP/1.1
            Host: rucio.cern.ch

            [
              {"scope": "scope1", "type": "CONTAINER", "name": "container1",
               "account": "jdoe", "length": 1},
              {"scope": "scope1", "type": "DATASET", "name": "dataset1",
               "account": "jdoe", "length": 3}
            ]


        **Example response**:

        .. sourcecode:: http

            HTTP/1.1 201 Created
            Vary: Accept

        :reqheader Accept: application/json
        :<json string scope: the new DID scope
        :<json string name: the new DID name
        :<json string type: the new DID type
        :<json string account: the owner account of the new DID
        :<json string statuses: monotonic
        :status 201: new DIDs created
        :status 401: Invalid Auth Token
        :status 406: Not Acceptable
        :status 409: DID already exists
        """
        dids = json_list()
        try:
            add_dids(dids=dids, issuer=request.environ.get('issuer'), vo=request.environ.get('vo'))
        except DataIdentifierNotFound as error:
            return generate_http_error_flask(404, error)
        except (DuplicateContent, DataIdentifierAlreadyExists, UnsupportedOperation) as error:
            return generate_http_error_flask(409, error)
        except AccessDenied as error:
            return generate_http_error_flask(401, error)
        return 'Created', 201


class Attachments(ErrorHandlingMethodView):

    def post(self):
        """
        Attach DIDs to DIDs

        .. :quickref: Attachements; Attach DIDs to DIDs.
        """
        parameters = json_parse((dict, list))
        if isinstance(parameters, list):
            attachments = parameters
            ignore_duplicate = False
        else:
            assert isinstance(parameters, dict)
            attachments = param_get(parameters, 'attachments')
            ignore_duplicate = param_get(parameters, 'ignore_duplicate', default=False)

        try:
            attach_dids_to_dids(attachments=attachments, ignore_duplicate=ignore_duplicate, issuer=request.environ.get('issuer'), vo=request.environ.get('vo'))
        except DataIdentifierNotFound as error:
            return generate_http_error_flask(404, error)
        except (DuplicateContent, DataIdentifierAlreadyExists, UnsupportedOperation, FileAlreadyExists) as error:
            return generate_http_error_flask(409, error)
        except AccessDenied as error:
            return generate_http_error_flask(401, error)
        except FileConsistencyMismatch as error:
            return generate_http_error_flask(412, error)

        return 'Created', 201


class DIDs(ErrorHandlingMethodView):

    @check_accept_header_wrapper_flask(['application/json'])
    def get(self, scope_name):
        """
        Retrieve a single data identifier.

        .. :quickref: DIDs; Retrieve a single DID.

        **Example request**:

        .. sourcecode:: http

            GET /dids/scope1/dataset1?dynamic HTTP/1.1
            Host: rucio.cern.ch

        **Example response**:

        .. sourcecode:: http

            HTTP/1.1 200 OK
            Vary: Accept
            Content-Type: application/json

            {"scope": "scope1", "did_type": "DATASET", "name": "dataset1",
             "bytes": 234, "length": 3, "account": "jdoe", "open": True,
             "monotonic": False, "expired_at": null}

        :query dynamic: Flag to dynamically calculate size for open DIDs
        :resheader Content-Type: application/json
        :status 200: DID found
        :status 401: Invalid Auth Token
        :status 404: Scope not found
        :status 406: Not Acceptable.
        :returns: Dictionary with DID metadata
        """
        try:
            scope, name = parse_scope_name(scope_name, request.environ.get('vo'))
            dynamic = 'dynamic' in request.args
            did = get_did(scope=scope, name=name, dynamic=dynamic, vo=request.environ.get('vo'))
            return Response(render_json(**did), content_type='application/json')
        except ValueError as error:
            return generate_http_error_flask(400, error)
        except (ScopeNotFound, DataIdentifierNotFound) as error:
            return generate_http_error_flask(404, error)

    def post(self, scope_name):
        """
        Create a new data identifier.

        .. :quickref: DIDs; Create a new DID.

        .. sourcecode:: http

            POST /dids/scope1/container1 HTTP/1.1
            Host: rucio.cern.ch

            {"type": "CONTAINER", "lifetime": 86400},

        **Example response**:

        .. sourcecode:: http

            HTTP/1.1 201 Created
            Vary: Accept

        :reqheader Accept: application/json
        :param scope_name: data identifier (scope)/(name).
        :<json string type: the new DID type
        :<json dict statuses: Dictionary with statuses, e.g. {'monotonic':True}
        :<json dict meta: Dictionary with metadata, e.g. {'length':1234}
        :<json dict rules: Replication rules associated with the did. e.g., [{'copies': 2, 'rse_expression': 'TIERS1'}, ]
        :<json int lifetime: DID's liftime in seconds.
        :<json list dids: The content.
        :<json string rse: The RSE name when registering replicas.
        :status 201: new DIDs created
        :status 401: Invalid Auth Token
        :status 409: DID already exists
        """
        try:
            scope, name = parse_scope_name(scope_name, request.environ.get('vo'))
        except ValueError as error:
            return generate_http_error_flask(400, error)

        parameters = json_parameters()
        type_param = param_get(parameters, 'type')

        try:
            add_did(
                scope=scope,
                name=name,
                did_type=type_param,
                statuses=param_get(parameters, 'statuses', default={}),
                meta=param_get(parameters, 'meta', default={}),
                rules=param_get(parameters, 'rules', default=[]),
                lifetime=param_get(parameters, 'lifetime', default=None),
                dids=param_get(parameters, 'dids', default=[]),
                rse=param_get(parameters, 'rse', default=None),
                issuer=request.environ.get('issuer'),
                vo=request.environ.get('vo'),
            )
        except (InvalidObject, InvalidPath) as error:
            return generate_http_error_flask(400, error)
        except (DataIdentifierNotFound, ScopeNotFound) as error:
            return generate_http_error_flask(404, error)
        except (DuplicateContent, DataIdentifierAlreadyExists, UnsupportedOperation) as error:
            return generate_http_error_flask(409, error)
        except AccessDenied as error:
            return generate_http_error_flask(401, error)

        return 'Created', 201

    def put(self, scope_name):
        """
        Update data identifier status.

        .. :quickref: DIDs; Update DID status.

        .. sourcecode:: http

            PUT /dids/scope1/container1 HTTP/1.1
            Host: rucio.cern.ch

            {"open": False},

        **Example response**:

        .. sourcecode:: http

            HTTP/1.1 200 OK
            Vary: Accept

        :param scope_name: data identifier (scope)/(name).
        :<json bool open: open or close did
        :status 200: DIDs successfully updated
        :status 401: Invalid Auth Token
        :status 404: DID not found
        :status 409: Wrong status
        """
        try:
            scope, name = parse_scope_name(scope_name, request.environ.get('vo'))
        except ValueError as error:
            return generate_http_error_flask(400, error)

        parameters = json_parameters()

        try:
            set_status(scope=scope, name=name, issuer=request.environ.get('issuer'), vo=request.environ.get('vo'), **parameters)
        except DataIdentifierNotFound as error:
            return generate_http_error_flask(404, error)
        except (UnsupportedStatus, UnsupportedOperation) as error:
            return generate_http_error_flask(409, error)
        except AccessDenied as error:
            return generate_http_error_flask(401, error)

        return '', 200


class Attachment(ErrorHandlingMethodView):

    @check_accept_header_wrapper_flask(['application/x-json-stream'])
    def get(self, scope_name):
        """
        Returns the contents of a data identifier.

        .. :quickref: Attachement; Get DID contents.

        **Example request**:

        .. sourcecode:: http

            GET /dids/scope1/dataset1 HTTP/1.1
            Host: rucio.cern.ch

        **Example response**:

        .. sourcecode:: http

            HTTP/1.1 200 OK
            Vary: Accept
            Content-Type: application/json

            {"scope": "scope1", "did_type": "DATASET", "name": "dataset1",
             "bytes": 234, "length": 3, "account": "jdoe", "open": True,
             "monotonic": False, "expired_at": null}

        :resheader Content-Type: application/x-json-stream
        :status 200: DID found
        :status 401: Invalid Auth Token
        :status 404: Scope not found
        :status 406: Not Acceptable
        :returns: Dictionary with DID metadata
        """
        try:
            scope, name = parse_scope_name(scope_name, request.environ.get('vo'))

            def generate(vo):
                for did in list_content(scope=scope, name=name, vo=vo):
                    yield render_json(**did) + '\n'

            return try_stream(generate(vo=request.environ.get('vo')))
        except ValueError as error:
            return generate_http_error_flask(400, error)
        except DataIdentifierNotFound as error:
            return generate_http_error_flask(404, error)

    def post(self, scope_name):
        """
        Append data identifiers to data identifiers.

        .. :quickref: Attachment; Append DID to DID.

        **Example request**:

        .. sourcecode:: http

            POST /dids/scope1/datasets1/dids HTTP/1.1
            Host: rucio.cern.ch

            [{"scope": "scope1", "name": "file1"},
             {"scope": "scope1", "name": "file2"},
             {"scope": "scope1", "name": "file3"}]

        **Example response**:

        .. sourcecode:: http

            HTTP/1.1 201 Created
            Vary: Accept

        :param scope_name: data identifier (scope)/(name).
        :<json list attachments: List of dicts of DIDs to attach.
        :status 201: DIDs successfully attached
        :status 401: Invalid Auth Token
        :status 404: DID not found
        :status 409: DIDs already attached
        """
        try:
            scope, name = parse_scope_name(scope_name, request.environ.get('vo'))
        except ValueError as error:
            return generate_http_error_flask(400, error)

        attachments = json_parameters()

        try:
            attach_dids(scope=scope, name=name, attachment=attachments, issuer=request.environ.get('issuer'), vo=request.environ.get('vo'))
        except InvalidPath as error:
            return generate_http_error_flask(400, error)
        except (DataIdentifierNotFound, RSENotFound) as error:
            return generate_http_error_flask(404, error)
        except (DuplicateContent, UnsupportedOperation, FileAlreadyExists) as error:
            return generate_http_error_flask(409, error)
        except AccessDenied as error:
            return generate_http_error_flask(401, error)

        return 'Created', 201

    def delete(self, scope_name):
        """
        Detach data identifiers from data identifiers.

        .. :quickref: DIDs; Detach DID from DID.

        :param scope_name: data identifier (scope)/(name).
        :<json dicts data: Must contain key 'dids' with list of dids to detach.
        :status 200: DIDs successfully detached
        :status 401: Invalid Auth Token
        :status 404: DID not found
        """
        try:
            scope, name = parse_scope_name(scope_name, request.environ.get('vo'))
        except ValueError as error:
            return generate_http_error_flask(400, error)

        parameters = json_parameters()
        dids = param_get(parameters, 'dids')

        try:
            detach_dids(scope=scope, name=name, dids=dids, issuer=request.environ.get('issuer'), vo=request.environ.get('vo'))
        except UnsupportedOperation as error:
            return generate_http_error_flask(409, error)
        except DataIdentifierNotFound as error:
            return generate_http_error_flask(404, error)
        except AccessDenied as error:
            return generate_http_error_flask(401, error)

        return '', 200


class AttachmentHistory(ErrorHandlingMethodView):

    @check_accept_header_wrapper_flask(['application/x-json-stream'])
    def get(self, scope_name):
        """
        Returns the contents history of a data identifier.

        .. :quickref: AttachementHistory; List the content history of a DID.

        :resheader Content-Type: application/x-json-stream
        :param scope_name: data identifier (scope)/(name).
        :status 200: DID found
        :status 401: Invalid Auth Token
        :status 404: DID not found
        :status 406: Not Acceptable
        :returns: Stream of dictionarys with DIDs
        """
        try:
            scope, name = parse_scope_name(scope_name, request.environ.get('vo'))

            def generate(vo):
                for did in list_content_history(scope=scope, name=name, vo=vo):
                    yield render_json(**did) + '\n'

            return try_stream(generate(vo=request.environ.get('vo')))
        except ValueError as error:
            return generate_http_error_flask(400, error)
        except DataIdentifierNotFound as error:
            return generate_http_error_flask(404, error)


class Files(ErrorHandlingMethodView):

    @check_accept_header_wrapper_flask(['application/x-json-stream'])
    def get(self, scope_name):
        """ List all replicas of a data identifier.

        .. :quickref: Files; List replicas of DID.

        :resheader Content-Type: application/x-json-stream
        :param scope_name: data identifier (scope)/(name).
        :query long: Flag to trigger long output
        :status 200: DID found
        :status 401: Invalid Auth Token
        :status 404: DID not found
        :status 406: Not Acceptable
        :returns: A dictionary containing all replicas information.
        """
        long = 'long' in request.args

        try:
            scope, name = parse_scope_name(scope_name, request.environ.get('vo'))

            def generate(vo):
                for file in list_files(scope=scope, name=name, long=long, vo=vo):
                    yield dumps(file) + '\n'

            return try_stream(generate(vo=request.environ.get('vo')))
        except ValueError as error:
            return generate_http_error_flask(400, error)
        except DataIdentifierNotFound as error:
            return generate_http_error_flask(404, error)


class Parents(ErrorHandlingMethodView):

    @check_accept_header_wrapper_flask(['application/x-json-stream'])
    def get(self, scope_name):
        """ List all parents of a data identifier.

        .. :quickref: Parents; List parents of DID.

        :resheader Content-Type: application/x-json-stream
        :param scope_name: data identifier (scope)/(name).
        :status 200: DID found
        :status 401: Invalid Auth Token
        :status 404: DID not found
        :status 406: Not Acceptable.
        :returns: A list of dictionary containing all dataset information.
        """
        try:
            scope, name = parse_scope_name(scope_name, request.environ.get('vo'))

            def generate(vo):
                for dataset in list_parent_dids(scope=scope, name=name, vo=vo):
                    yield render_json(**dataset) + "\n"

            return try_stream(generate(vo=request.environ.get('vo')))
        except ValueError as error:
            return generate_http_error_flask(400, error)
        except DataIdentifierNotFound as error:
            return generate_http_error_flask(404, error)


class Meta(ErrorHandlingMethodView):

    @check_accept_header_wrapper_flask(['application/json'])
    def get(self, scope_name):
        """
        List all meta of a data identifier.

        .. :quickref: Meta; List DID metadata.

        :resheader Content-Type: application/json
        :param scope_name: data identifier (scope)/(name).
        :status 200: DID found
        :status 401: Invalid Auth Token
        :status 404: DID not found
        :status 406: Not Acceptable
        :returns: A dictionary containing all meta.
        """
        try:
            scope, name = parse_scope_name(scope_name, request.environ.get('vo'))
        except ValueError as error:
            return generate_http_error_flask(400, error)

        try:
            plugin = request.args.get('plugin', default='DID_COLUMN')
            meta = get_metadata(scope=scope, name=name, plugin=plugin, vo=request.environ.get('vo'))
            return Response(render_json(**meta), content_type='application/json')
        except DataIdentifierNotFound as error:
            return generate_http_error_flask(404, error)

    def post(self, scope_name):
        """
        Add metadata to a data identifier in bulk.

        .. :quickref: Meta; Add DID metadata.

        :param scope_name: data identifier (scope)/(name).
        :status 201: Metadata created.
        :status 400: Invalid input data.
        :status 404: DID not found.
        :status 409: Duplicate.
        :returns: Created
        """
        try:
            scope, name = parse_scope_name(scope_name, request.environ.get('vo'))
        except ValueError as error:
            return generate_http_error_flask(400, error)

        parameters = json_parameters()
        meta = param_get(parameters, 'meta')

        try:
            set_metadata_bulk(
                scope=scope,
                name=name,
                meta=meta,
                issuer=request.environ.get('issuer'),
                recursive=param_get(parameters, 'recursive', default=False),
                vo=request.environ.get('vo'),
            )
        except DataIdentifierNotFound as error:
            return generate_http_error_flask(404, error)
        except Duplicate as error:
            return generate_http_error_flask(409, error)
        except (KeyNotFound, InvalidMetadata, InvalidValueForKey) as error:
            return generate_http_error_flask(400, error)

        return "Created", 201

    def delete(self, scope_name):
        """
        Deletes the specified metadata from the DID

        .. :quickref: Meta; Delete DID metadata.

        HTTP Success:
            200 OK

        HTTP Error:
            401 Unauthorized
            404 KeyNotFound
        """
        try:
            scope, name = parse_scope_name(scope_name, request.environ.get('vo'))
        except ValueError as error:
            return generate_http_error_flask(400, error)

        if 'key' in request.args:
            key = request.args['key']
        else:
            return generate_http_error_flask(404, KeyNotFound.__name__, 'No key provided to remove')

        try:
            delete_metadata(scope=scope, name=name, key=key, vo=request.environ.get('vo'))
        except (KeyNotFound, DataIdentifierNotFound) as error:
            return generate_http_error_flask(404, error)
        except NotImplementedError as error:
            return generate_http_error_flask(409, error, 'Feature not in current database')

        return '', 200


class SingleMeta(ErrorHandlingMethodView):
    def post(self, scope_name, key):
        """
        Add metadata to a data identifier.

        .. :quickref: SingleMeta; Add DID metadata.

        HTTP Success:
            201 Created

        HTTP Error:
            400 Bad Request
            401 Unauthorized
            404 Not Found
            409 Conflict
            500 Internal Error

        :param scope_name: data identifier (scope)/(name).
        :param key: the key.

        """
        try:
            scope, name = parse_scope_name(scope_name, request.environ.get('vo'))
        except ValueError as error:
            return generate_http_error_flask(400, error)

        parameters = json_parameters()
        value = param_get(parameters, 'value')

        try:
            set_metadata(
                scope=scope,
                name=name,
                key=key,
                value=value,
                issuer=request.environ.get('issuer'),
                recursive=param_get(parameters, 'recursive', default=False),
                vo=request.environ.get('vo'),
            )
        except DataIdentifierNotFound as error:
            return generate_http_error_flask(404, error)
        except Duplicate as error:
            return generate_http_error_flask(409, error)
        except (KeyNotFound, InvalidMetadata, InvalidValueForKey) as error:
            return generate_http_error_flask(400, error)

        return 'Created', 201


class Rules(ErrorHandlingMethodView):

    @check_accept_header_wrapper_flask(['application/x-json-stream'])
    def get(self, scope_name):
        """
        Return all rules of a given DID.

        .. :quickref: Rules; List rules of DID.

        :resheader Content-Type: application/x-json-stream
        :param scope_name: data identifier (scope)/(name).
        :status 200: DID found
        :status 401: Invalid Auth Token
        :status 404: DID not found
        :status 406: Not Acceptable
        :returns: List of replication rules.
        """
        try:
            scope, name = parse_scope_name(scope_name, request.environ.get('vo'))

            def generate(vo):
                for rule in list_replication_rules({'scope': scope, 'name': name}, vo=vo):
                    yield dumps(rule, cls=APIEncoder) + '\n'

            return try_stream(generate(vo=request.environ.get('vo')))
        except ValueError as error:
            return generate_http_error_flask(400, error)
        except RuleNotFound as error:
            return generate_http_error_flask(404, error)


class BulkMeta(ErrorHandlingMethodView):

    @check_accept_header_wrapper_flask(['application/x-json-stream'])
    def post(self):
        """
        List all meta of a list of data identifiers.

        .. :quickref: Meta; List metadata of multiple DIDs

        :resheader Content-Type: application/x-json-stream
        :status 200: OK
        :status 400: Bad Request
        :status 401: Unauthorized
        :status 404: DataIdentifierNotFound
        :returns: A list of dictionaries containing all meta.
        """
        parameters = json_parameters()
        dids = param_get(parameters, 'dids')

        try:
            def generate(vo):
                for meta in get_metadata_bulk(dids, vo=vo):
                    yield render_json(**meta) + '\n'

            return try_stream(generate(vo=request.environ.get('vo')))
        except ValueError as error:
            return generate_http_error_flask(400, error, 'Cannot decode json parameter list')
        except DataIdentifierNotFound as error:
            return generate_http_error_flask(404, error)


class AssociatedRules(ErrorHandlingMethodView):

    @check_accept_header_wrapper_flask(['application/x-json-stream'])
    def get(self, scope_name):
        """
        Return all associated rules of a file.

        .. :quickref: AssociatedRules; List associated rules of DID.

        :resheader Content-Type: application/x-json-stream
        :param scope_name: data identifier (scope)/(name).
        :status 200: DID found
        :status 401: Invalid Auth Token
        :status 404: DID not found
        :status 406: Not Acceptable
        :returns: List of associated rules.
        """
        try:
            scope, name = parse_scope_name(scope_name, request.environ.get('vo'))

            def generate(vo):
                for rule in list_associated_replication_rules_for_file(scope=scope, name=name, vo=vo):
                    yield dumps(rule, cls=APIEncoder) + '\n'

            return try_stream(generate(vo=request.environ.get('vo')))
        except ValueError as error:
            return generate_http_error_flask(400, error)
        except DataIdentifierNotFound as error:
            return generate_http_error_flask(404, error)


class GUIDLookup(ErrorHandlingMethodView):

    @check_accept_header_wrapper_flask(['application/x-json-stream'])
    def get(self, guid):
        """
        Return the file associated to a GUID.

        .. :quickref: GUIDLookup; List file by GUID.

        :resheader Content-Type: application/x-json-stream
        :param guid: the GUID to query by.
        :status 200: DID found
        :status 401: Invalid Auth Token
        :status 404: DID not found
        :status 406: Not Acceptable
        :returns: List of files for given GUID
        """
        try:
            def generate(vo):
                for dataset in get_dataset_by_guid(guid, vo=vo):
                    yield dumps(dataset, cls=APIEncoder) + '\n'

            return try_stream(generate(vo=request.environ.get('vo')))
        except DataIdentifierNotFound as error:
            return generate_http_error_flask(404, error)


class Sample(ErrorHandlingMethodView):

    def post(self, input_scope, input_name, output_scope, output_name, nbfiles):
        """
        Return the file associated to a GUID.

        .. :quickref: Sample; Create a sample DID.

        HTTP Success:
            201 Created


        HTTP Error:
            401 Unauthorized
            404 Not Found
            409 Conflict
            500 Internal Error

        :param input_scope: The scope of the input DID.
        :param input_name: The name of the input DID.
        :param output_scope: The scope of the output dataset.
        :param output_name: The name of the output dataset.
        :param nbfiles: The number of files to register in the output dataset.
        """
        try:
            create_did_sample(
                input_scope=input_scope,
                input_name=input_name,
                output_scope=output_scope,
                output_name=output_name,
                issuer=request.environ.get('issuer'),
                nbfiles=nbfiles,
                vo=request.environ.get('vo'),
            )
        except DataIdentifierNotFound as error:
            return generate_http_error_flask(404, error)
        except (DuplicateContent, DataIdentifierAlreadyExists, UnsupportedOperation) as error:
            return generate_http_error_flask(409, error)
        except AccessDenied as error:
            return generate_http_error_flask(401, error)

        return 'Created', 201


class NewDIDs(ErrorHandlingMethodView):

    @check_accept_header_wrapper_flask(['application/x-json-stream'])
    def get(self):
        """
        Returns list of recent identifiers.

        .. :quickref: NewDIDs; List recent DIDs.

        :resheader Content-Type: application/x-json-stream
        :query type: the DID type.
        :status 200: DIDs found
        :status 401: Invalid Auth Token
        :status 406: Not Acceptable
        :returns: List recently created DIDs.
        """
        def generate(_type, vo):
            for did in list_new_dids(did_type=_type, vo=vo):
                yield dumps(did, cls=APIEncoder) + '\n'

        type_param = request.args.get('type', default=None)

        return try_stream(generate(_type=type_param, vo=request.environ.get('vo')))


class Resurrect(ErrorHandlingMethodView):

    def post(self):
        """
        Resurrect DIDs.

        .. :quickref: Resurrect; Resurrect DID.

        HTTP Success:
            201 Created


        HTTP Error:
            401 Unauthorized
            404 Not Found
            409 Conflict
            500 Internal Error

        """
        dids = json_list()

        try:
            resurrect(dids=dids, issuer=request.environ.get('issuer'), vo=request.environ.get('vo'))
        except DataIdentifierNotFound as error:
            return generate_http_error_flask(404, error)
        except (DuplicateContent, DataIdentifierAlreadyExists, UnsupportedOperation) as error:
            return generate_http_error_flask(409, error)
        except AccessDenied as error:
            return generate_http_error_flask(401, error)
        return 'Created', 201


class Follow(ErrorHandlingMethodView):

    @check_accept_header_wrapper_flask(['application/json'])
    def get(self, scope_name):
        """
        Return all users following a specific DID.

        .. :quickref: Follow; List users following DID.

        :status 200: OK
        :status 400: ValueError
        :status 401: Unauthorized
        :status 404: DataIdentifierNotFound
        :status 406: Not Acceptable
        """
        try:
            scope, name = parse_scope_name(scope_name, request.environ.get('vo'))

            def generate(vo):
                for user in get_users_following_did(scope=scope, name=name, vo=vo):
                    yield render_json(**user) + '\n'

            return try_stream(generate(vo=request.environ.get('vo')), content_type='application/json')
        except ValueError as error:
            return generate_http_error_flask(400, error)
        except DataIdentifierNotFound as error:
            return generate_http_error_flask(404, error)

    def post(self, scope_name):
        """
        Mark the input DID as being followed by the given account.

        .. :quickref: Follow; Follow DID.

        HTTP Success:
            201 Created

        HTTP Error:
            401 Unauthorized
            404 Not Found
            500 Internal Error

        :param scope_name: data identifier (scope)/(name).
        """
        try:
            scope, name = parse_scope_name(scope_name, request.environ.get('vo'))
        except ValueError as error:
            return generate_http_error_flask(400, error)

        parameters = json_parameters()
        account = param_get(parameters, 'account')

        try:
            add_did_to_followed(scope=scope, name=name, account=account, vo=request.environ.get('vo'))
        except DataIdentifierNotFound as error:
            return generate_http_error_flask(404, error)
        except AccessDenied as error:
            return generate_http_error_flask(401, error)

    def delete(self, scope_name):
        """
        Mark the input DID as not followed

        .. :quickref: Follow; Unfollow DID.

        HTTP Success:
            200 OK

        HTTP Error:
            401 Unauthorized
            500 InternalError

        :param scope_name: data identifier (scope)/(name).
        """
        try:
            scope, name = parse_scope_name(scope_name, request.environ.get('vo'))
        except ValueError as error:
            return generate_http_error_flask(400, error)

        parameters = json_parameters()
        account = param_get(parameters, 'account')

        try:
            remove_did_from_followed(scope=scope, name=name, account=account, issuer=request.environ.get('issuer'), vo=request.environ.get('vo'))
        except DataIdentifierNotFound as error:
            return generate_http_error_flask(404, error)

        return '', 200


def blueprint():
    bp = Blueprint('dids', __name__, url_prefix='/dids')

    scope_view = Scope.as_view('scope')
    bp.add_url_rule('/<scope>/', view_func=scope_view, methods=['get', ])
    guid_lookup_view = GUIDLookup.as_view('guid_lookup')
    bp.add_url_rule('/<guid>/guid', view_func=guid_lookup_view, methods=['get', ])
    search_view = Search.as_view('search')
    bp.add_url_rule('/<scope>/dids/search', view_func=search_view, methods=['get', ])
    search_extended_view = SearchExtended.as_view('search_extended')
    bp.add_url_rule('/<scope>/dids/search_extended', view_func=search_extended_view, methods=['get', ])
    dids_view = DIDs.as_view('dids')
    bp.add_url_rule('/<path:scope_name>/status', view_func=dids_view, methods=['put', ])
    files_view = Files.as_view('files')
    bp.add_url_rule('/<path:scope_name>/files', view_func=files_view, methods=['get', ])
    attachment_history_view = AttachmentHistory.as_view('attachment_history')
    bp.add_url_rule('/<path:scope_name>/dids/history', view_func=attachment_history_view, methods=['get', ])
    attachment_view = Attachment.as_view('attachment')
    bp.add_url_rule('/<path:scope_name>/dids', view_func=attachment_view, methods=['get', 'post', 'delete'])
    meta_view = Meta.as_view('meta')
    bp.add_url_rule('/<path:scope_name>/meta', view_func=meta_view, methods=['get', 'post', 'delete'])
    singlemeta_view = SingleMeta.as_view('singlemeta')
    bp.add_url_rule('/<path:scope_name>/meta/<key>', view_func=singlemeta_view, methods=['post', ])
    rules_view = Rules.as_view('rules')
    bp.add_url_rule('/<path:scope_name>/rules', view_func=rules_view, methods=['get', ])
    parents_view = Parents.as_view('parents')
    bp.add_url_rule('/<path:scope_name>/parents', view_func=parents_view, methods=['get', ])
    associated_rules_view = AssociatedRules.as_view('associated_rules')
    bp.add_url_rule('/<path:scope_name>/associated_rules', view_func=associated_rules_view, methods=['get', ])
    follow_view = Follow.as_view('follow')
    bp.add_url_rule('/<path:scope_name>/follow', view_func=follow_view, methods=['get', 'post', 'delete'])
    bp.add_url_rule('/<path:scope_name>', view_func=dids_view, methods=['get', 'post'])
    bulkdids_view = BulkDIDS.as_view('bulkdids')
    bp.add_url_rule('', view_func=bulkdids_view, methods=['post', ])
    sample_view = Sample.as_view('sample')
    bp.add_url_rule('/<input_scope>/<input_name>/<output_scope>/<output_name>/<nbfiles>/sample', view_func=sample_view, methods=['post', ])
    attachements_view = Attachments.as_view('attachments')
    bp.add_url_rule('/attachments', view_func=attachements_view, methods=['post', ])
    new_dids_view = NewDIDs.as_view('new_dids')
    bp.add_url_rule('/new', view_func=new_dids_view, methods=['get', ])
    resurrect_view = Resurrect.as_view('resurrect')
    bp.add_url_rule('/resurrect', view_func=resurrect_view, methods=['post', ])
    bulkmeta_view = BulkMeta.as_view('bulkmeta')
    bp.add_url_rule('/bulkmeta', view_func=bulkmeta_view, methods=['post', ])

    bp.before_request(request_auth_env)
    bp.after_request(response_headers)
    return bp


def make_doc():
    """ Only used for sphinx documentation """
    doc_app = Flask(__name__)
    doc_app.register_blueprint(blueprint())
    return doc_app<|MERGE_RESOLUTION|>--- conflicted
+++ resolved
@@ -169,11 +169,7 @@
         recursive = request.args.get('recursive', type='True'.__eq__, default=False)
         try:
             def generate(vo):
-<<<<<<< HEAD
-                for did in list_dids(scope=scope, filters=filters, type=did_type, limit=limit, long=long, recursive=recursive, vo=vo):
-=======
-                for did in list_dids(scope=scope, filters=filters, did_type=type_param, limit=limit, long=long, recursive=recursive, vo=vo):
->>>>>>> a5e5e7d5
+                for did in list_dids(scope=scope, filters=filters, did_type=did_type, limit=limit, long=long, recursive=recursive, vo=vo):
                     yield dumps(did) + '\n'
             return try_stream(generate(vo=request.environ.get('vo')))
         except UnsupportedOperation as error:
