--- conflicted
+++ resolved
@@ -18,11 +18,8 @@
 # - Vincent Garonne <vincent.garonne@cern.ch>, 2017
 # - Mario Lassnig <mario.lassnig@cern.ch>, 2018
 # - Hannes Hansen <hannes.jakob.hansen@cern.ch>, 2018-2019
-<<<<<<< HEAD
+# - Andrew Lister <andrew.lister@stfc.ac.uk>, 2019
 # - Thomas Beermann <thomas.beermann@cern.ch>, 2020
-=======
-# - Andrew Lister <andrew.lister@stfc.ac.uk>, 2019
->>>>>>> ebbb7c3f
 #
 # PY3K COMPATIBLE
 
