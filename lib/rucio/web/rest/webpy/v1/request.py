#!/usr/bin/env python
# Copyright 2012-2018 CERN for the benefit of the ATLAS collaboration.
#
# Licensed under the Apache License, Version 2.0 (the "License");
# you may not use this file except in compliance with the License.
# You may obtain a copy of the License at
#
#    http://www.apache.org/licenses/LICENSE-2.0
#
# Unless required by applicable law or agreed to in writing, software
# distributed under the License is distributed on an "AS IS" BASIS,
# WITHOUT WARRANTIES OR CONDITIONS OF ANY KIND, either express or implied.
# See the License for the specific language governing permissions and
# limitations under the License.
#
# Authors:
# - Mario Lassnig <mario.lassnig@cern.ch>, 2014-2018
# - Vincent Garonne <vincent.garonne@cern.ch>, 2017
# - Hannes Hansen <hannes.jakob.hansen@cern.ch>, 2019
<<<<<<< HEAD
# - Thomas Beermann <thomas.beermann@cern.ch>, 2020
=======
# - Andrew Lister <andrew.lister@stfc.ac.uk>, 2019
# - Eli Chadwick <eli.chadwick@stfc.ac.uk>, 2020
# - Patrick Austin <patrick.austin@stfc.ac.uk>, 2020
>>>>>>> ebbb7c3f
#
# PY3K COMPATIBLE

from logging import getLogger, StreamHandler, DEBUG
try:
    from urlparse import parse_qs
except ImportError:
    from urllib.parse import parse_qs

from web import application, ctx, loadhook, header

from rucio.api import request
from rucio.db.sqla.constants import RequestState
from rucio.core.rse import get_rses_with_attribute_value, get_rse_name
from rucio.common.schema import get_schema_value
from rucio.common.utils import generate_http_error, render_json
from rucio.web.rest.common import rucio_loadhook, RucioController, exception_wrapper, check_accept_header_wrapper


LOGGER = getLogger("rucio.request")
SH = StreamHandler()
SH.setLevel(DEBUG)
LOGGER.addHandler(SH)

URLS = ('%s/(.+)' % get_schema_value('SCOPE_NAME_REGEXP'), 'RequestGet',
        '/list', 'RequestsGet')


class RequestGet(RucioController):
    """ REST API to get requests. """

    @exception_wrapper
    @check_accept_header_wrapper(['application/json'])
    def GET(self, scope, name, rse):
        """
        List request for given DID to a destination RSE.

        HTTP Success:
            200 OK

        HTTP Error:
            401 Unauthorized
            404 Request Not Found
            406 Not Acceptable
        """

        header('Content-Type', 'application/json')

        try:
            return render_json(**request.get_request_by_did(scope=scope,
                                                            name=name,
                                                            rse=rse,
                                                            issuer=ctx.env.get('issuer'),
                                                            vo=ctx.env.get('vo')))
        except:
            raise generate_http_error(404, 'RequestNotFound', 'No request found for DID %s:%s at RSE %s' % (scope,
                                                                                                            name,
                                                                                                            rse))


class RequestsGet(RucioController):
    """ REST API to get requests. """

    @exception_wrapper
    @check_accept_header_wrapper(['application/x-json-stream'])
    def GET(self):
        """
        List requests for a given source and destination RSE or site.

        HTTP Success:
            200 OK

        HTTP Error:
            401 Unauthorized
            404 Request Not Found
            406 Not Acceptable
        """

        header('Content-Type', 'application/x-json-stream')

        params = parse_qs(ctx.query[1:])
        src_rse = params.get('src_rse', [None])[0]
        dst_rse = params.get('dst_rse', [None])[0]
        src_site = params.get('src_site', [None])[0]
        dst_site = params.get('dst_site', [None])[0]
        request_states = params.get('request_states', [None])[0]

        if not request_states:
            raise generate_http_error(400, 'MissingParameter', 'Request state is missing')
        if src_rse and not dst_rse:
            raise generate_http_error(400, 'MissingParameter', 'Destination RSE is missing')
        elif dst_rse and not src_rse:
            raise generate_http_error(400, 'MissingParameter', 'Source RSE is missing')
        elif src_site and not dst_site:
            raise generate_http_error(400, 'MissingParameter', 'Destination site is missing')
        elif dst_site and not src_site:
            raise generate_http_error(400, 'MissingParameter', 'Source site is missing')

        try:
            states = [RequestState.from_string(state) for state in request_states.split(',')]
        except ValueError:
            raise generate_http_error(400, 'Invalid', 'Request state value is invalid')

        src_rses = []
        dst_rses = []
        if src_site:
            src_rses = get_rses_with_attribute_value(key='site', value=src_site, lookup_key='site', vo=ctx.env.get('vo'))
            if not src_rses:
                raise generate_http_error(404, 'NotFound', 'Could not resolve site name %s to RSE' % src_site)
            src_rses = [get_rse_name(rse['rse_id']) for rse in src_rses]
            dst_rses = get_rses_with_attribute_value(key='site', value=dst_site, lookup_key='site', vo=ctx.env.get('vo'))
            if not dst_rses:
                raise generate_http_error(404, 'NotFound', 'Could not resolve site name %s to RSE' % dst_site)
            dst_rses = [get_rse_name(rse['rse_id']) for rse in dst_rses]
        else:
            dst_rses = [dst_rse]
            src_rses = [src_rse]

        for result in request.list_requests(src_rses, dst_rses, states, issuer=ctx.env.get('issuer'), vo=ctx.env.get('vo')):
            del result['_sa_instance_state']
            yield render_json(**result) + '\n'


"""----------------------
   Web service startup
----------------------"""

APP = application(URLS, globals())
APP.add_processor(loadhook(rucio_loadhook))
if __name__ != "rucio.web.rest.request":
    application = APP.wsgifunc()<|MERGE_RESOLUTION|>--- conflicted
+++ resolved
@@ -17,13 +17,10 @@
 # - Mario Lassnig <mario.lassnig@cern.ch>, 2014-2018
 # - Vincent Garonne <vincent.garonne@cern.ch>, 2017
 # - Hannes Hansen <hannes.jakob.hansen@cern.ch>, 2019
-<<<<<<< HEAD
-# - Thomas Beermann <thomas.beermann@cern.ch>, 2020
-=======
 # - Andrew Lister <andrew.lister@stfc.ac.uk>, 2019
 # - Eli Chadwick <eli.chadwick@stfc.ac.uk>, 2020
 # - Patrick Austin <patrick.austin@stfc.ac.uk>, 2020
->>>>>>> ebbb7c3f
+# - Thomas Beermann <thomas.beermann@cern.ch>, 2020
 #
 # PY3K COMPATIBLE
 
