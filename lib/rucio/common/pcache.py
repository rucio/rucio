--- conflicted
+++ resolved
@@ -209,11 +209,7 @@
             # XXXX cache, stats, reset, clean, delete, inventory
             # TODO: move checksum/size validation from lsm to pcache
         except getopt.GetoptError as err:
-<<<<<<< HEAD
             sys.stderr.write("%s\n" % str(err))
-=======
-            sys.stderr.write("%s\n" % err)
->>>>>>> 6aabf0f5
             self.Usage()
             self.fail(100)
 
@@ -254,11 +250,7 @@
             elif opt in ("-r", "--retry"):
                 self.max_retries = int(arg)
             elif opt in ("-V", "--version"):
-<<<<<<< HEAD
                 print((str(self.version)))
-=======
-                print(self.version)
->>>>>>> 6aabf0f5
                 sys.exit(0)
             elif opt in ("-l", "--log"):
                 self.log_file = arg
@@ -813,13 +805,10 @@
             self.cleanup_failed_transfer()
             return (5, None)
 
-<<<<<<< HEAD
-=======
         # Display any output from the copy
         if (copy_output):
             print('%s' % copy_output)
 
->>>>>>> 6aabf0f5
         # Did the copy succeed (good status and an existing file)
         if ((copy_status > 0) or (not os.path.exists(xfer_file))):
             self.log(ERROR, "copy command failed, elapsed time = %.2f sec", time.time() - t0)
@@ -916,15 +905,9 @@
         return data
 
     def print_stats(self):
-<<<<<<< HEAD
         print(("Cache size: %s", unitize(self.get_stat("CACHE", "size"))))
         print(("Cache hits: %s", self.get_stat("stats", "cache_hits")))
         print(("Cache misses: %s", self.get_stat("stats", "cache_misses")))
-=======
-        print("Cache size:", unitize(self.get_stat("CACHE", "size")))
-        print("Cache hits:", self.get_stat("stats", "cache_hits"))
-        print("Cache misses:", self.get_stat("stats", "cache_misses"))
->>>>>>> 6aabf0f5
 
     def reset_stats(self):
         stats_dir = os.path.join(self.pcache_dir, "stats")
@@ -1056,10 +1039,7 @@
                 maxfd = os.sysconf("SC_OPEN_MAX")
             except:
                 maxfd = MAXFD  # use default value
-<<<<<<< HEAD
-=======
-
->>>>>>> 6aabf0f5
+
         for fd in range(0, maxfd + 1):
             try:
                 os.close(fd)
@@ -1295,11 +1275,7 @@
                         self.log(WARN, "empty_dir: %s", e)
             try:
                 if self.debug:
-<<<<<<< HEAD
                     print(("UNLINK %s", fullname))
-=======
-                    print("UNLINK", fullname)
->>>>>>> 6aabf0f5
                 os.unlink(fullname)
                 bytes_deleted += size
             except OSError as e:
@@ -1327,11 +1303,7 @@
                 pass
             else:
                 # Don't use log here, log dir may not exist
-<<<<<<< HEAD
                 sys.stderr.write("%s\n" % str(e))
-=======
-                print(sys.stderr.write(), e)
->>>>>>> 6aabf0f5
                 return e.errno
 
     def log(self, level, msg, *args):
@@ -1355,11 +1327,7 @@
             f.close()
 
         except Exception as e:
-<<<<<<< HEAD
             sys.stderr.write("%s\n" % str(e))
-=======
-            sys.stderr.write("%s\n" % e)
->>>>>>> 6aabf0f5
             sys.stderr.write(msg)
             sys.stderr.flush()
 
