--- conflicted
+++ resolved
@@ -1434,24 +1434,7 @@
                     logger.debug('{}: Attempt failed {}'.format(self.func.__name__, mtries - attempt + 1))
                     logger.debug(str(e))
                 attempt -= 1
-<<<<<<< HEAD
         return self.func(*self.args, **self.kwargs)
-
-
-def formatted_logger(innerfunc, formatstr="%s"):
-    """
-    Decorates the passed function, formatting log input by
-    the passed formatstr. The format string must always include a %s.
-
-    :param innerfunc: function to be decorated. Must take (level, msg) arguments.
-    :type innerfunc: Callable
-    :param formatstr: format string with %s as placeholder.
-    :type formatstr: str
-    """
-    @functools.wraps(innerfunc)
-    def log_format(level, msg, *args, **kwargs):
-        return innerfunc(level, formatstr % msg, *args, **kwargs)
-    return log_format
 
 
 def tabulate(table, tablefmt='plain', headers=None):
@@ -1484,7 +1467,4 @@
             val = str(row[i])
             result += val + (" " * ((collens[i] + 2) - len(val)))
         result += "\n"
-    return result
-=======
-        return self.func(*self.args, **self.kwargs)
->>>>>>> 3ac4efef
+    return result