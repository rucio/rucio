# -*- coding: utf-8 -*-
# Copyright 2013-2021 CERN
#
# Licensed under the Apache License, Version 2.0 (the "License");
# you may not use this file except in compliance with the License.
# You may obtain a copy of the License at
#
#    http://www.apache.org/licenses/LICENSE-2.0
#
# Unless required by applicable law or agreed to in writing, software
# distributed under the License is distributed on an "AS IS" BASIS,
# WITHOUT WARRANTIES OR CONDITIONS OF ANY KIND, either express or implied.
# See the License for the specific language governing permissions and
# limitations under the License.
#
# Authors:
# - Vincent Garonne <vgaronne@gmail.com>, 2013-2018
# - Martin Barisits <martin.barisits@cern.ch>, 2013-2020
# - Cedric Serfon <cedric.serfon@cern.ch>, 2013-2020
# - Ralph Vigne <ralph.vigne@cern.ch>, 2013
# - Mario Lassnig <mario.lassnig@cern.ch>, 2013-2019
# - Yun-Pin Sun <winter0128@gmail.com>, 2013
# - Thomas Beermann <thomas.beermann@cern.ch>, 2013-2018
# - Joaquin Bogado <jbogado@linti.unlp.edu.ar>, 2014-2015
# - Wen Guan <wguan.icedew@gmail.com>, 2015
# - Hannes Hansen <hannes.jakob.hansen@cern.ch>, 2018-2019
# - Tobias Wegner <twegner@cern.ch>, 2019
# - Andrew Lister <andrew.lister@stfc.ac.uk>, 2019
# - Ruturaj Gujar, <ruturaj.gujar23@gmail.com>, 2019
# - Brandon White, <bjwhite@fnal.gov>, 2019
# - Aristeidis Fkiaras <aristeidis.fkiaras@cern.ch>, 2020
# - Benedikt Ziemons <benedikt.ziemons@cern.ch>, 2020-2021
<<<<<<< HEAD
# - Rob Barnsley <rob.barnsley@skao.int>, 2021
=======
# - David Población Criado <david.poblacion.criado@cern.ch>, 2021
>>>>>>> a5e5e7d5

from datetime import datetime, timedelta

from six import string_types
from sqlalchemy import or_, update
from sqlalchemy.exc import CompileError, InvalidRequestError
from sqlalchemy.orm.exc import NoResultFound
from sqlalchemy.sql import func
from sqlalchemy.sql.expression import true

from rucio.common import exception
from rucio.common.utils import str_to_date
from rucio.core import account_counter, rse_counter
from rucio.core.did_meta_plugins.did_meta_plugin_interface import DidMetaPlugin
from rucio.db.sqla import models
from rucio.db.sqla.constants import DIDType
from rucio.db.sqla.session import stream_session, read_session, transactional_session

HARDCODED_KEYS = [
    # specials (keys not backed by the did table)
    "lifetime",
    # fields on the did table
    "hidden",
    "is_new",
    "events",
    "guid",
    "purge_replicas",
    "project",
    "datatype",
    "run_number",
    "stream_name",
    "prod_step",
    "version",
    "campaign",
    "task_id",
    "panda_id",
    "lumiblocknr",
    "provenance",
    "phys_group",
    "transient",
    "accessed_at",
    "closed_at",
    "eol_at",
    "is_archive",
    "constituent",
    "access_cnt",
    # all keys in constants.RESERVED_KEYS should be read-only from the API,
    # but could be used in internal calls to set_metadata_*
    # fields in did table and constants.RESERVED_KEYS
    "name",
    "length",
    "md5",
    "expired_at",
    "deleted_at",
    # fields in did table and constants.RESERVED_KEYS, but special handling
    "bytes",
    "adler32",

    # Keys used while listing dids
    "created_before",
    "created_after",
    "length.gt",
    "length.lt",
    "length.gte",
    "length.lte",
]


class DidColumnMeta(DidMetaPlugin):
    """
    A plugin that stores DID metadata on the DiD table using hardcoded keys as columns.
    """

    def __init__(self):
        super(DidColumnMeta, self).__init__()
        self.plugin_name = "DID_COLUMN"

    @read_session
    def get_metadata(self, scope, name, session=None):
        """
        Get data identifier metadata
        :param scope: The scope name.
        :param name: The data identifier name.
        :param session: The database session in use.
        """
        try:
            row = session.query(models.DataIdentifier).filter_by(scope=scope, name=name).\
                with_hint(models.DataIdentifier, "INDEX(DIDS DIDS_PK)", 'oracle').one()
            d = {}
            for column in row.__table__.columns:
                d[column.name] = getattr(row, column.name)
            return d
        except NoResultFound:
            raise exception.DataIdentifierNotFound("Data identifier '%(scope)s:%(name)s' not found" % locals())

    def set_metadata(self, scope, name, key, value, recursive=False, session=None):
        self.set_metadata_bulk(scope=scope, name=name, meta={key: value}, recursive=recursive, session=session)

    @transactional_session
    def set_metadata_bulk(self, scope, name, meta, recursive=False, session=None):
        did_query = session.query(models.DataIdentifier).with_hint(models.DataIdentifier, "INDEX(DIDS DIDS_PK)", 'oracle').filter_by(scope=scope, name=name)
        if did_query.one_or_none() is None:
            raise exception.DataIdentifierNotFound("Data identifier '%s:%s' not found" % (scope, name))

        remainder = {}
        for key, value in meta.items():
            if key == 'lifetime':
                try:
                    expired_at = None
                    if value is not None:
                        expired_at = datetime.utcnow() + timedelta(seconds=float(value))
                    rowcount = did_query.update({'expired_at': expired_at}, synchronize_session='fetch')
                except TypeError as error:
                    raise exception.InvalidValueForKey(error)
                if not rowcount:
                    # check for did presence
                    raise exception.UnsupportedOperation('%s for %s:%s cannot be updated' % (key, scope, name))
            elif key in ['guid', 'events']:
                rowcount = did_query.filter_by(did_type=DIDType.FILE).update({key: value}, synchronize_session=False)
                if not rowcount:
                    # check for did presence
                    raise exception.UnsupportedOperation('%s for %s:%s cannot be updated' % (key, scope, name))

                session.query(models.DataIdentifierAssociation).filter_by(child_scope=scope, child_name=name, child_type=DIDType.FILE).update({key: value}, synchronize_session=False)
                if key == 'events':
                    for parent_scope, parent_name in session.query(models.DataIdentifierAssociation.scope, models.DataIdentifierAssociation.name).filter_by(child_scope=scope, child_name=name):
                        events = session.query(func.sum(models.DataIdentifierAssociation.events)).filter_by(scope=parent_scope, name=parent_name).one()[0]
                        session.query(models.DataIdentifier).filter_by(scope=parent_scope, name=parent_name).update({'events': events}, synchronize_session=False)

            elif key == 'adler32':
                rowcount = did_query.filter_by(did_type=DIDType.FILE).update({key: value}, synchronize_session=False)
                if not rowcount:
                    # check for did presence
                    raise exception.UnsupportedOperation('%s for %s:%s cannot be updated' % (key, scope, name))

                session.query(models.DataIdentifierAssociation).filter_by(child_scope=scope, child_name=name, child_type=DIDType.FILE).update({key: value}, synchronize_session=False)
                session.query(models.Request).filter_by(scope=scope, name=name).update({key: value}, synchronize_session=False)
                session.query(models.RSEFileAssociation).filter_by(scope=scope, name=name).update({key: value}, synchronize_session=False)
            elif key == 'bytes':
                rowcount = did_query.filter_by(did_type=DIDType.FILE).update({key: value}, synchronize_session=False)
                if not rowcount:
                    # check for did presence
                    raise exception.UnsupportedOperation('%s for %s:%s cannot be updated' % (key, scope, name))

                session.query(models.DataIdentifierAssociation).filter_by(child_scope=scope, child_name=name, child_type=DIDType.FILE).update({key: value}, synchronize_session=False)
                session.query(models.Request).filter_by(scope=scope, name=name).update({key: value}, synchronize_session=False)

                for account, bytes_, rse_id, rule_id in session.query(models.ReplicaLock.account, models.ReplicaLock.bytes, models.ReplicaLock.rse_id, models.ReplicaLock.rule_id).filter_by(scope=scope, name=name):
                    session.query(models.ReplicaLock).filter_by(scope=scope, name=name, rule_id=rule_id, rse_id=rse_id).update({key: value}, synchronize_session=False)
                    account_counter.decrease(rse_id=rse_id, account=account, files=1, bytes_=bytes_, session=session)
                    account_counter.increase(rse_id=rse_id, account=account, files=1, bytes_=value, session=session)

                for bytes_, rse_id in session.query(models.RSEFileAssociation.bytes, models.RSEFileAssociation.rse_id).filter_by(scope=scope, name=name):
                    session.query(models.RSEFileAssociation).filter_by(scope=scope, name=name, rse_id=rse_id).update({key: value}, synchronize_session=False)
                    rse_counter.decrease(rse_id=rse_id, files=1, bytes_=bytes_, session=session)
                    rse_counter.increase(rse_id=rse_id, files=1, bytes_=value, session=session)

                for parent_scope, parent_name in session.query(models.DataIdentifierAssociation.scope, models.DataIdentifierAssociation.name).filter_by(child_scope=scope, child_name=name):
                    values = {}
                    values['length'], values['bytes'], values['events'] = session.query(func.count(models.DataIdentifierAssociation.scope),
                                                                                        func.sum(models.DataIdentifierAssociation.bytes),
                                                                                        func.sum(models.DataIdentifierAssociation.events)).filter_by(scope=parent_scope, name=parent_name).one()
                    session.query(models.DataIdentifier).filter_by(scope=parent_scope, name=parent_name).update(values, synchronize_session=False)
                    session.query(models.DatasetLock).filter_by(scope=parent_scope, name=parent_name).update({'length': values['length'], 'bytes': values['bytes']}, synchronize_session=False)
            else:
                remainder[key] = value

        if remainder:
            try:
                rowcount = did_query.update(remainder, synchronize_session='fetch')
            except CompileError as error:
                raise exception.InvalidMetadata(error)
            except InvalidRequestError:
                raise exception.InvalidMetadata("Some of the keys are not accepted: " + str(list(remainder.keys())))
            if not rowcount:
                raise exception.UnsupportedOperation('Some of the keys for %s:%s cannot be updated: %s' % (scope, name, str(list(remainder.keys()))))

            # propagate metadata updates to child content
            if recursive:
                content_query = session.query(models.DataIdentifierAssociation.child_scope, models.DataIdentifierAssociation.child_name)
                content_query = content_query.with_hint(models.DataIdentifierAssociation, "INDEX(CONTENTS CONTENTS_PK)", 'oracle').filter_by(scope=scope, name=name)

                for child_scope, child_name in content_query:
                    try:
                        stmt = update(models.DataIdentifier)\
                            .prefix_with("/*+ INDEX(DIDS DIDS_PK) */", dialect='oracle')\
                            .filter_by(scope=child_scope, name=child_name)\
                            .execution_options(synchronize_session='fetch')\
                            .values(remainder)
                        session.execute(stmt)
                    except CompileError as error:
                        raise exception.InvalidMetadata(error)
                    except InvalidRequestError:
                        raise exception.InvalidMetadata("Some of the keys are not accepted recursively: " + str(list(remainder.keys())))

    @stream_session
    def list_dids(self, scope, filters, did_type='collection', ignore_case=False, limit=None,
                  offset=None, long=False, recursive=False, session=None):
        """
        Search data identifiers
        :param scope: the scope name.
        :param filters: dictionary of attributes by which the results should be filtered.
        :param did_type: the type of the did: all(container, dataset, file), collection(dataset or container), dataset, container, file.
        :param ignore_case: ignore case distinctions.
        :param limit: limit number.
        :param offset: offset number.
        :param long: Long format option to display more information for each DID.
        :param session: The database session in use.
        :param recursive: Recursively list DIDs content.
        """
        types = ['all', 'collection', 'container', 'dataset', 'file']
        if did_type not in types:
            raise exception.UnsupportedOperation("Valid type are: %(types)s" % locals())

        query = session.query(models.DataIdentifier.scope,
                              models.DataIdentifier.name,
                              models.DataIdentifier.did_type,
                              models.DataIdentifier.bytes,
                              models.DataIdentifier.length).\
            filter(models.DataIdentifier.scope == scope)

        # Exclude suppressed dids
        query = query.filter(models.DataIdentifier.suppressed != true())

        if did_type == 'all':
            query = query.filter(or_(models.DataIdentifier.did_type == DIDType.CONTAINER,
                                     models.DataIdentifier.did_type == DIDType.DATASET,
                                     models.DataIdentifier.did_type == DIDType.FILE))
        elif did_type.lower() == 'collection':
            query = query.filter(or_(models.DataIdentifier.did_type == DIDType.CONTAINER,
                                     models.DataIdentifier.did_type == DIDType.DATASET))
        elif did_type.lower() == 'container':
            query = query.filter(models.DataIdentifier.did_type == DIDType.CONTAINER)
        elif did_type.lower() == 'dataset':
            query = query.filter(models.DataIdentifier.did_type == DIDType.DATASET)
        elif did_type.lower() == 'file':
            query = query.filter(models.DataIdentifier.did_type == DIDType.FILE)

        for (k, v) in filters.items():

            if k not in ['created_before', 'created_after', 'length.gt', 'length.lt', 'length.lte', 'length.gte', 'length'] \
                    and not hasattr(models.DataIdentifier, k):
                raise exception.KeyNotFound(k)

            if isinstance(v, string_types) and ('*' in v or '%' in v):
                if v in ('*', '%', u'*', u'%'):
                    continue
                if session.bind.dialect.name == 'postgresql':
                    query = query.filter(getattr(models.DataIdentifier, k).
                                         like(v.replace('*', '%').replace('_', r'\_'),
                                              escape='\\'))
                else:
                    query = query.filter(getattr(models.DataIdentifier, k).
                                         like(v.replace('*', '%').replace('_', r'\_'), escape='\\'))
            elif k == 'created_before':
                created_before = str_to_date(v)
                query = query.filter(models.DataIdentifier.created_at <= created_before)
            elif k == 'created_after':
                created_after = str_to_date(v)
                query = query.filter(models.DataIdentifier.created_at >= created_after)
            elif k == 'guid':
                query = query.filter_by(guid=v).\
                    with_hint(models.ReplicaLock, "INDEX(DIDS_GUIDS_IDX)", 'oracle')
            elif k == 'length.gt':
                query = query.filter(models.DataIdentifier.length > v)
            elif k == 'length.lt':
                query = query.filter(models.DataIdentifier.length < v)
            elif k == 'length.gte':
                query = query.filter(models.DataIdentifier.length >= v)
            elif k == 'length.lte':
                query = query.filter(models.DataIdentifier.length <= v)
            elif k == 'length':
                query = query.filter(models.DataIdentifier.length == v)
            else:
                query = query.filter(getattr(models.DataIdentifier, k) == v)

        if 'name' in filters:
            if '*' in filters['name']:
                query = query.\
                    with_hint(models.DataIdentifier, "NO_INDEX(dids(SCOPE,NAME))", 'oracle')
            else:
                query = query.\
                    with_hint(models.DataIdentifier, "INDEX(DIDS DIDS_PK)", 'oracle')

        if limit:
            query = query.limit(limit)

        if recursive:
            # Get attachted DIDs and save in list because query has to be finished before starting a new one in the recursion
            collections_content = []
            parent_scope = scope

            from rucio.core.did import list_content

            for scope, name, did_type, bytes_, length in query.yield_per(100):
                if (did_type == DIDType.CONTAINER or did_type == DIDType.DATASET):
                    collections_content += [did for did in list_content(scope=scope, name=name)]

            # List DIDs again to use filter
            for did in collections_content:
                filters['name'] = did['name']
                for result in self.list_dids(scope=did['scope'], filters=filters, recursive=True, did_type=did_type, limit=limit, offset=offset, long=long, session=session):
                    yield result

        if long:
            for scope, name, type_, bytes_, length in query.yield_per(5):
                yield {'scope': scope,
                       'name': name,
                       'did_type': str(type_),
                       'bytes': bytes_,
                       'length': length}
        else:
            for scope, name, type_, bytes_, length in query.yield_per(5):
                yield name

    def delete_metadata(self, scope, name, key, session=None):
        """
        Deletes the metadata stored for the given key.
        :param scope: The scope of the did.
        :param name: The name of the did.
        :param key: Key of the metadata.
        """
        raise NotImplementedError('The DidColumnMeta plugin does not currently support deleting metadata.')

    def manages_key(self, key, session=None):
        return key in HARDCODED_KEYS  # alternatively hasattr(models.DataIdentifier, key)

    def get_plugin_name(self):
        """
        Returns a unique identifier for the Plugin.
        This can be later used for filtering down results to this plugin only."
        :returns: (STRING) The name of the plugin
        """
        return self.plugin_name<|MERGE_RESOLUTION|>--- conflicted
+++ resolved
@@ -30,11 +30,8 @@
 # - Brandon White, <bjwhite@fnal.gov>, 2019
 # - Aristeidis Fkiaras <aristeidis.fkiaras@cern.ch>, 2020
 # - Benedikt Ziemons <benedikt.ziemons@cern.ch>, 2020-2021
-<<<<<<< HEAD
 # - Rob Barnsley <rob.barnsley@skao.int>, 2021
-=======
 # - David Población Criado <david.poblacion.criado@cern.ch>, 2021
->>>>>>> a5e5e7d5
 
 from datetime import datetime, timedelta
 
