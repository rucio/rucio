--- conflicted
+++ resolved
@@ -383,10 +383,6 @@
                     ignore_dids.add(did)
                     yield row['name']
 
-<<<<<<< HEAD
-    def manages_key(self, key, *, session: "Optional[Session]" = None):
-        return True
-=======
     def manages_key(
         self,
         key: str,
@@ -398,14 +394,4 @@
                 return True
             else:
                 return False
-        return True
-
-    def get_plugin_name(self):
-        """
-        Returns a unique identifier for this plugin. This can be later used for filtering down results to this
-        plugin only.
-
-        :returns: The name of the plugin
-        """
-        return self.plugin_name
->>>>>>> 748a823c
+        return True