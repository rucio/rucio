--- conflicted
+++ resolved
@@ -28,11 +28,8 @@
 # - Andrew Lister, <andrew.lister@stfc.ac.uk>, 2019
 # - Brandon White, <bjwhite@fnal.gov>, 2019
 # - Luc Goossens <luc.goossens@cern.ch>, 2020
-<<<<<<< HEAD
+# - Patrick Austin <patrick.austin@stfc.ac.uk>, 2020
 # - Eli Chadwick <eli.chadwick@stfc.ac.uk>, 2020
-=======
->>>>>>> 91cf3f2b
-# - Patrick Austin <patrick.austin@stfc.ac.uk>, 2020
 #
 # PY3K COMPATIBLE
 
