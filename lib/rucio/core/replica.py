--- conflicted
+++ resolved
@@ -2489,7 +2489,6 @@
 
 
 @read_session
-<<<<<<< HEAD
 def get_bad_pfns(limit=10000, thread=None, total_threads=None, session=None):
     """
     Returns a list of bad PFNs
@@ -2676,7 +2675,8 @@
             states[state] = []
         states[state].append(rse_id)
     return states
-=======
+
+
 def get_suspicious_files(rse_expression, younger_than=None, nattempts=None, session=None):
     """
     List the list of suspicious files on a list of RSEs
@@ -2732,5 +2732,4 @@
             rse = get_rse_name(rse_id)
             rses[rse_id] = rse
         result.append({'scope': scope, 'name': name, 'rse': rses[rse_id], 'cnt': cnt, 'created_at': created_at})
-    return result
->>>>>>> ae92155e
+    return result