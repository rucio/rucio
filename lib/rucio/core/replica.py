--- conflicted
+++ resolved
@@ -22,10 +22,7 @@
 # - Thomas Beermann <thomas.beermann@cern.ch>, 2014-2018
 # - Wen Guan <wguan.icedew@gmail.com>, 2014-2015
 # - Hannes Hansen <hannes.jakob.hansen@cern.ch>, 2018
-<<<<<<< HEAD
-=======
 # - Dimitrios Christidis <dimitrios.christidis@cern.ch>, 2019
->>>>>>> 9df036e9
 #
 # PY3K COMPATIBLE
 
@@ -36,11 +33,7 @@
 from datetime import datetime, timedelta
 from json import dumps
 from re import match
-<<<<<<< HEAD
 from six import string_types
-=======
-import six
->>>>>>> 9df036e9
 from traceback import format_exc
 
 from sqlalchemy import func, and_, or_, exists, not_
@@ -1647,11 +1640,7 @@
             # remember scope, name and rse_id
             raise exception.ReplicaNotFound("No row found for scope: %s name: %s rse_id: %s" % (replica['scope'], replica['name'], replica['rse_id']))
 
-<<<<<<< HEAD
         if isinstance(replica['state'], string_types):
-=======
-        if isinstance(replica['state'], six.string_types):
->>>>>>> 9df036e9
             replica['state'] = ReplicaState.from_string(replica['state'])
 
         values = {'state': replica['state']}
@@ -2367,18 +2356,12 @@
 
     # Delete update requests which do not have collection_replicas
     session.query(models.UpdatedCollectionReplica).filter(models.UpdatedCollectionReplica.rse_id.is_(None) &
-<<<<<<< HEAD
                                                           ~exists().where(and_(models.CollectionReplica.name == models.UpdatedCollectionReplica.name,
                                                                                models.CollectionReplica.scope == models.UpdatedCollectionReplica.scope))).delete(synchronize_session=False)
     session.query(models.UpdatedCollectionReplica).filter(models.UpdatedCollectionReplica.rse_id.isnot(None) &
                                                           ~exists().where(and_(models.CollectionReplica.name == models.UpdatedCollectionReplica.name,
                                                                                models.CollectionReplica.scope == models.UpdatedCollectionReplica.scope,
                                                                                models.CollectionReplica.rse_id == models.UpdatedCollectionReplica.rse_id))).delete(synchronize_session=False)
-=======
-                                                          ~exists().where(and_(models.CollectionReplica.name == models.UpdatedCollectionReplica.name, models.CollectionReplica.scope == models.UpdatedCollectionReplica.scope))).delete(synchronize_session=False)
-    session.query(models.UpdatedCollectionReplica).filter(models.UpdatedCollectionReplica.rse_id.isnot(None) &
-                                                          ~exists().where(and_(models.CollectionReplica.name == models.UpdatedCollectionReplica.name, models.CollectionReplica.scope == models.UpdatedCollectionReplica.scope, models.CollectionReplica.rse_id == models.UpdatedCollectionReplica.rse_id))).delete(synchronize_session=False)
->>>>>>> 9df036e9
 
     query = session.query(models.UpdatedCollectionReplica)
     return [update_request.to_dict() for update_request in query.all()]
