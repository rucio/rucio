"""
  Copyright European Organization for Nuclear Research (CERN)

  Licensed under the Apache License, Version 2.0 (the "License");
  You may not use this file except in compliance with the License.
  You may obtain a copy of the License at
  http://www.apache.org/licenses/LICENSE-2.0

  Authors:
  - Vincent Garonne, <vincent.garonne@cern.ch>, 2013-2017
  - Cedric Serfon <cedric.serfon@cern.ch>, 2013-2017
  - Ralph Vigne <ralph.vigne@cern.ch>, 2013-2014
  - Martin Barisits <martin.barisits@cern.ch>, 2013-2016
  - Mario Lassnig <mario.lassnig@cern.ch>, 2014-2017
  - David Cameron <d.g.cameron@gmail.com>, 2014
  - Thomas Beermann <thomas.beermann@cern.ch>, 2014-2016
  - Wen Guan, <wen.guan@cern.ch>, 2014-2015
"""

from collections import defaultdict
from curses.ascii import isprint
from datetime import datetime, timedelta
from json import dumps
from re import match
from traceback import format_exc

from sqlalchemy import func, and_, or_, exists, not_
from sqlalchemy.exc import DatabaseError, IntegrityError
from sqlalchemy.orm.exc import FlushError, NoResultFound
from sqlalchemy.sql.expression import case, bindparam, select, text, false

import rucio.core.lock

from rucio.common import exception
from rucio.common.utils import chunks, clean_surls, str_to_date
from rucio.core.rse import get_rse, get_rse_id, get_rse_name, get_rse_attribute, get_rses_with_attribute_value
from rucio.core.rse_counter import decrease, increase
from rucio.core.rse_expression_parser import parse_expression
from rucio.db.sqla import models
from rucio.db.sqla.constants import (DIDType, ReplicaState, OBSOLETE, DIDAvailability,
                                     BadFilesStatus, RuleState)
from rucio.db.sqla.session import (read_session, stream_session, transactional_session,
                                   DEFAULT_SCHEMA_NAME)
from rucio.rse import rsemanager as rsemgr


@read_session
def get_bad_replicas_summary(rse_expression=None, from_date=None, to_date=None, session=None):
    """
    List the bad file replicas summary. Method used by the rucio-ui.
    :param rse_expression: The RSE expression.
    :param from_date: The start date.
    :param to_date: The end date.
    :param session: The database session in use.
    """
    result = []
    incidents = {}
    rse_clause = []
    if rse_expression:
        for rse in parse_expression(expression=rse_expression, session=session):
            rse_clause.append(models.RSE.rse == rse['rse'])

    if session.bind.dialect.name == 'oracle':
        to_days = func.trunc(models.BadReplicas.created_at, str('DD'))
    elif session.bind.dialect.name == 'mysql':
        to_days = func.date(models.BadReplicas.created_at)
    elif session.bind.dialect.name == 'postgresql':
        to_days = func.date_trunc('day', models.BadReplicas.created_at)
    else:
        to_days = func.strftime(models.BadReplicas.created_at, '%Y-%m-%d')
    query = session.query(func.count(), to_days, models.RSE.rse, models.BadReplicas.state, models.BadReplicas.reason).filter(models.RSE.id == models.BadReplicas.rse_id)
    # To be added : HINTS
    if rse_clause != []:
        query = query.filter(or_(*rse_clause))
    if from_date:
        query = query.filter(models.BadReplicas.created_at > from_date)
    if to_date:
        query = query.filter(models.BadReplicas.created_at < to_date)
    summary = query.group_by(to_days, models.RSE.rse, models.BadReplicas.reason, models.BadReplicas.state).all()
    for row in summary:
        if (row[2], row[1], row[4]) not in incidents:
            incidents[(row[2], row[1], row[4])] = {}
        incidents[(row[2], row[1], row[4])][str(row[3])] = row[0]
    for incident in incidents:
        res = incidents[incident]
        res['rse'] = incident[0]
        res['created_at'] = incident[1]
        res['reason'] = incident[2]
        result.append(res)
    return result


@read_session
def __exists_replicas(rse_id, scope=None, name=None, path=None, session=None):
    """
    Internal method to check if a replica exists at a given site.
    :param rse_id: The RSE id.
    :param scope: The scope of the file.
    :param name: The name of the file.
    :param path: The path of the replica.
    :param session: The database session in use.
    """

    already_declared = False
    if path:
        path_clause = [models.RSEFileAssociation.path == path]
        if path.startswith('/'):
            path_clause.append(models.RSEFileAssociation.path == path[1:])
        else:
            path_clause.append(models.RSEFileAssociation.path == '/%s' % path)
        query = session.query(models.RSEFileAssociation.path, models.RSEFileAssociation.scope, models.RSEFileAssociation.name, models.RSEFileAssociation.rse_id).\
            with_hint(models.RSEFileAssociation, "+ index(replicas REPLICAS_PATH_IDX", 'oracle').\
            filter(models.RSEFileAssociation.rse_id == rse_id).filter(or_(*path_clause))
    else:
        query = session.query(models.RSEFileAssociation.path, models.RSEFileAssociation.scope, models.RSEFileAssociation.name, models.RSEFileAssociation.rse_id).\
            filter_by(rse_id=rse_id, scope=scope, name=name)
    if query.count():
        result = query.first()
        path, scope, name, rse_id = result[0], result[1], result[2], result[3]
        # Now we check that the replica is not already declared bad
        query = session.query(models.BadReplicas.scope, models.BadReplicas.name, models.BadReplicas.rse_id, models.BadReplicas.state).\
            filter_by(rse_id=rse_id, scope=scope, name=name, state=BadFilesStatus.BAD)
        if query.count():
            already_declared = True
        return True, scope, name, already_declared
    else:
        return False, None, None, already_declared


@read_session
def list_bad_replicas_status(state=BadFilesStatus.BAD, rse=None, younger_than=None, older_than=None, limit=None, list_pfns=False, session=None):
    """
    List the bad file replicas history states. Method used by the rucio-ui.
    :param state: The state of the file (SUSPICIOUS or BAD).
    :param rse: The RSE name.
    :param younger_than: datetime object to select bad replicas younger than this date.
    :param older_than:  datetime object to select bad replicas older than this date.
    :param limit: The maximum number of replicas returned.
    :param session: The database session in use.
    """
    result = []
    rse_id = None
    if rse:
        rse_id = get_rse_id(rse, session=session)
    query = session.query(models.BadReplicas.scope, models.BadReplicas.name, models.RSE.rse, models.BadReplicas.state, models.BadReplicas.created_at, models.BadReplicas.updated_at)
    if state:
        query = query.filter(models.BadReplicas.state == state)
    if rse_id:
        query = query.filter(models.BadReplicas.rse_id == rse_id)
    if younger_than:
        query = query.filter(models.BadReplicas.created_at >= younger_than)
    if older_than:
        query = query.filter(models.BadReplicas.created_at <= older_than)
    query = query.filter(models.RSE.id == models.BadReplicas.rse_id)
    if limit:
        query = query.limit(limit)
    for badfile in query.yield_per(1000):
        if list_pfns:
            result.append({'scope': badfile.scope, 'name': badfile.name, 'type': DIDType.FILE})
        else:
            result.append({'scope': badfile.scope, 'name': badfile.name, 'rse': badfile.rse, 'state': badfile.state, 'created_at': badfile.created_at, 'updated_at': badfile.updated_at})
    if list_pfns:
        reps = []
        for rep in list_replicas(result, schemes=['srm', ], unavailable=False, request_id=None, ignore_availability=True, all_states=True, session=session):
            pfn = None
            if rse in rep['rses'] and rep['rses'][rse]:
                pfn = rep['rses'][rse][0]
                if pfn and pfn not in reps:
                    reps.append(pfn)
            else:
                reps.extend([item for row in rep['rses'].values() for item in row])
        list(set(reps))
        result = reps
    return result


@read_session
def list_bad_replicas_history(limit=10000, thread=None, total_threads=None, session=None):
    """
    List the bad file replicas history. Method only used by necromancer

    :param limit: The maximum number of replicas returned.
    :param thread: The assigned thread for this necromancer.
    :param total_threads: The total number of threads of all necromancers.
    :param session: The database session in use.
    """

    query = session.query(models.BadReplicas.scope, models.BadReplicas.name, models.BadReplicas.rse_id).\
        filter(models.BadReplicas.state == BadFilesStatus.BAD)

    if total_threads and (total_threads - 1) > 0:
        if session.bind.dialect.name == 'oracle':
            bindparams = [bindparam('thread_number', thread), bindparam('total_threads', total_threads - 1)]
            query = query.filter(text('ORA_HASH(name, :total_threads) = :thread_number', bindparams=bindparams))
        elif session.bind.dialect.name == 'mysql':
            query = query.filter(text('mod(md5(name), %s) = %s' % (total_threads - 1, thread)))
        elif session.bind.dialect.name == 'postgresql':
            query = query.filter(text('mod(abs((\'x\'||md5(name))::bit(32)::int), %s) = %s' % (total_threads - 1, thread)))

    query = query.limit(limit)

    bad_replicas = {}
    for scope, name, rse_id in query.yield_per(1000):
        if rse_id not in bad_replicas:
            bad_replicas[rse_id] = []
        bad_replicas[rse_id].append({'scope': scope, 'name': name})
    return bad_replicas


@transactional_session
def update_bad_replicas_history(dids, rse_id, session=None):
    """
    Update the bad file replicas history. Method only used by necromancer

    :param dids: The list of DIDs.
    :param rse_id: The rse_id.
    :param session: The database session in use.
    """

    for did in dids:
        # Check if the replica is still there
        try:
            result = session.query(models.RSEFileAssociation.state).filter_by(rse_id=rse_id, scope=did['scope'], name=did['name']).one()
            state = result.state
            if state == ReplicaState.AVAILABLE:
                # If yes, and replica state is AVAILABLE, update BadReplicas
                query = session.query(models.BadReplicas).filter_by(state=BadFilesStatus.BAD, rse_id=rse_id, scope=did['scope'], name=did['name'])
                query.update({'state': BadFilesStatus.RECOVERED, 'updated_at': datetime.utcnow()}, synchronize_session=False)
            elif state != ReplicaState.BAD:
                # If the replica state is not AVAILABLE check if other replicas for the same file are still there.
                try:
                    session.query(models.RSEFileAssociation.state).filter_by(rse_id=rse_id, scope=did['scope'], name=did['name'], state=ReplicaState.AVAILABLE).one()
                except NoResultFound:
                    # No replicas are available for this file. Reset the replica state to BAD
                    update_replicas_states([{'scope': did['scope'], 'name': did['name'], 'rse_id': rse_id, 'state': ReplicaState.BAD}], session=session)
                    session.query(models.Source).filter_by(scope=did['scope'], name=did['name'], rse_id=rse_id).delete(synchronize_session=False)
            else:
                # Here that means that the file has not been processed by the necro. Just pass
                pass
        except NoResultFound:
            # We end-up here if the replica is not registered anymore on the RSE
            try:
                result = session.query(models.DataIdentifier.availability).filter_by(scope=did['scope'], name=did['name'], did_type=DIDType.FILE).one()
                # If yes, the final state depends on DIDAvailability
                state = result.availability
                final_state = None
                if state == DIDAvailability.LOST:
                    final_state = BadFilesStatus.LOST
                elif state == DIDAvailability.DELETED:
                    final_state = BadFilesStatus.DELETED
                elif state == DIDAvailability.AVAILABLE:
                    final_state = BadFilesStatus.DELETED
                else:
                    # For completness, it shouldn't happen.
                    final_state = BadFilesStatus.DELETED
                    print 'Houston we have a problem.'
                query = session.query(models.BadReplicas).filter_by(state=BadFilesStatus.BAD, rse_id=rse_id, scope=did['scope'], name=did['name'])
                query.update({'state': final_state, 'updated_at': datetime.utcnow()}, synchronize_session=False)
            except NoResultFound:
                # If no, the replica is marked as LOST in BadFilesStatus
                query = session.query(models.BadReplicas).filter_by(state=BadFilesStatus.BAD, rse_id=rse_id, scope=did['scope'], name=did['name'])
                query.update({'state': BadFilesStatus.LOST, 'updated_at': datetime.utcnow()}, synchronize_session=False)


@transactional_session
def __declare_bad_file_replicas(pfns, rse, reason, issuer, status=BadFilesStatus.BAD, scheme='srm', session=None):
    """
    Declare a list of bad replicas.

    :param pfns: The list of PFNs.
    :param rse: The RSE name.
    :param reason: The reason of the loss.
    :param issuer: The issuer account.
    :param status: Either BAD or SUSPICIOUS.
    :param scheme: The scheme of the PFNs.
    :param session: The database session in use.
    """
    unknown_replicas = []
    declared_replicas = []
    rse_info = rsemgr.get_rse_info(rse, session=session)
    rse_id = rse_info['id']
    replicas = []
    proto = rsemgr.create_protocol(rse_info, 'read', scheme=scheme)
    if rse_info['deterministic']:
        parsed_pfn = proto.parse_pfns(pfns=pfns)
        for pfn in parsed_pfn:
            path = parsed_pfn[pfn]['path']
            if path.startswith('/user') or path.startswith('/group'):
                scope = '%s.%s' % (path.split('/')[1], path.split('/')[2])
                name = parsed_pfn[pfn]['name']
            elif path.startswith('/'):
                scope = path.split('/')[1]
                name = parsed_pfn[pfn]['name']
            else:
                scope = path.split('/')[0]
                name = parsed_pfn[pfn]['name']
            __exists, scope, name, already_declared = __exists_replicas(rse_id, scope, name, path=None, session=session)
            if __exists and ((status == BadFilesStatus.BAD and not already_declared) or status == BadFilesStatus.SUSPICIOUS):
                replicas.append({'scope': scope, 'name': name, 'rse_id': rse_id, 'state': ReplicaState.BAD})
                new_bad_replica = models.BadReplicas(scope=scope, name=name, rse_id=rse_id, reason=reason, state=status, account=issuer)
                new_bad_replica.save(session=session, flush=False)
                session.query(models.Source).filter_by(scope=scope, name=name, rse_id=rse_id).delete(synchronize_session=False)
                declared_replicas.append(pfn)
            else:
                if already_declared:
                    unknown_replicas.append('%s %s' % (pfn, 'Already declared'))
                else:
                    no_hidden_char = True
                    for char in str(pfn):
                        if not isprint(char):
                            unknown_replicas.append('%s %s' % (pfn, 'PFN contains hidden chars'))
                            no_hidden_char = False
                            break
                    if no_hidden_char:
                        unknown_replicas.append('%s %s' % (pfn, 'Unknown replica'))
        if status == BadFilesStatus.BAD:
            # For BAD file, we modify the replica state, not for suspicious
            try:
                # there shouldn't be any exceptions since all replicas exist
                update_replicas_states(replicas, session=session)
            except exception.UnsupportedOperation:
                raise exception.ReplicaNotFound("One or several replicas don't exist.")
    else:
        path_clause = []
        parsed_pfn = proto.parse_pfns(pfns=pfns)
        for pfn in parsed_pfn:
            path = '%s%s' % (parsed_pfn[pfn]['path'], parsed_pfn[pfn]['name'])
            __exists, scope, name, already_declared = __exists_replicas(rse_id, scope=None, name=None, path=path, session=session)
            if __exists and ((status == BadFilesStatus.BAD and not already_declared) or status == BadFilesStatus.SUSPICIOUS):
                replicas.append({'scope': scope, 'name': name, 'rse_id': rse_id, 'state': ReplicaState.BAD})
                new_bad_replica = models.BadReplicas(scope=scope, name=name, rse_id=rse_id, reason=reason, state=status, account=issuer)
                new_bad_replica.save(session=session, flush=False)
                session.query(models.Source).filter_by(scope=scope, name=name, rse_id=rse_id).delete(synchronize_session=False)
                declared_replicas.append(pfn)
            else:
                if already_declared:
                    unknown_replicas.append('%s %s' % (pfn, 'Already declared'))
                else:
                    no_hidden_char = True
                    for char in str(pfn):
                        if not isprint(char):
                            unknown_replicas.append('%s %s' % (pfn, 'PFN contains hidden chars'))
                            no_hidden_char = False
                            break
                    if no_hidden_char:
                        unknown_replicas.append('%s %s' % (pfn, 'Unknown replica'))
            path_clause.append(models.RSEFileAssociation.path == path)
            if path.startswith('/'):
                path_clause.append(models.RSEFileAssociation.path == path[1:])
            else:
                path_clause.append(models.RSEFileAssociation.path == '/%s' % path)

        if status == BadFilesStatus.BAD:
            # For BAD file, we modify the replica state, not for suspicious
            query = session.query(models.RSEFileAssociation.path, models.RSEFileAssociation.scope, models.RSEFileAssociation.name, models.RSEFileAssociation.rse_id).\
                with_hint(models.RSEFileAssociation, "+ index(replicas REPLICAS_PATH_IDX", 'oracle').\
                filter(models.RSEFileAssociation.rse_id == rse_id).filter(or_(*path_clause))
            rowcount = query.update({'state': ReplicaState.BAD})
            if rowcount != len(declared_replicas):
                # there shouldn't be any exceptions since all replicas exist
                print rowcount, len(declared_replicas), declared_replicas
                raise exception.ReplicaNotFound("One or several replicas don't exist.")
    try:
        session.flush()
    except IntegrityError, error:
        raise exception.RucioException(error.args)
    except DatabaseError, error:
        raise exception.RucioException(error.args)
    except FlushError, error:
        raise exception.RucioException(error.args)

    return unknown_replicas


@transactional_session
def declare_bad_file_replicas(pfns, reason, issuer, status=BadFilesStatus.BAD, session=None):
    """
    Declare a list of bad replicas.

    :param pfns: The list of PFNs.
    :param reason: The reason of the loss.
    :param issuer: The issuer account.
    :param status: The status of the file (SUSPICIOUS or BAD).
    :param session: The database session in use.
    """
    scheme, files_to_declare, unknown_replicas = get_pfn_to_rse(pfns, session=session)
    for rse in files_to_declare:
        notdeclared = __declare_bad_file_replicas(files_to_declare[rse], rse, reason, issuer, status=status, scheme=scheme, session=session)
        if notdeclared != []:
            unknown_replicas[rse] = notdeclared
    return unknown_replicas


@read_session
def get_pfn_to_rse(pfns, session=None):
    """
    Get the RSE associated to a list of PFNs.

    :param pfns: The list of pfn.
    :param session: The database session in use.
    """
    unknown_replicas = {}
    storage_elements = []
    se_condition = []
    dict_rse = {}
    surls = clean_surls(pfns)
    scheme = surls[0].split(':')[0]
    for surl in surls:
        if surl.split(':')[0] != scheme:
            raise exception.InvalidType('The PFNs specified must have the same protocol')

        split_se = surl.split('/')[2].split(':')
        storage_element = split_se[0]

        if storage_element not in storage_elements:
            storage_elements.append(storage_element)
            se_condition.append(models.RSEProtocols.hostname == storage_element)
    query = session.query(models.RSE.rse, models.RSEProtocols.scheme, models.RSEProtocols.hostname, models.RSEProtocols.port, models.RSEProtocols.prefix).\
        filter(models.RSEProtocols.rse_id == models.RSE.id).filter(and_(or_(*se_condition), models.RSEProtocols.scheme == scheme)).filter(models.RSE.staging_area == false())
    protocols = {}

    for rse, protocol, hostname, port, prefix in query.yield_per(10000):
        protocols[rse] = ('%s://%s%s' % (protocol, hostname, prefix), '%s://%s:%s%s' % (protocol, hostname, port, prefix))
    hint = None
    for surl in surls:
        if hint and (surl.find(protocols[hint][0]) > -1 or surl.find(protocols[hint][1]) > -1):
            dict_rse[hint].append(surl)
        else:
            mult_rse_match = 0
            for rse in protocols:
                if surl.find(protocols[rse][0]) > -1 or surl.find(protocols[rse][1]) > -1:
                    mult_rse_match += 1
                    if mult_rse_match > 1:
                        print 'ERROR, multiple matches : %s at %s' % (surl, rse)
                        raise exception.RucioException('ERROR, multiple matches : %s at %s' % (surl, rse))
                    hint = rse
                    if hint not in dict_rse:
                        dict_rse[hint] = []
                    dict_rse[hint].append(surl)
            if mult_rse_match == 0:
                if 'unknown' not in unknown_replicas:
                    unknown_replicas['unknown'] = []
                unknown_replicas['unknown'].append(surl)
    return scheme, dict_rse, unknown_replicas


@read_session
def list_bad_replicas(limit=10000, thread=None, total_threads=None, session=None):
    """
    List RSE File replicas with no locks.

    :param limit: The maximum number of replicas returned.
    :param thread: The assigned thread for this necromancer.
    :param total_threads: The total number of threads of all necromancers.
    :param session: The database session in use.

    :returns: a list of dictionary {'scope' scope, 'name': name, 'rse_id': rse_id, 'rse': rse}.
    """

    if session.bind.dialect.name == 'oracle':
        # The filter(text...)) is needed otherwise, SQLA uses bind variables and the index is not used.
        query = session.query(models.RSEFileAssociation.scope,
                              models.RSEFileAssociation.name,
                              models.RSEFileAssociation.rse_id).\
            with_hint(models.RSEFileAssociation, "+ index(replicas REPLICAS_STATE_IDX)", 'oracle').\
            filter(text("CASE WHEN (%s.replicas.state != 'A') THEN %s.replicas.rse_id END IS NOT NULL" % (DEFAULT_SCHEMA_NAME,
                                                                                                          DEFAULT_SCHEMA_NAME))).\
            filter(models.RSEFileAssociation.state == ReplicaState.BAD)
    else:
        query = session.query(models.RSEFileAssociation.scope,
                              models.RSEFileAssociation.name,
                              models.RSEFileAssociation.rse_id).\
            filter(models.RSEFileAssociation.state == ReplicaState.BAD)

    if total_threads and (total_threads - 1) > 0:
        if session.bind.dialect.name == 'oracle':
            bindparams = [bindparam('thread_number', thread), bindparam('total_threads', total_threads - 1)]
            query = query.filter(text('ORA_HASH(name, :total_threads) = :thread_number', bindparams=bindparams))
        elif session.bind.dialect.name == 'mysql':
            query = query.filter(text('mod(md5(name), %s) = %s' % (total_threads - 1, thread)))
        elif session.bind.dialect.name == 'postgresql':
            query = query.filter(text('mod(abs((\'x\'||md5(name))::bit(32)::int), %s) = %s' % (total_threads - 1, thread)))

    query = query.limit(limit)
    rows = []
    rse_map = {}
    for scope, name, rse_id in query.yield_per(1000):
        if rse_id not in rse_map:
            rse_map[rse_id] = get_rse_name(rse_id=rse_id, session=session)
        rows.append({'scope': scope, 'name': name, 'rse_id': rse_id, 'rse': rse_map[rse_id]})
    return rows


@stream_session
def get_did_from_pfns(pfns, rse=None, session=None):
    """
    Get the DIDs associated to a PFN on one given RSE

    :param pfns: The list of PFNs.
    :param rse: The RSE name.
    :param session: The database session in use.
    :returns: A dictionary {pfn: {'scope': scope, 'name': name}}
    """
    dict_rse = {}
    if not rse:
        scheme, dict_rse, unknown_replicas = get_pfn_to_rse(pfns, session=session)
        if unknown_replicas:
            raise Exception
    else:
        scheme = 'srm'
        dict_rse[rse] = pfns
    for rse in dict_rse:
        pfns = dict_rse[rse]
        rse_info = rsemgr.get_rse_info(rse, session=session)
        rse_id = rse_info['id']
        pfndict = {}
        proto = rsemgr.create_protocol(rse_info, 'read', scheme=scheme)
        if rse_info['deterministic']:
            parsed_pfn = proto.parse_pfns(pfns=pfns)
            for pfn in parsed_pfn:
                path = parsed_pfn[pfn]['path']
                if path.startswith('/user') or path.startswith('/group'):
                    scope = '%s.%s' % (path.split('/')[1], path.split('/')[2])
                    name = parsed_pfn[pfn]['name']
                elif path.startswith('/'):
                    scope = path.split('/')[1]
                    name = parsed_pfn[pfn]['name']
                else:
                    scope = path.split('/')[0]
                    name = parsed_pfn[pfn]['name']
                yield {pfn: {'scope': scope, 'name': name}}
        else:
            condition = []
            parsed_pfn = proto.parse_pfns(pfns=pfns)
            for pfn in parsed_pfn:
                path = '%s%s' % (parsed_pfn[pfn]['path'], parsed_pfn[pfn]['name'])
                pfndict[path] = pfn
                condition.append(and_(models.RSEFileAssociation.path == path, models.RSEFileAssociation.rse_id == rse_id))
            for scope, name, pfn in session.query(models.RSEFileAssociation.scope, models.RSEFileAssociation.name, models.RSEFileAssociation.path).filter(or_(*condition)):
                yield {pfndict[pfn]: {'scope': scope, 'name': name}}


def _resolve_dids(dids, unavailable, ignore_availability, all_states, session):
    """
    resolve list of dids into a list of conditions.

    :param dids: The list of data identifiers (DIDs).
    :param unavailable: Also include unavailable replicas in the list.
    :param ignore_availability: Ignore the RSE blacklisting.
    :param all_states: Return all replicas whatever state they are in. Adds an extra 'states' entry in the result dictionary.
    :param session: The database session in use.
    """
    did_clause, dataset_clause, file_clause, files = [], [], [], []
    for did in [dict(tupleized) for tupleized in set(tuple(item.items()) for item in dids)]:
        if 'type' in did and did['type'] in (DIDType.FILE, DIDType.FILE.value) or 'did_type' in did and did['did_type'] in (DIDType.FILE, DIDType.FILE.value):  # pylint: disable=no-member
            files.append({'scope': did['scope'], 'name': did['name']})
            file_clause.append(and_(models.RSEFileAssociation.scope == did['scope'],
                                    models.RSEFileAssociation.name == did['name']))

        else:
            did_clause.append(and_(models.DataIdentifier.scope == did['scope'],
                                   models.DataIdentifier.name == did['name']))

    if did_clause:
        for scope, name, did_type in session.query(models.DataIdentifier.scope,
                                                   models.DataIdentifier.name,
                                                   models.DataIdentifier.did_type).with_hint(models.DataIdentifier, "INDEX(DIDS DIDS_PK)", 'oracle').filter(or_(*did_clause)):
            if did_type == DIDType.FILE:
                files.append({'scope': scope, 'name': name})
                file_clause.append(and_(models.RSEFileAssociation.scope == scope,
                                        models.RSEFileAssociation.name == name))

            elif did_type == DIDType.DATASET:
                dataset_clause.append(and_(models.DataIdentifierAssociation.scope == scope,
                                           models.DataIdentifierAssociation.name == name))

            else:  # Container
                content_query = session.query(models.DataIdentifierAssociation.child_scope,
                                              models.DataIdentifierAssociation.child_name,
                                              models.DataIdentifierAssociation.child_type)
                content_query = content_query.with_hint(models.DataIdentifierAssociation, "INDEX(CONTENTS CONTENTS_PK)", 'oracle')
                child_dids = [(scope, name)]
                while child_dids:
                    s, n = child_dids.pop()
                    for tmp_did in content_query.filter_by(scope=s, name=n):
                        if tmp_did.child_type == DIDType.DATASET:
                            dataset_clause.append(and_(models.DataIdentifierAssociation.scope == tmp_did.child_scope,
                                                       models.DataIdentifierAssociation.name == tmp_did.child_name))

                        else:
                            child_dids.append((tmp_did.child_scope, tmp_did.child_name))

    state_clause = None
    if not all_states:
        # models.RSE.volatile == false()
        if not unavailable:
            state_clause = and_(models.RSEFileAssociation.state == ReplicaState.AVAILABLE)

        else:
            state_clause = or_(models.RSEFileAssociation.state == ReplicaState.AVAILABLE,
                               models.RSEFileAssociation.state == ReplicaState.UNAVAILABLE,
                               models.RSEFileAssociation.state == ReplicaState.COPYING)

    return file_clause, dataset_clause, state_clause, files


def _list_replicas_for_datasets(dataset_clause, state_clause, rse_clause, session):
    """
    List file replicas for a list of datasets.

    :param session: The database session in use.
    """
    replica_query = session.query(models.DataIdentifierAssociation.child_scope,
                                  models.DataIdentifierAssociation.child_name,
                                  models.DataIdentifierAssociation.bytes,
                                  models.DataIdentifierAssociation.md5,
                                  models.DataIdentifierAssociation.adler32,
                                  models.RSEFileAssociation.path,
                                  models.RSEFileAssociation.state,
                                  models.RSE.rse,
                                  models.RSE.rse_type,
                                  models.RSE.volatile).\
        with_hint(models.RSEFileAssociation,
                  text="INDEX_RS_ASC(CONTENTS CONTENTS_PK) INDEX_RS_ASC(REPLICAS REPLICAS_PK) NO_INDEX_FFS(CONTENTS CONTENTS_PK)",
                  dialect_name='oracle').\
        outerjoin(models.RSEFileAssociation,
                  and_(models.DataIdentifierAssociation.child_scope == models.RSEFileAssociation.scope,
                       models.DataIdentifierAssociation.child_name == models.RSEFileAssociation.name)).\
        join(models.RSE, models.RSE.id == models.RSEFileAssociation.rse_id).\
        filter(models.RSE.deleted == false()).\
        filter(models.RSE.staging_area == false()).\
        filter(or_(*dataset_clause)).\
        order_by(models.DataIdentifierAssociation.child_scope,
                 models.DataIdentifierAssociation.child_name)

    if state_clause is not None:
        replica_query = replica_query.filter(and_(state_clause))

    if rse_clause is not None:
        replica_query = replica_query.filter(or_(*rse_clause))

    for replica in replica_query.yield_per(500):
        yield replica


def _list_replicas_for_files(file_clause, state_clause, files, rse_clause, session):
    """
    List file replicas for a list of files.

    :param session: The database session in use.
    """
    for replica_condition in chunks(file_clause, 50):

        if state_clause is None:
            if rse_clause is None:
                whereclause = and_(models.RSEFileAssociation.rse_id == models.RSE.id,
                                   models.RSE.deleted == false(),
                                   models.RSE.staging_area == false(),
                                   or_(*replica_condition))
            else:
                whereclause = and_(models.RSEFileAssociation.rse_id == models.RSE.id,
                                   models.RSE.deleted == false(),
                                   models.RSE.staging_area == false(),
                                   or_(*replica_condition),
                                   or_(*rse_clause))
        else:
            if rse_clause is None:
                whereclause = and_(models.RSEFileAssociation.rse_id == models.RSE.id,
                                   models.RSE.deleted == false(),
                                   models.RSE.staging_area == false(),
                                   state_clause,
                                   or_(*replica_condition))
            else:
                whereclause = and_(models.RSEFileAssociation.rse_id == models.RSE.id,
                                   models.RSE.deleted == false(),
                                   models.RSE.staging_area == false(),
                                   state_clause,
                                   or_(*replica_condition),
                                   or_(*rse_clause))

        replica_query = select(columns=(models.RSEFileAssociation.scope,
                                        models.RSEFileAssociation.name,
                                        models.RSEFileAssociation.bytes,
                                        models.RSEFileAssociation.md5,
                                        models.RSEFileAssociation.adler32,
                                        models.RSEFileAssociation.path,
                                        models.RSEFileAssociation.state,
                                        models.RSE.rse,
                                        models.RSE.rse_type,
                                        models.RSE.volatile),
                               whereclause=whereclause,
                               order_by=(models.RSEFileAssociation.scope,
                                         models.RSEFileAssociation.name)).\
            with_hint(models.RSEFileAssociation.scope, text="INDEX(REPLICAS REPLICAS_PK)", dialect_name='oracle').\
            compile()

        for replica in session.execute(replica_query.statement, replica_query.params).fetchall():
            {'scope': replica[0], 'name': replica[1]} in files and files.remove({'scope': replica[0], 'name': replica[1]})
            yield replica

    if files:
        file_wo_clause = []
        for file in files:
            file_wo_clause.append(and_(models.DataIdentifier.scope == file['scope'],
                                       models.DataIdentifier.name == file['name']))
        files_wo_replicas_query = session.query(models.DataIdentifier.scope,
                                                models.DataIdentifier.name,
                                                models.DataIdentifier.bytes,
                                                models.DataIdentifier.md5,
                                                models.DataIdentifier.adler32).\
            filter_by(did_type=DIDType.FILE).filter(or_(*file_wo_clause)).\
            with_hint(models.DataIdentifier, text="INDEX(DIDS DIDS_PK)", dialect_name='oracle')

        for scope, name, bytes, md5, adler32 in files_wo_replicas_query:
            yield scope, name, bytes, md5, adler32, None, None, None, None, None
            {'scope': scope, 'name': name} in files and files.remove({'scope': scope, 'name': name})

        # if files:
        #    raise exception.DataIdentifierNotFound("Files not found %s", str(files))


def _list_replicas(dataset_clause, file_clause, state_clause, show_pfns, schemes, files, rse_clause, client_location, session):

    files = [dataset_clause and _list_replicas_for_datasets(dataset_clause, state_clause, rse_clause, session),
             file_clause and _list_replicas_for_files(file_clause, state_clause, files, rse_clause, session)]

    file, tmp_protocols, rse_info, pfns_cache = {}, {}, {}, {}
    for replicas in filter(None, files):
        for scope, name, bytes, md5, adler32, path, state, rse, rse_type, volatile in replicas:

            pfns = []
            if show_pfns and rse:

                if rse not in rse_info:
                    rse_info[rse] = rsemgr.get_rse_info(rse, session=session)

                if rse not in tmp_protocols:

                    rse_schemes = schemes or []
                    if not rse_schemes:
                        try:
                            rse_schemes = [rsemgr.select_protocol(rse_settings=rse_info[rse],
                                                                  operation='read')['scheme']]
                        except:
                            print format_exc()

                    protocols = []
                    for s in rse_schemes:
                        try:
                            protocols.append(rsemgr.create_protocol(rse_settings=rse_info[rse],
                                                                    operation='read',
                                                                    scheme=s))
                        except exception.RSEProtocolNotSupported:
                            pass  # no need to be verbose
                        except:
                            print format_exc()
                    tmp_protocols[rse] = protocols

                # get pfns
                for protocol in tmp_protocols[rse]:
                    if 'determinism_type' in protocol.attributes:  # PFN is cachable
                        try:
                            path = pfns_cache['%s:%s:%s' % (protocol.attributes['determinism_type'], scope, name)]
                        except KeyError:  # No cache entry scope:name found for this protocol
                            path = protocol._get_path(scope, name)
                            pfns_cache['%s:%s:%s' % (protocol.attributes['determinism_type'], scope, name)] = path

                    try:
                        pfn = protocol.lfns2pfns(lfns={'scope': scope,
                                                       'name': name,
                                                       'path': path}).\
                            values()[0]

                        # server side root proxy handling if location is set.
                        # cannot be pushed into protocols because we need to lookup rse attributes.
                        # ultra-conservative implementation.
                        if protocol.attributes['scheme'] == 'root' and client_location:
                            if 'site' in client_location and client_location['site']:
                                replica_site = get_rse_attribute('site', rse_info[rse]['id'], session=session)[0]
                                if client_location['site'] != replica_site:
                                    root_proxy_internal = get_rses_with_attribute_value('site', client_location['site'],
                                                                                        'root-proxy-internal',
                                                                                        session=session)
                                    # assume all RSEs at site have same proxy, just prepend the first one
                                    if root_proxy_internal and 'value' in root_proxy_internal[0]:
                                        pfn = root_proxy_internal[0]['value'] + '//' + pfn

                        pfns.append(pfn)
                    except:
                        # temporary protection
                        print format_exc()

                    if protocol.attributes['scheme'] == 'srm':
                        try:
                            file['space_token'] = protocol.attributes['extended_attributes']['space_token']
                        except KeyError:
                            file['space_token'] = None

            if 'scope' in file and 'name' in file:
                if file['scope'] == scope and file['name'] == name:
                    file['rses'][rse] += pfns
                    file['states'][rse] = str(state)
                    for pfn in pfns:
                        file['pfns'][pfn] = {'rse': rse,
                                             'type': str(rse_type),
                                             'volatile': volatile}
                else:
                    yield file
                    file = {}

            if not ('scope' in file and 'name' in file):
                file = {'scope': scope, 'name': name, 'bytes': bytes,
                        'md5': md5, 'adler32': adler32,
                        'pfns': {}, 'rses': defaultdict(list),
                        'states': {rse: str(state)}}
                if rse:
                    file['rses'][rse] = pfns
                    for pfn in pfns:
                        file['pfns'][pfn] = {'rse': rse,
                                             'type': str(rse_type),
                                             'volatile': volatile}

    if 'scope' in file and 'name' in file:
        yield file
        file = {}


@stream_session
def list_replicas(dids, schemes=None, unavailable=False, request_id=None,
                  ignore_availability=True, all_states=False, pfns=True,
                  rse_expression=None, client_location=None, session=None):
    """
    List file replicas for a list of data identifiers (DIDs).

    :param dids: The list of data identifiers (DIDs).
    :param schemes: A list of schemes to filter the replicas. (e.g. file, http, ...)
    :param unavailable: Also include unavailable replicas in the list.
    :param request_id: ID associated with the request for debugging.
    :param ignore_availability: Ignore the RSE blacklisting.
    :param all_states: Return all replicas whatever state they are in. Adds an extra 'states' entry in the result dictionary.
    :param rse_expression: The RSE expression to restrict list_replicas on a set of RSEs.
    :param client_location: Client location dictionary for PFN modification {'ip', 'fqdn', 'site'}
    :param session: The database session in use.
    """
    file_clause, dataset_clause, state_clause, files = _resolve_dids(dids=dids, unavailable=unavailable,
                                                                     ignore_availability=ignore_availability,
                                                                     all_states=all_states, session=session)

    rse_clause = []
    if rse_expression:
        for rse in parse_expression(expression=rse_expression, session=session):
            rse_clause.append(models.RSEFileAssociation.rse_id == rse['id'])

    for file in _list_replicas(dataset_clause, file_clause, state_clause, pfns, schemes, files, rse_clause, client_location, session):
        yield file


@transactional_session
def __bulk_add_new_file_dids(files, account, dataset_meta=None, session=None):
    """
    Bulk add new dids.

    :param dids: the list of new files.
    :param account: The account owner.
    :param session: The database session in use.
    :returns: True is successful.
    """
    for file in files:
        new_did = models.DataIdentifier(scope=file['scope'], name=file['name'],
                                        account=file.get('account') or account,
                                        did_type=DIDType.FILE, bytes=file['bytes'],
                                        md5=file.get('md5'), adler32=file.get('adler32'),
                                        is_new=None)
        for key in file.get('meta', []):
            new_did.update({key: file['meta'][key]})
        for key in dataset_meta or {}:
            new_did.update({key: dataset_meta[key]})

        new_did.save(session=session, flush=False)
    try:
        session.flush()
    except IntegrityError, error:
        raise exception.RucioException(error.args)
    except DatabaseError, error:
        raise exception.RucioException(error.args)
    except FlushError, error:
        if match('New instance .* with identity key .* conflicts with persistent instance', error.args[0]):
            raise exception.DataIdentifierAlreadyExists('Data Identifier already exists!')
        raise exception.RucioException(error.args)
    return True


@transactional_session
def __bulk_add_file_dids(files, account, dataset_meta=None, session=None):
    """
    Bulk add new dids.

    :param dids: the list of files.
    :param account: The account owner.
    :param session: The database session in use.
    :returns: True is successful.
    """
    condition = or_()
    for f in files:
        condition.append(and_(models.DataIdentifier.scope == f['scope'], models.DataIdentifier.name == f['name'], models.DataIdentifier.did_type == DIDType.FILE))

    q = session.query(models.DataIdentifier.scope,
                      models.DataIdentifier.name,
                      models.DataIdentifier.bytes,
                      models.DataIdentifier.adler32,
                      models.DataIdentifier.md5).with_hint(models.DataIdentifier, "INDEX(dids DIDS_PK)", 'oracle').filter(condition)
    available_files = [dict([(column, getattr(row, column)) for column in row._fields]) for row in q]
    new_files = list()
    for file in files:
        found = False
        for available_file in available_files:
            if file['scope'] == available_file['scope'] and file['name'] == available_file['name']:
                found = True
                break
        if not found:
            new_files.append(file)
    __bulk_add_new_file_dids(files=new_files, account=account,
                             dataset_meta=dataset_meta,
                             session=session)
    return new_files + available_files


@transactional_session
def __bulk_add_replicas(rse_id, files, account, session=None):
    """
    Bulk add new dids.

    :param rse_id: the RSE id.
    :param dids: the list of files.
    :param account: The account owner.
    :param session: The database session in use.
    :returns: True is successful.
    """
    nbfiles, bytes = 0, 0
    # Check for the replicas already available
    condition = or_()
    for f in files:
        condition.append(and_(models.RSEFileAssociation.scope == f['scope'], models.RSEFileAssociation.name == f['name'], models.RSEFileAssociation.rse_id == rse_id))

    query = session.query(models.RSEFileAssociation.scope, models.RSEFileAssociation.name, models.RSEFileAssociation.rse_id).\
        with_hint(models.RSEFileAssociation, text="INDEX(REPLICAS REPLICAS_PK)", dialect_name='oracle').\
        filter(condition)
    available_replicas = [dict([(column, getattr(row, column)) for column in row._fields]) for row in query]

    new_replicas = []
    for file in files:
        found = False
        for available_replica in available_replicas:
            if file['scope'] == available_replica['scope'] and file['name'] == available_replica['name'] and rse_id == available_replica['rse_id']:
                found = True
                break
        if not found:
            nbfiles += 1
            bytes += file['bytes']
            new_replicas.append({'rse_id': rse_id, 'scope': file['scope'],
                                 'name': file['name'], 'bytes': file['bytes'],
                                 'path': file.get('path'),
                                 'state': ReplicaState.from_string(file.get('state', 'A')),
                                 'md5': file.get('md5'), 'adler32': file.get('adler32'),
                                 'lock_cnt': file.get('lock_cnt', 0),
                                 'tombstone': file.get('tombstone')})
#            new_replica = models.RSEFileAssociation(rse_id=rse_id, scope=file['scope'], name=file['name'], bytes=file['bytes'],
#                                                    path=file.get('path'), state=ReplicaState.from_string(file.get('state', 'A')),
#                                                    md5=file.get('md5'), adler32=file.get('adler32'), lock_cnt=file.get('lock_cnt', 0),
#                                                    tombstone=file.get('tombstone'))
#            new_replica.save(session=session, flush=False)
    try:
        new_replicas and session.bulk_insert_mappings(models.RSEFileAssociation,
                                                      new_replicas)
        session.flush()
        return nbfiles, bytes
    except IntegrityError, error:
        if match('.*IntegrityError.*ORA-00001: unique constraint .*REPLICAS_PK.*violated.*', error.args[0]) \
           or match('.*IntegrityError.*1062.*Duplicate entry.*', error.args[0]) \
           or error.args[0] == '(IntegrityError) columns rse_id, scope, name are not unique' \
           or match('.*IntegrityError.*duplicate key value violates unique constraint.*', error.args[0]):
            raise exception.Duplicate("File replica already exists!")
        raise exception.RucioException(error.args)
    except DatabaseError, error:
        raise exception.RucioException(error.args)


@transactional_session
def add_replicas(rse, files, account, rse_id=None, ignore_availability=True,
                 dataset_meta=None, session=None):
    """
    Bulk add file replicas.

    :param rse:     The rse name.
    :param files:   The list of files.
    :param account: The account owner.
    :param rse_id:  The RSE id. To be used if rse parameter is None.
    :param ignore_availability: Ignore the RSE blacklisting.
    :param session: The database session in use.

    :returns: True is successful.
    """
    if rse:
        replica_rse = get_rse(rse=rse, session=session)
    else:
        replica_rse = get_rse(rse=None, rse_id=rse_id, session=session)

    if replica_rse.volatile is True:
        raise exception.UnsupportedOperation('Cannot add replicas on volatile RSE %(rse)s ' % locals())

    if not (replica_rse.availability & 2) and not ignore_availability:
        raise exception.ResourceTemporaryUnavailable('%s is temporary unavailable for writing' % rse)

    replicas = __bulk_add_file_dids(files=files, account=account,
                                    dataset_meta=dataset_meta,
                                    session=session)

    pfns, scheme = [], None
    for file in files:
        if 'pfn' not in file:
            if not replica_rse.deterministic:
                raise exception.UnsupportedOperation('PFN needed for this (non deterministic) RSE %(rse)s ' % locals())
        else:
            scheme = file['pfn'].split(':')[0]
            pfns.append(file['pfn'])

    if pfns:
        p = rsemgr.create_protocol(rse_settings=rsemgr.get_rse_info(rse, session=session), operation='write', scheme=scheme)
        if not replica_rse.deterministic:
            pfns = p.parse_pfns(pfns=pfns)
            for file in files:
                tmp = pfns[file['pfn']]
                file['path'] = ''.join([tmp['path'], tmp['name']])
        else:
            # Check that the pfns match to the expected pfns
            lfns = [{'scope': i['scope'], 'name': i['name']} for i in files]
            expected_pfns = p.lfns2pfns(lfns)
            expected_pfns = clean_surls(expected_pfns.values())
            pfns = clean_surls(pfns)
            if pfns != expected_pfns:
                print 'ALERT: One of the PFNs provided does not match the Rucio expected PFN : %s vs %s (%s)' % (str(pfns), str(expected_pfns), str(lfns))
                raise exception.InvalidPath('One of the PFNs provided does not match the Rucio expected PFN : %s vs %s (%s)' % (str(pfns), str(expected_pfns), str(lfns)))

    nbfiles, bytes = __bulk_add_replicas(rse_id=replica_rse.id, files=files, account=account, session=session)
    increase(rse_id=replica_rse.id, files=nbfiles, bytes=bytes, session=session)
    return replicas


@transactional_session
def add_replica(rse, scope, name, bytes, account, adler32=None, md5=None, dsn=None, pfn=None, meta={}, rules=[], tombstone=None, session=None):
    """
    Add File replica.

    :param rse: the rse name.
    :param scope: the scope name.
    :param name: The data identifier name.
    :param bytes: the size of the file.
    :param account: The account owner.
    :param md5: The md5 checksum.
    :param adler32: The adler32 checksum.
    :param pfn: Physical file name (for nondeterministic rse).
    :param meta: Meta-data associated with the file. Represented as key/value pairs in a dictionary.
    :param rules: Replication rules associated with the file. A list of dictionaries, e.g., [{'copies': 2, 'rse_expression': 'TIERS1'}, ].
    :param tombstone: If True, create replica with a tombstone.
    :param session: The database session in use.

    :returns: True is successful.
    """
    file = {'scope': scope, 'name': name, 'bytes': bytes, 'adler32': adler32, 'md5': md5, 'meta': meta, 'rules': rules, 'tombstone': tombstone}
    if pfn:
        file['pfn'] = pfn
    return add_replicas(rse=rse, files=[file, ], account=account, session=session)


@transactional_session
def delete_replicas(rse, files, ignore_availability=True, session=None):
    """
    Delete file replicas.

    :param rse: the rse name.
    :param files: the list of files to delete.
    :param ignore_availability: Ignore the RSE blacklisting.
    :param session: The database session in use.
    """
    replica_rse = get_rse(rse=rse, session=session)

    if not (replica_rse.availability & 1) and not ignore_availability:
        raise exception.ResourceTemporaryUnavailable('%s is temporary unavailable'
                                                     'for deleting' % rse)

    replica_condition, parent_condition, did_condition = [], [], []
    clt_replica_condition, dst_replica_condition = [], []
    incomplete_condition, messages = [], []
    for file in files:
        replica_condition.append(and_(models.RSEFileAssociation.scope == file['scope'],
                                      models.RSEFileAssociation.name == file['name']))

        dst_replica_condition.\
            append(and_(models.DataIdentifierAssociation.child_scope == file['scope'],
                        models.DataIdentifierAssociation.child_name == file['name'],
                        exists(select([1]).prefix_with("/*+ INDEX(COLLECTION_REPLICAS COLLECTION_REPLICAS_PK) */", dialect='oracle')).where(and_(models.CollectionReplica.scope == models.DataIdentifierAssociation.scope,
                                                                                                                                                 models.CollectionReplica.name == models.DataIdentifierAssociation.name,
                                                                                                                                                 models.CollectionReplica.rse_id == replica_rse.id))))

        parent_condition.append(and_(models.DataIdentifierAssociation.child_scope == file['scope'],
                                     models.DataIdentifierAssociation.child_name == file['name'],
                                     ~exists(select([1]).prefix_with("/*+ INDEX(DIDS DIDS_PK) */", dialect='oracle')).where(and_(models.DataIdentifier.scope == file['scope'],
                                                                                                                                 models.DataIdentifier.name == file['name'],
                                                                                                                                 models.DataIdentifier.availability == DIDAvailability.LOST)),
                                     ~exists(select([1]).prefix_with("/*+ INDEX(REPLICAS REPLICAS_PK) */", dialect='oracle')).where(and_(models.RSEFileAssociation.scope == file['scope'], models.RSEFileAssociation.name == file['name']))))

        did_condition.append(and_(models.DataIdentifier.scope == file['scope'], models.DataIdentifier.name == file['name'], models.DataIdentifier.availability != DIDAvailability.LOST,
                                  ~exists(select([1]).prefix_with("/*+ INDEX(REPLICAS REPLICAS_PK) */", dialect='oracle')).where(and_(models.RSEFileAssociation.scope == file['scope'], models.RSEFileAssociation.name == file['name']))))

    delta, bytes, rowcount = 0, 0, 0
    for chunk in chunks(replica_condition, 10):
        for (scope, name, rse_id, replica_bytes) in session.query(models.RSEFileAssociation.scope, models.RSEFileAssociation.name, models.RSEFileAssociation.rse_id, models.RSEFileAssociation.bytes).\
                with_hint(models.RSEFileAssociation, "INDEX(REPLICAS REPLICAS_PK)", 'oracle').filter(models.RSEFileAssociation.rse_id == replica_rse.id).filter(or_(*chunk)):
            bytes += replica_bytes
            delta += 1

        rowcount += session.query(models.RSEFileAssociation).filter(models.RSEFileAssociation.rse_id == replica_rse.id).filter(or_(*chunk)).delete(synchronize_session=False)

    if rowcount != len(files):
        raise exception.ReplicaNotFound("One or several replicas don't exist.")

    # Get all collection_replicas at RSE, insert them into UpdatedCollectionReplica
    if dst_replica_condition:
        query = session.query(models.DataIdentifierAssociation.scope, models.DataIdentifierAssociation.name).\
            filter(or_(*dst_replica_condition)).\
            distinct()

        for parent_scope, parent_name in query:
            models.UpdatedCollectionReplica(scope=parent_scope,
                                            name=parent_name,
                                            did_type=DIDType.DATASET,
                                            rse_id=replica_rse.id).\
                save(session=session, flush=False)

    # Delete did from the content for the last did
    while parent_condition:
        child_did_condition, tmp_parent_condition = [], []
        for chunk in chunks(parent_condition, 10):

            query = session.query(models.DataIdentifierAssociation.scope, models.DataIdentifierAssociation.name,
                                  models.DataIdentifierAssociation.did_type,
                                  models.DataIdentifierAssociation.child_scope, models.DataIdentifierAssociation.child_name).\
                filter(or_(*chunk))
            for parent_scope, parent_name, did_type, child_scope, child_name in query:

                child_did_condition.append(and_(models.DataIdentifierAssociation.scope == parent_scope, models.DataIdentifierAssociation.name == parent_name,
                                                models.DataIdentifierAssociation.child_scope == child_scope, models.DataIdentifierAssociation.child_name == child_name))

                clt_replica_condition.append(and_(models.CollectionReplica.scope == parent_scope, models.CollectionReplica.name == parent_name,
                                                  exists(select([1]).prefix_with("/*+ INDEX(DIDS DIDS_PK) */", dialect='oracle')).where(and_(models.DataIdentifier.scope == parent_scope, models.DataIdentifier.name == parent_name, models.DataIdentifier.is_open == False)),  # NOQA
                                                  ~exists(select([1]).prefix_with("/*+ INDEX(CONTENTS CONTENTS_PK) */", dialect='oracle')).where(and_(models.DataIdentifierAssociation.scope == parent_scope,
                                                                                                                                                      models.DataIdentifierAssociation.name == parent_name))))

                tmp_parent_condition.append(and_(models.DataIdentifierAssociation.child_scope == parent_scope, models.DataIdentifierAssociation.child_name == parent_name,
                                                 ~exists(select([1]).prefix_with("/*+ INDEX(CONTENTS CONTENTS_PK) */", dialect='oracle')).where(and_(models.DataIdentifierAssociation.scope == parent_scope,
                                                                                                                                                     models.DataIdentifierAssociation.name == parent_name))))

                did_condition.append(and_(models.DataIdentifier.scope == parent_scope, models.DataIdentifier.name == parent_name, models.DataIdentifier.is_open == False,
                                          ~exists([1]).where(and_(models.DataIdentifierAssociation.child_scope == parent_scope, models.DataIdentifierAssociation.child_name == parent_name)),  # NOQA
                                          ~exists([1]).where(and_(models.DataIdentifierAssociation.scope == parent_scope, models.DataIdentifierAssociation.name == parent_name))))  # NOQA

        if child_did_condition:

            # get the list of modified parent scope, name
            for chunk in chunks(child_did_condition, 10):
                modifieds = session.query(models.DataIdentifierAssociation.scope,
                                          models.DataIdentifierAssociation.name,
                                          models.DataIdentifierAssociation.did_type).\
                            distinct().\
                            with_hint(models.DataIdentifierAssociation, "INDEX(CONTENTS CONTENTS_PK)",
                                      'oracle').\
                            filter(or_(*chunk)).\
                            filter(exists(select([1]).
                                          prefix_with("/*+ INDEX(DIDS DIDS_PK) */",
                                                      dialect='oracle')).
                                   where(and_(models.DataIdentifierAssociation.scope == models.DataIdentifier.scope,
                                              models.DataIdentifierAssociation.name == models.DataIdentifier.name,
                                              models.DataIdentifier.complete != false())))
                for parent_scope, parent_name, parent_did_type in modifieds:
                    message = {'scope': parent_scope,
                               'name': parent_name,
                               'did_type': parent_did_type,
                               'event_type': 'INCOMPLETE'}
                    if message not in messages:
                        messages.append(message)
                        incomplete_condition.\
                            append(and_(models.DataIdentifier.scope == parent_scope,
                                        models.DataIdentifier.name == parent_name,
                                        models.DataIdentifier.did_type == parent_did_type))

            for chunk in chunks(child_did_condition, 10):
                rowcount = session.query(models.DataIdentifierAssociation).\
                    filter(or_(*chunk)).\
                    delete(synchronize_session=False)

        parent_condition = tmp_parent_condition

    for chunk in chunks(clt_replica_condition, 10):
        rowcount = session.query(models.CollectionReplica).\
            filter(or_(*chunk)).\
            delete(synchronize_session=False)

    # Update incomplete state
    for chunk in chunks(incomplete_condition, 10):
        rowcount = session.query(models.DataIdentifier).\
            with_hint(models.DataIdentifier, "INDEX(DIDS DIDS_PK)", 'oracle').\
            filter(or_(*chunk)).\
            filter(models.DataIdentifier.complete != false()).\
            update({'complete': False}, synchronize_session=False)

    # delete empty dids
<<<<<<< HEAD
    deleted_dids = []
=======
    messages, deleted_dids, deleted_rules = [], [], []
>>>>>>> 4b55feb2
    for chunk in chunks(did_condition, 100):
        query = session.query(models.DataIdentifier.scope,
                              models.DataIdentifier.name,
                              models.DataIdentifier.did_type).\
            with_hint(models.DataIdentifier, "INDEX(DIDS DIDS_PK)", 'oracle').\
            filter(or_(*chunk))
        for scope, name, did_type in query:
            if did_type == DIDType.DATASET:
                messages.append({'event_type': 'ERASE',
                                 'payload': dumps({'scope': scope,
                                                   'name': name,
                                                   'account': 'root'})})
            deleted_rules.append(and_(models.ReplicationRule.scope == scope,
                                      models.ReplicationRule.name == name))
            deleted_dids.append(and_(models.DataIdentifier.scope == scope,
                                     models.DataIdentifier.name == name))

    # Remove rules in Waiting for approval or Suspended
    for chunk in chunks(deleted_rules, 100):
        session.query(models.ReplicationRule).\
            with_hint(models.ReplicationRule, "INDEX(RULES RULES_SCOPE_NAME_IDX)", 'oracle').\
            filter(or_(*chunk)).\
            filter(models.ReplicationRule.state.in_((RuleState.SUSPENDED,
                                                     RuleState.WAITING_APPROVAL))).\
            delete(synchronize_session=False)

    for chunk in chunks(messages, 100):
        session.bulk_insert_mappings(models.Message, chunk)

    for chunk in chunks(deleted_dids, 100):
        session.query(models.DataIdentifier).\
            with_hint(models.DataIdentifier, "INDEX(DIDS DIDS_PK)", 'oracle').\
            filter(or_(*chunk)).\
            delete(synchronize_session=False)

    # Decrease RSE counter
    decrease(rse_id=replica_rse.id, files=delta, bytes=bytes, session=session)


@transactional_session
def get_replica(rse, scope, name, rse_id=None, session=None):
    """
    Get File replica.

    :param rse: the rse name.
    :param scope: the scope name.
    :param name: The data identifier name.
    :param rse_id: The RSE Id.
    :param session: The database session in use.

    :returns: A dictionary with the list of replica attributes.
    """
    if not rse_id:
        rse_id = get_rse_id(rse=rse, session=session)

    row = session.query(models.RSEFileAssociation).filter_by(rse_id=rse_id, scope=scope, name=name).one()
    result = {}
    for column in row.__table__.columns:
        result[column.name] = getattr(row, column.name)
    return result


@read_session
def list_unlocked_replicas(rse, limit, bytes=None, rse_id=None, worker_number=None, total_workers=None, delay_seconds=0, session=None):
    """
    List RSE File replicas with no locks.

    :param rse: the rse name.
    :param bytes: the amount of needed bytes.
    :param session: The database session in use.

    :returns: a list of dictionary replica.
    """
    if not rse_id:
        rse_id = get_rse_id(rse=rse, session=session)

    # filter(models.RSEFileAssociation.state != ReplicaState.BEING_DELETED).\
    none_value = None  # Hack to get pep8 happy...
    query = session.query(models.RSEFileAssociation.scope, models.RSEFileAssociation.name, models.RSEFileAssociation.path, models.RSEFileAssociation.bytes, models.RSEFileAssociation.tombstone, models.RSEFileAssociation.state).\
        with_hint(models.RSEFileAssociation, "INDEX_RS_ASC(replicas REPLICAS_TOMBSTONE_IDX)  NO_INDEX_FFS(replicas REPLICAS_TOMBSTONE_IDX)", 'oracle').\
        filter(models.RSEFileAssociation.tombstone < datetime.utcnow()).\
        filter(models.RSEFileAssociation.lock_cnt == 0).\
        filter(case([(models.RSEFileAssociation.tombstone != none_value, models.RSEFileAssociation.rse_id), ]) == rse_id).\
        filter(or_(models.RSEFileAssociation.state.in_((ReplicaState.AVAILABLE, ReplicaState.UNAVAILABLE, ReplicaState.BAD)),
                   and_(models.RSEFileAssociation.state == ReplicaState.BEING_DELETED, models.RSEFileAssociation.updated_at < datetime.utcnow() - timedelta(seconds=delay_seconds)))).\
        order_by(models.RSEFileAssociation.tombstone)

    # do no delete files used as sources
    stmt = exists(select([1]).prefix_with("/*+ INDEX(requests REQUESTS_SCOPE_NAME_RSE_IDX) */", dialect='oracle')).\
        where(and_(models.RSEFileAssociation.scope == models.Request.scope,
                   models.RSEFileAssociation.name == models.Request.name))
    query = query.filter(not_(stmt))

    if worker_number and total_workers and total_workers - 1 > 0:
        if session.bind.dialect.name == 'oracle':
            bindparams = [bindparam('worker_number', worker_number - 1), bindparam('total_workers', total_workers - 1)]
            query = query.filter(text('ORA_HASH(name, :total_workers) = :worker_number', bindparams=bindparams))
        elif session.bind.dialect.name == 'mysql':
            query = query.filter(text('mod(md5(name), %s) = %s' % (total_workers - 1, worker_number - 1)))
        elif session.bind.dialect.name == 'postgresql':
            query = query.filter(text('mod(abs((\'x\'||md5(name))::bit(32)::int), %s) = %s' % (total_workers - 1, worker_number - 1)))

    needed_space = bytes
    total_bytes, total_files = 0, 0
    rows = []
    for (scope, name, path, bytes, tombstone, state) in query.yield_per(1000):
        if state != ReplicaState.UNAVAILABLE:

            total_bytes += bytes
            if tombstone != OBSOLETE and needed_space is not None and total_bytes > needed_space:
                break

            total_files += 1
            if total_files > limit:
                break

        rows.append({'scope': scope, 'name': name, 'path': path,
                     'bytes': bytes, 'tombstone': tombstone,
                     'state': state})
    return rows


@read_session
def get_sum_count_being_deleted(rse_id, session=None):
    """

    :param rse_id: The id of the RSE.
    :param session: The database session in use.

    :returns: A dictionary with total and bytes.
    """
    none_value = None
    total, bytes = session.query(func.count(models.RSEFileAssociation.tombstone), func.sum(models.RSEFileAssociation.bytes)).filter_by(rse_id=rse_id).\
        filter(models.RSEFileAssociation.tombstone != none_value).\
        filter(models.RSEFileAssociation.state == ReplicaState.BEING_DELETED).\
        one()
    return {'bytes': bytes or 0, 'total': total or 0}


@transactional_session
def update_replicas_states(replicas, nowait=False, session=None):
    """
    Update File replica information and state.

    :param replicas: The list of replicas.
    :param nowait:   Nowait parameter for the for_update queries.
    :param session:  The database session in use.
    """
    rse_ids = {}
    for replica in replicas:
        if 'rse_id' not in replica:
            if replica['rse'] not in rse_ids:
                rse_ids[replica['rse']] = get_rse_id(rse=replica['rse'], session=session)
            replica['rse_id'] = rse_ids[replica['rse']]

        query = session.query(models.RSEFileAssociation).filter_by(rse_id=replica['rse_id'], scope=replica['scope'], name=replica['name'])
        try:
            if nowait:
                query.with_for_update(nowait=True).one()
        except NoResultFound:
            # remember scope, name and rse_id
            raise exception.ReplicaNotFound("No row found for scope: %s name: %s rse_id: %s" % (replica['scope'], replica['name'], replica['rse_id']))

        if isinstance(replica['state'], str) or isinstance(replica['state'], unicode):
            replica['state'] = ReplicaState.from_string(replica['state'])

        values = {'state': replica['state']}
        if replica['state'] == ReplicaState.BEING_DELETED:
            query = query.filter_by(lock_cnt=0)
            # Exclude replicas use as sources
            stmt = exists([1]).where(and_(models.RSEFileAssociation.scope == models.Source.scope,
                                          models.RSEFileAssociation.name == models.Source.name,
                                          models.RSEFileAssociation.rse_id == models.Source.rse_id))
            query = query.filter(not_(stmt))
            values['tombstone'] = OBSOLETE
        elif replica['state'] == ReplicaState.AVAILABLE:
            rucio.core.lock.successful_transfer(scope=replica['scope'], name=replica['name'], rse_id=replica['rse_id'], nowait=nowait, session=session)
        elif replica['state'] == ReplicaState.UNAVAILABLE:
            rucio.core.lock.failed_transfer(scope=replica['scope'], name=replica['name'], rse_id=replica['rse_id'],
                                            error_message=replica.get('error_message', None),
                                            broken_rule_id=replica.get('broken_rule_id', None),
                                            broken_message=replica.get('broken_message', None),
                                            nowait=nowait, session=session)

        if 'path' in replica and replica['path']:
            values['path'] = replica['path']

        if not query.update(values, synchronize_session=False):
            if 'rse' not in replica:
                replica['rse'] = get_rse_name(rse_id=replica['rse_id'], session=session)
            raise exception.UnsupportedOperation('State %(state)s for replica %(scope)s:%(name)s on %(rse)s cannot be updated' % replica)
    return True


@transactional_session
def touch_replica(replica, session=None):
    """
    Update the accessed_at timestamp of the given file replica/did but don't wait if row is locked.

    :param replica: a dictionary with the information of the affected replica.
    :param session: The database session in use.

    :returns: True, if successful, False otherwise.
    """
    if 'rse_id' not in replica:
        replica['rse_id'] = get_rse_id(rse=replica['rse'], session=session)

    try:
        accessed_at, none_value = replica.get('accessed_at') or datetime.utcnow(), None

        session.query(models.RSEFileAssociation).\
            filter_by(rse_id=replica['rse_id'], scope=replica['scope'], name=replica['name']).\
            with_hint(models.RSEFileAssociation, "index(REPLICAS REPLICAS_PK)", 'oracle').\
            with_for_update(nowait=True).one()

        session.query(models.RSEFileAssociation).filter_by(rse_id=replica['rse_id'], scope=replica['scope'], name=replica['name']).\
            with_hint(models.RSEFileAssociation, "index(REPLICAS REPLICAS_PK)", 'oracle').\
            update({'accessed_at': accessed_at,
                    'tombstone': case([(and_(models.RSEFileAssociation.tombstone != none_value,
                                             models.RSEFileAssociation.tombstone != OBSOLETE),
                                        accessed_at)],
                                      else_=models.RSEFileAssociation.tombstone)},
                   synchronize_session=False)

        session.query(models.DataIdentifier).\
            filter_by(scope=replica['scope'], name=replica['name'], did_type=DIDType.FILE).\
            with_hint(models.DataIdentifier, "INDEX(DIDS DIDS_PK)", 'oracle').\
            with_for_update(nowait=True).one()

        session.query(models.DataIdentifier).\
            filter_by(scope=replica['scope'], name=replica['name'], did_type=DIDType.FILE).\
            with_hint(models.DataIdentifier, "INDEX(DIDS DIDS_PK)", 'oracle').\
            update({'accessed_at': accessed_at}, synchronize_session=False)

    except DatabaseError:
        return False
    except NoResultFound:
        return True

    return True


@transactional_session
def update_replica_state(rse, scope, name, state, session=None):
    """
    Update File replica information and state.

    :param rse: the rse name.
    :param scope: the tag name.
    :param name: The data identifier name.
    :param state: The state.
    :param session: The database session in use.
    """
    return update_replicas_states(replicas=[{'scope': scope, 'name': name, 'state': state, 'rse': rse}], session=session)


@transactional_session
def update_replica_lock_counter(rse, scope, name, value, rse_id=None, session=None):
    """
    Update File replica lock counters.

    :param rse: the rse name.
    :param scope: the tag name.
    :param name: The data identifier name.
    :param value: The number of created/deleted locks.
    :param rse_id: The id of the RSE.
    :param session: The database session in use.

    :returns: True or False.
    """
    if not rse_id:
        rse_id = get_rse_id(rse=rse, session=session)

    # WTF BUG in the mysql-driver: lock_cnt uses the already updated value! ACID? Never heard of it!

    if session.bind.dialect.name == 'mysql':
        rowcount = session.query(models.RSEFileAssociation).\
            filter_by(rse_id=rse_id, scope=scope, name=name).\
            update({'lock_cnt': models.RSEFileAssociation.lock_cnt + value,
                    'tombstone': case([(models.RSEFileAssociation.lock_cnt + value < 0,
                                        datetime.utcnow()), ],
                                      else_=None)},
                   synchronize_session=False)
    else:
        rowcount = session.query(models.RSEFileAssociation).\
            filter_by(rse_id=rse_id, scope=scope, name=name).\
            update({'lock_cnt': models.RSEFileAssociation.lock_cnt + value,
                    'tombstone': case([(models.RSEFileAssociation.lock_cnt + value == 0,
                                        datetime.utcnow()), ],
                                      else_=None)},
                   synchronize_session=False)

    return bool(rowcount)


@transactional_session
def get_and_lock_file_replicas(scope, name, nowait=False, restrict_rses=None, session=None):
    """
    Get file replicas for a specific scope:name.

    :param scope:          The scope of the did.
    :param name:           The name of the did.
    :param nowait:         Nowait parameter for the FOR UPDATE statement
    :param restrict_rses:  Possible RSE_ids to filter on.
    :param session:        The db session in use.
    :returns:              List of SQLAlchemy Replica Objects
    """

    query = session.query(models.RSEFileAssociation).filter_by(scope=scope, name=name).filter(models.RSEFileAssociation.state != ReplicaState.BEING_DELETED)
    if restrict_rses is not None:
        if len(restrict_rses) < 10:
            rse_clause = []
            for rse_id in restrict_rses:
                rse_clause.append(models.RSEFileAssociation.rse_id == rse_id)
            if rse_clause:
                query = query.filter(or_(*rse_clause))
    return query.with_for_update(nowait=nowait).all()


@transactional_session
def get_source_replicas(scope, name, source_rses=None, session=None):
    """
    Get soruce replicas for a specific scope:name.

    :param scope:          The scope of the did.
    :param name:           The name of the did.
    :param soruce_rses:    Possible RSE_ids to filter on.
    :param session:        The db session in use.
    :returns:              List of SQLAlchemy Replica Objects
    """

    query = session.query(models.RSEFileAssociation.rse_id).filter_by(scope=scope, name=name).filter(models.RSEFileAssociation.state == ReplicaState.AVAILABLE)
    if source_rses:
        if len(source_rses) < 10:
            rse_clause = []
            for rse_id in source_rses:
                rse_clause.append(models.RSEFileAssociation.rse_id == rse_id)
            if rse_clause:
                query = query.filter(or_(*rse_clause))
    return [a[0] for a in query.all()]


@transactional_session
def get_and_lock_file_replicas_for_dataset(scope, name, nowait=False, restrict_rses=None, session=None):
    """
    Get file replicas for all files of a dataset.

    :param scope:          The scope of the dataset.
    :param name:           The name of the dataset.
    :param nowait:         Nowait parameter for the FOR UPDATE statement
    :param restrict_rses:  Possible RSE_ids to filter on.
    :param session:        The db session in use.
    :returns:              (files in dataset, replicas in dataset)
    """

    query = session.query(models.DataIdentifierAssociation.child_scope,
                          models.DataIdentifierAssociation.child_name,
                          models.DataIdentifierAssociation.bytes,
                          models.DataIdentifierAssociation.md5,
                          models.DataIdentifierAssociation.adler32,
                          models.RSEFileAssociation)\
        .with_hint(models.DataIdentifierAssociation, "INDEX_RS_ASC(CONTENTS CONTENTS_PK) NO_INDEX_FFS(CONTENTS CONTENTS_PK)", 'oracle')\
        .outerjoin(models.RSEFileAssociation,
                   and_(models.DataIdentifierAssociation.child_scope == models.RSEFileAssociation.scope,
                        models.DataIdentifierAssociation.child_name == models.RSEFileAssociation.name,
                        models.RSEFileAssociation.state != ReplicaState.BEING_DELETED)).\
        filter(models.DataIdentifierAssociation.scope == scope, models.DataIdentifierAssociation.name == name)

    if restrict_rses is not None:
        if len(restrict_rses) < 10:
            rse_clause = []
            for rse_id in restrict_rses:
                rse_clause.append(models.RSEFileAssociation.rse_id == rse_id)
            if rse_clause:
                query = session.query(models.DataIdentifierAssociation.child_scope,
                                      models.DataIdentifierAssociation.child_name,
                                      models.DataIdentifierAssociation.bytes,
                                      models.DataIdentifierAssociation.md5,
                                      models.DataIdentifierAssociation.adler32,
                                      models.RSEFileAssociation)\
                               .with_hint(models.DataIdentifierAssociation, "INDEX_RS_ASC(CONTENTS CONTENTS_PK) NO_INDEX_FFS(CONTENTS CONTENTS_PK)", 'oracle')\
                               .outerjoin(models.RSEFileAssociation,
                                          and_(models.DataIdentifierAssociation.child_scope == models.RSEFileAssociation.scope,
                                               models.DataIdentifierAssociation.child_name == models.RSEFileAssociation.name,
                                               models.RSEFileAssociation.state != ReplicaState.BEING_DELETED,
                                               or_(*rse_clause)))\
                               .filter(models.DataIdentifierAssociation.scope == scope,
                                       models.DataIdentifierAssociation.name == name)

    query = query.with_for_update(nowait=nowait, of=models.RSEFileAssociation.lock_cnt)

    files = {}
    replicas = {}

    for child_scope, child_name, bytes, md5, adler32, replica in query:
        if (child_scope, child_name) not in files:
            files[(child_scope, child_name)] = {'scope': child_scope,
                                                'name': child_name,
                                                'bytes': bytes,
                                                'md5': md5,
                                                'adler32': adler32}

        if (child_scope, child_name) in replicas:
            if replica is not None:
                replicas[(child_scope, child_name)].append(replica)
        else:
            replicas[(child_scope, child_name)] = []
            if replica is not None:
                replicas[(child_scope, child_name)].append(replica)

    return (files.values(), replicas)


@transactional_session
def get_source_replicas_for_dataset(scope, name, source_rses=None, session=None):
    """
    Get file replicas for all files of a dataset.

    :param scope:          The scope of the dataset.
    :param name:           The name of the dataset.
    :param source_rses:    Possible source RSE_ids to filter on.
    :param session:        The db session in use.
    :returns:              (files in dataset, replicas in dataset)
    """
    query = session.query(models.DataIdentifierAssociation.child_scope,
                          models.DataIdentifierAssociation.child_name,
                          models.RSEFileAssociation.rse_id)\
        .with_hint(models.DataIdentifierAssociation, "INDEX_RS_ASC(CONTENTS CONTENTS_PK) NO_INDEX_FFS(CONTENTS CONTENTS_PK)", 'oracle')\
        .outerjoin(models.RSEFileAssociation,
                   and_(models.DataIdentifierAssociation.child_scope == models.RSEFileAssociation.scope,
                        models.DataIdentifierAssociation.child_name == models.RSEFileAssociation.name,
                        models.RSEFileAssociation.state == ReplicaState.AVAILABLE)).\
        filter(models.DataIdentifierAssociation.scope == scope, models.DataIdentifierAssociation.name == name)

    if source_rses:
        if len(source_rses) < 10:
            rse_clause = []
            for rse_id in source_rses:
                rse_clause.append(models.RSEFileAssociation.rse_id == rse_id)
            if rse_clause:
                query = session.query(models.DataIdentifierAssociation.child_scope,
                                      models.DataIdentifierAssociation.child_name,
                                      models.RSEFileAssociation.rse_id)\
                               .with_hint(models.DataIdentifierAssociation, "INDEX_RS_ASC(CONTENTS CONTENTS_PK) NO_INDEX_FFS(CONTENTS CONTENTS_PK)", 'oracle')\
                               .outerjoin(models.RSEFileAssociation,
                                          and_(models.DataIdentifierAssociation.child_scope == models.RSEFileAssociation.scope,
                                               models.DataIdentifierAssociation.child_name == models.RSEFileAssociation.name,
                                               models.RSEFileAssociation.state == ReplicaState.AVAILABLE,
                                               or_(*rse_clause)))\
                               .filter(models.DataIdentifierAssociation.scope == scope,
                                       models.DataIdentifierAssociation.name == name)

    replicas = {}

    for child_scope, child_name, rse_id in query:

        if (child_scope, child_name) in replicas:
            if rse_id:
                replicas[(child_scope, child_name)].append(rse_id)
        else:
            replicas[(child_scope, child_name)] = []
            if rse_id:
                replicas[(child_scope, child_name)].append(rse_id)

    return replicas


@transactional_session
def update_replicas_paths(replicas, session=None):
    """
    Update the path for the given replicas.
    Primarily useful for nondeterministic replicas.

    :param replicas: List of dictionaries {scope, name, rse_id, path}
    :param session: Database session to use.
    """

    for replica in replicas:
        session.query(models.RSEFileAssociation).filter_by(scope=replica['scope'],
                                                           name=replica['name'],
                                                           rse_id=replica['rse_id']).update({'path': replica['path']},
                                                                                            synchronize_session=False)


@read_session
def get_replica_atime(replica, session=None):
    """
    Get the accessed_at timestamp for a replica. Just for testing.
    :param replicas: List of dictionaries {scope, name, rse_id, path}
    :param session: Database session to use.

    :returns: A datetime timestamp with the last access time.
    """
    if 'rse_id' not in replica:
        replica['rse_id'] = get_rse_id(rse=replica['rse'], session=session)

    return session.query(models.RSEFileAssociation.accessed_at).filter_by(scope=replica['scope'], name=replica['name'], rse_id=replica['rse_id']).\
        with_hint(models.RSEFileAssociation, text="INDEX(REPLICAS REPLICAS_PK)", dialect_name='oracle').one()[0]


@transactional_session
def touch_collection_replicas(collection_replicas, session=None):
    """
    Update the accessed_at timestamp of the given collection replicas.

    :param collection_replicas: the list of collection replicas.
    :param session: The database session in use.

    :returns: True, if successful, False otherwise.
    """

    rse_ids, now = {}, datetime.utcnow()
    for collection_replica in collection_replicas:
        if 'rse_id' not in collection_replica:
            if collection_replica['rse'] not in rse_ids:
                rse_ids[collection_replica['rse']] = get_rse_id(rse=collection_replica['rse'], session=session)
            collection_replica['rse_id'] = rse_ids[collection_replica['rse']]

        try:
            session.query(models.CollectionReplica).filter_by(scope=collection_replica['scope'], name=collection_replica['name'], rse_id=collection_replica['rse_id']).\
                update({'accessed_at': collection_replica.get('accessed_at') or now}, synchronize_session=False)
        except DatabaseError:
            return False

    return True


@stream_session
def list_dataset_replicas(scope, name, deep=False, session=None):
    """
    :param scope: The scope of the dataset.
    :param name: The name of the dataset.
    :param deep: Lookup at the file level.
    :param session: Database session to use.

    :returns: A list of dict dataset replicas
    """
    if not deep:
        query = session.query(models.CollectionReplica.scope,
                              models.CollectionReplica.name,
                              models.RSE.rse,
                              models.CollectionReplica.rse_id,
                              models.CollectionReplica.bytes,
                              models.CollectionReplica.length,
                              models.CollectionReplica.available_bytes,
                              models.CollectionReplica.available_replicas_cnt.label("available_length"),
                              models.CollectionReplica.state,
                              models.CollectionReplica.created_at,
                              models.CollectionReplica.updated_at,
                              models.CollectionReplica.accessed_at)\
            .filter_by(scope=scope, name=name, did_type=DIDType.DATASET)\
            .filter(models.CollectionReplica.rse_id == models.RSE.id)\
            .filter(models.RSE.deleted == false())

        for row in query:
            yield row._asdict()

    else:
        content_query = session.\
            query(func.sum(models.DataIdentifierAssociation.bytes).label("bytes"),
                  func.count().label("length"))\
            .with_hint(models.DataIdentifierAssociation, "INDEX_RS_ASC(CONTENTS CONTENTS_PK) NO_INDEX_FFS(CONTENTS CONTENTS_PK)", 'oracle')\
            .filter(models.DataIdentifierAssociation.scope == scope)\
            .filter(models.DataIdentifierAssociation.name == name)

        bytes, length = 0, 0
        for row in content_query:
            bytes, length = row.bytes, row.length

        sub_query = session.\
            query(models.DataIdentifierAssociation.scope,
                  models.DataIdentifierAssociation.name,
                  models.RSEFileAssociation.rse_id,
                  func.sum(models.RSEFileAssociation.bytes).label("available_bytes"),
                  func.count().label("available_length"),
                  func.min(models.RSEFileAssociation.created_at).label("created_at"),
                  func.max(models.RSEFileAssociation.updated_at).label("updated_at"),
                  func.max(models.RSEFileAssociation.accessed_at).label("accessed_at"))\
            .with_hint(models.DataIdentifierAssociation, "INDEX_RS_ASC(CONTENTS CONTENTS_PK) INDEX_RS_ASC(REPLICAS REPLICAS_PK) NO_INDEX_FFS(CONTENTS CONTENTS_PK)", 'oracle')\
            .filter(models.DataIdentifierAssociation.child_scope == models.RSEFileAssociation.scope)\
            .filter(models.DataIdentifierAssociation.child_name == models.RSEFileAssociation.name)\
            .filter(models.DataIdentifierAssociation.scope == scope)\
            .filter(models.DataIdentifierAssociation.name == name)\
            .filter(models.RSEFileAssociation.state == ReplicaState.AVAILABLE)\
            .group_by(models.DataIdentifierAssociation.scope,
                      models.DataIdentifierAssociation.name,
                      models.RSEFileAssociation.rse_id)\
            .subquery()

        query = session.query(sub_query.c.scope,
                              sub_query.c.name,
                              sub_query.c.rse_id,
                              models.RSE.rse,
                              sub_query.c.available_bytes,
                              sub_query.c.available_length,
                              sub_query.c.created_at,
                              sub_query.c.updated_at,
                              sub_query.c.accessed_at)\
            .filter(models.RSE.id == sub_query.c.rse_id)\
            .filter(models.RSE.deleted == false())

        for row in query:
            replica = row._asdict()
            replica['length'], replica['bytes'] = length, bytes
            if replica['length'] == row.available_length:
                replica['state'] = ReplicaState.AVAILABLE
            else:
                replica['state'] = ReplicaState.UNAVAILABLE
            yield replica


@stream_session
def list_datasets_per_rse(rse, filters=None, limit=None, session=None):
    """
    List datasets at a RSE.

    :param rse: the rse name.
    :param filters: dictionary of attributes by which the results should be filtered.
    :param limit: limit number.
    :param session: Database session to use.

    :returns: A list of dict dataset replicas
    """
    query = session.query(models.CollectionReplica.scope,
                          models.CollectionReplica.name,
                          models.RSE.rse,
                          models.CollectionReplica.bytes,
                          models.CollectionReplica.length,
                          models.CollectionReplica.available_bytes,
                          models.CollectionReplica.available_replicas_cnt.label("available_length"),
                          models.CollectionReplica.state,
                          models.CollectionReplica.created_at,
                          models.CollectionReplica.updated_at,
                          models.CollectionReplica.accessed_at)\
        .filter_by(did_type=DIDType.DATASET)\
        .filter(models.CollectionReplica.rse_id == models.RSE.id)\
        .filter(models.RSE.rse == rse)\
        .filter(models.RSE.deleted == false())

    for (k, v) in filters and filters.items() or []:
        if k == 'name' or k == 'scope':
            if '*' in v or '%' in v:
                if session.bind.dialect.name == 'postgresql':  # PostgreSQL escapes automatically
                    query = query.filter(getattr(models.CollectionReplica, k).like(v.replace('*', '%')))
                else:
                    query = query.filter(getattr(models.CollectionReplica, k).like(v.replace('*', '%'), escape='\\'))
            else:
                query = query.filter(getattr(models.CollectionReplica, k) == v)
                # hints ?
        elif k == 'created_before':
            created_before = str_to_date(v)
            query = query.filter(models.CollectionReplica.created_at <= created_before)
        elif k == 'created_after':
            created_after = str_to_date(v)
            query = query.filter(models.CollectionReplica.created_at >= created_after)
        else:
            query = query.filter(getattr(models.CollectionReplica, k) == v)

    if limit:
        query = query.limit(limit)

    for row in query:
        yield row._asdict()


@transactional_session
def mark_unlocked_replicas(rse, bytes, session=None):
    """
    Mark unlocked replicas as obsolete to release space quickly.

    :param rse: the rse name.
    :param bytes: the amount of needed bytes.
    :param session: The database session in use.

    :returns: The list of marked replicas.
    """
    rse_id = get_rse_id(rse=rse, session=session)

    none_value = None  # Hack to get pep8 happy...
#    query = session.query( func.count(), func.sum(models.RSEFileAssociation.bytes)).\
    query = session.query(models.RSEFileAssociation.scope, models.RSEFileAssociation.name, models.RSEFileAssociation.bytes).\
        with_hint(models.RSEFileAssociation, "INDEX_RS_ASC(replicas REPLICAS_TOMBSTONE_IDX)  NO_INDEX_FFS(replicas REPLICAS_TOMBSTONE_IDX)", 'oracle').\
        filter(models.RSEFileAssociation.tombstone < datetime.utcnow()).\
        filter(models.RSEFileAssociation.lock_cnt == 0).\
        filter(models.RSEFileAssociation.tombstone != OBSOLETE).\
        filter(case([(models.RSEFileAssociation.tombstone != none_value, models.RSEFileAssociation.rse_id), ]) == rse_id).\
        filter(models.RSEFileAssociation.state.in_((ReplicaState.AVAILABLE, ReplicaState.UNAVAILABLE, ReplicaState.BAD))).\
        order_by(models.RSEFileAssociation.bytes.desc())

    rows = []
    needed_space, total_bytes = bytes, 0
    for (scope, name, bytes) in query.yield_per(1000):

        if total_bytes > needed_space:
            break

        rowcount = session.query(models.RSEFileAssociation).\
            filter_by(rse_id=rse_id, scope=scope, name=name).\
            with_hint(models.RSEFileAssociation,
                      "index(REPLICAS REPLICAS_PK)",
                      'oracle').\
            filter(models.RSEFileAssociation.tombstone != none_value).\
            update({'tombstone': OBSOLETE}, synchronize_session=False)

        if rowcount:
            total_bytes += bytes
            rows.append({'scope': scope, 'name': name})
    return rows<|MERGE_RESOLUTION|>--- conflicted
+++ resolved
@@ -1214,11 +1214,7 @@
             update({'complete': False}, synchronize_session=False)
 
     # delete empty dids
-<<<<<<< HEAD
-    deleted_dids = []
-=======
     messages, deleted_dids, deleted_rules = [], [], []
->>>>>>> 4b55feb2
     for chunk in chunks(did_condition, 100):
         query = session.query(models.DataIdentifier.scope,
                               models.DataIdentifier.name,
