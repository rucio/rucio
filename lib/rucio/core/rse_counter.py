--- conflicted
+++ resolved
@@ -83,16 +83,11 @@
     """
 
     try:
-<<<<<<< HEAD
-        counter = session.query(models.RSECounter).filter_by(rse_id=rse_id).one()
-        return {'bytes': counter.bytes, 'files': counter.files, 'updated_at': counter.updated_at}
-=======
         counter = session.query(models.RSEUsage).\
             filter_by(rse_id=rse_id, source='rucio').one()
         return {'bytes': counter.used,
                 'files': counter.files,
                 'updated_at': counter.updated_at}
->>>>>>> 041652b2
     except NoResultFound:
         raise CounterNotFound()
 
