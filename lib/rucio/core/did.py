--- conflicted
+++ resolved
@@ -34,13 +34,10 @@
 # - Eli Chadwick <eli.chadwick@stfc.ac.uk>, 2020
 # - Benedikt Ziemons <benedikt.ziemons@cern.ch>, 2020-2021
 # - Vivek Nigam <viveknigam.nigam3@gmail.com>, 2020
-<<<<<<< HEAD
 # - Gabriele Gaetano Fronze' <gabriele.fronze@to.infn.it>, 2020-2021
 # - Rob Barnsley <rob.barnsley@skao.int>, 2021
-=======
 # - Rahul Chauhan <omrahulchauhan@gmail.com>, 2021
 # - Radu Carpa <radu.carpa@cern.ch>, 2021
->>>>>>> 61a0b1de
 
 import logging
 import operator
