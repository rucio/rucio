<<<<<<< HEAD
# Copyright 2013-2018 CERN for the benefit of the ATLAS collaboration.
#
# Licensed under the Apache License, Version 2.0 (the "License");
# you may not use this file except in compliance with the License.
# You may obtain a copy of the License at
#
#    http://www.apache.org/licenses/LICENSE-2.0
#
# Unless required by applicable law or agreed to in writing, software
# distributed under the License is distributed on an "AS IS" BASIS,
# WITHOUT WARRANTIES OR CONDITIONS OF ANY KIND, either express or implied.
# See the License for the specific language governing permissions and
# limitations under the License.
#
# Authors:
# - Martin Barisits, <martin.barisits@cern.ch>, 2013-2019
# - Vincent Garonne, <vincent.garonne@cern.ch>, 2013
# - Mario Lassnig, <mario.lassnig@cern.ch>, 2013
# - Cedric Serfon, <cedric.serfon@cern.ch>, 2014
# - Hannes Hansen, <hannes.jakob.hansen@cern.ch>, 2018-2019
# - Brandon White, <bjwhite@fnal.gov>, 2019
#
# PY3K COMPATIBLE
=======
'''
  Copyright European Organization for Nuclear Research (CERN)
  Licensed under the Apache License, Version 2.0 (the "License");
  You may not use this file except in compliance with the License.
  You may obtain a copy of the License at
  http://www.apache.org/licenses/LICENSE-2.0

  Authors:
  - Martin Barisits, <martin.barisits@cern.ch>, 2013-2017
  - Vincent Garonne, <vincent.garonne@cern.ch>, 2013
  - Mario Lassnig, <mario.lassnig@cern.ch>, 2013
  - Cedric Serfon, <cedric.serfon@cern.ch>, 2014-2019
  - Hannes Hansen, <hannes.jakob.hansen@cern.ch>, 2018-2019
  - Brandon White, <bjwhite@fnal.gov>, 2019

  PY3K COMPATIBLE
'''
>>>>>>> 5549824a

import abc
import re

from dogpile.cache import make_region
from dogpile.cache.api import NoValue
from hashlib import sha256
from six import add_metaclass

from rucio.common import schema
from rucio.common.config import config_get
from rucio.common.exception import InvalidRSEExpression, RSEBlacklisted
from rucio.core.rse import list_rses, get_rses_with_attribute, get_rse_attribute
from rucio.db.sqla.session import transactional_session


DEFAULT_RSE_ATTRIBUTE = schema.DEFAULT_RSE_ATTRIBUTE['pattern']
RSE_ATTRIBUTE = schema.RSE_ATTRIBUTE['pattern']
PRIMITIVE = r'(\(*(%s|%s|%s)\)*)' % (RSE_ATTRIBUTE, DEFAULT_RSE_ATTRIBUTE, r'\*')
UNION = r'(\|%s)' % (PRIMITIVE)
INTERSECTION = r'(\&%s)' % (PRIMITIVE)
COMPLEMENT = r'(\\%s)' % (PRIMITIVE)

PATTERN = r'^%s(%s|%s|%s)*' % (PRIMITIVE, UNION, INTERSECTION, COMPLEMENT)


REGION = make_region().configure('dogpile.cache.memcached',
                                 expiration_time=600,
                                 arguments={'url': config_get('cache', 'url', False, '127.0.0.1:11211'), 'distributed_lock': True})


@transactional_session
def parse_expression(expression, filter=None, session=None):
    """
    Parse a RSE expression and return the list of RSE dictionaries.

    :param expression:    RSE expression, e.g: 'CERN|BNL'.
    :param filter:        Availability filter (dictionary) used for the RSEs. e.g.: {'availability_write': True}
    :param session:       Database session in use.
    :returns:             A list of rse dictionaries.
    :raises:              InvalidRSEExpression, RSENotFound, RSEBlacklisted
    """
    result = REGION.get(sha256(expression.encode()).hexdigest())
    if type(result) is NoValue:
        # Evaluate the correctness of the parentheses
        parantheses_open_count = 0
        parantheses_close_count = 0
        for char in expression:
            if (char == '('):
                parantheses_open_count += 1
            elif (char == ')'):
                parantheses_close_count += 1
            if (parantheses_close_count > parantheses_open_count):
                raise InvalidRSEExpression('Problem with parantheses.')
        if (parantheses_open_count != parantheses_close_count):
            raise InvalidRSEExpression('Problem with parantheses.')

        # Check the expression pattern
        match = re.match(PATTERN, expression)
        if match is None:
            raise InvalidRSEExpression('Expression does not comply to RSE Expression syntax')
        else:
            if match.group() != expression:
                raise InvalidRSEExpression('Expression does not comply to RSE Expression syntax')
        result_tuple = __resolve_term_expression(expression)[0].resolve_elements(session=session)
        # result_tuple = ([rse_ids], {rse_id: {rse_info}})
        result = []
        for rse in list(result_tuple[0]):
            result.append(result_tuple[1][rse])
        REGION.set(sha256(expression.encode()).hexdigest(), result)

    if not result:
        raise InvalidRSEExpression('RSE Expression resulted in an empty set.')

    # Filter
    final_result = []
    if filter:
        for rse in result:
            if filter.get('availability_write', False):
                if rse.get('availability') & 2:
                    final_result.append(rse)
        if not final_result:
            raise RSEBlacklisted('RSE excluded due to write blacklisting.')
    else:
        final_result = result

    # final_result = [{rse-info}]
    return final_result


def __resolve_term_expression(expression):
    """
    Resolves a Term Expression and returns an object of type BaseExpressionElement

    :param subexpression:  String of the term expression.
    :returns:              Tuple of BaseExpressionElement, term Expression string
    """

    left_term = None
    operator = None
    original_expression = expression

    while(True):
        if len(expression) == 0:
            return (left_term, original_expression)
        elif expression[0] == "(":
            if (left_term is None):
                left_term, termexpression = __resolve_term_expression(__extract_term(expression))
                expression = expression[len(termexpression) + 2:]
                continue
            else:
                right_term, termexpression = __resolve_term_expression(__extract_term(expression))
                expression = expression[len(termexpression) + 2:]
                operator.set_left_term(left_term)
                operator.set_right_term(right_term)
                left_term = operator
                operator = None
                continue
        elif expression[0] == "\\":
            operator = ComplementOperator()
            expression = expression[1:]
            continue
        elif expression[0] == "&":
            operator = IntersectOperator()
            expression = expression[1:]
            continue
        elif expression[0] == "|":
            operator = UnionOperator()
            expression = expression[1:]
            continue
        else:
            if (left_term is None):
                left_term, primitiveexpression = __resolve_primitive_expression(expression)
                expression = expression[len(primitiveexpression):]
                continue
            else:
                right_term, primitiveexpression = __resolve_primitive_expression(expression)
                expression = expression[len(primitiveexpression):]
                operator.set_left_term(left_term)
                operator.set_right_term(right_term)
                left_term = operator
                operator = None
                continue


def __resolve_primitive_expression(expression):
    """
    Resolve a primitive expression and return a RSEAttribute object

    :param expression:    String of the expresssion
    :returns:             Tuple of RSEAttribute, primitive expression
    """
    primitiveexpression = re.match(PRIMITIVE, expression).group()
    if ('=' in primitiveexpression):
        keyvalue = primitiveexpression.split("=")
        return (RSEAttributeEqualCheck(keyvalue[0], keyvalue[1]), primitiveexpression)
    elif ('<' in primitiveexpression):
        keyvalue = primitiveexpression.split("<")
        return (RSEAttributeSmallerCheck(keyvalue[0], keyvalue[1]), primitiveexpression)
    elif ('>' in primitiveexpression):
        keyvalue = primitiveexpression.split(">")
        return (RSEAttributeLargerCheck(keyvalue[0], keyvalue[1]), primitiveexpression)
    elif ('*' in primitiveexpression):
        return (RSEAll(), primitiveexpression)
    else:
        return (RSEAttributeEqualCheck(key=primitiveexpression), primitiveexpression)


def __extract_term(expression):
    """
    Extract a term from an expression with parantheses

    :param expression:  The expression starting with a '('
    :return:            The extracted term string
    """
    open_parantheses = 0
    i = 0
    for char in expression:
        if (char == '('):
            open_parantheses += 1
        elif (char == ')'):
            open_parantheses -= 1
        if (open_parantheses == 0):
            return expression[1:i]
        i = i + 1
    raise SystemError('This point in the code should not be reachable')


@add_metaclass(abc.ABCMeta)
class BaseExpressionElement:
    @abc.abstractmethod
    def resolve_elements(self, session):
        """
        Resolve the ExpressionElement and return a set of RSE ids

        :param session:  Database session in use
        :returns:        (Set of RSE ids, Dictionary of RSE dicts)
        :rtype:          (Set of Strings, Dictionary of RSE dicts organized by rse_id)
        """
        pass


class RSEAll(BaseExpressionElement):
    """
    Representation of all RSEs
    """

    def resolve_elements(self, session):
        """
        Inherited from :py:func:`BaseExpressionElement.resolve_elements`
        """
        output = list_rses(session=session)
        if not output:
            return (set(), {})
        rse_dict = {}
        for rse in output:
            rse_dict[rse['id']] = rse
        return (set([rse['id'] for rse in output]), rse_dict)


class RSEAttributeEqualCheck(BaseExpressionElement):
    """
    Representation of an RSE Attribute with Equal Check
    """

    def __init__(self, key, value=True):
        """
        Creates an RSEAttribute representation

        :param key:           Key of the RSE Attribute.
        :param value:         Value of the RSE Attribute.
        """
        self.key = key
        self.value = value

    def resolve_elements(self, session):
        """
        Inherited from :py:func:`BaseExpressionElement.resolve_elements`
        """
        output = list_rses({self.key: self.value}, session=session)
        if not output:
            return (set(), {})
        rse_dict = {}
        for rse in output:
            rse_dict[rse['id']] = rse
        return (set([rse['id'] for rse in output]), rse_dict)


class RSEAttributeSmallerCheck(BaseExpressionElement):
    """
    Representation of an RSE Attribute with Smaller (<) Check
    """

    def __init__(self, key, value=True):
        """
        Creates an RSEAttribute representation

        :param key:           Key of the RSE Attribute.
        :param value:         Value of the RSE Attribute.
        """
        self.key = key
        self.value = value

    def resolve_elements(self, session):
        """
        Inherited from :py:func:`BaseExpressionElement.resolve_elements`
        """
        rse_list = get_rses_with_attribute(key=self.key, session=session)
        if not rse_list:
            return (set(), {})

        output = []
        rse_dict = {}
        for rse in rse_list:
            try:
                if float(get_rse_attribute(key=self.key, rse_id=rse['id'], session=session)[0]) < float(self.value):
                    rse_dict[rse['id']] = rse
                    output.append(rse['id'])
            except ValueError:
                continue
        return (set(output), rse_dict)


class RSEAttributeLargerCheck(BaseExpressionElement):
    """
    Representation of an RSE Attribute with Larger (>) Check
    """

    def __init__(self, key, value=True):
        """
        Creates an RSEAttribute representation

        :param key:           Key of the RSE Attribute.
        :param value:         Value of the RSE Attribute.
        """
        self.key = key
        self.value = value

    def resolve_elements(self, session):
        """
        Inherited from :py:func:`BaseExpressionElement.resolve_elements`
        """
        rse_list = get_rses_with_attribute(key=self.key, session=session)
        if not rse_list:
            return (set(), {})

        output = []
        rse_dict = {}
        for rse in rse_list:
            try:
                if float(get_rse_attribute(key=self.key, rse_id=rse['id'], session=session)[0]) > float(self.value):
                    rse_dict[rse['id']] = rse
                    output.append(rse['id'])
            except ValueError:
                continue
        return (set(output), rse_dict)


@add_metaclass(abc.ABCMeta)
class BaseRSEOperator(BaseExpressionElement):
    @abc.abstractmethod
    def set_left_term(self, left_term):
        """
        Set the left site of the term

        :param left_term:  Left term
        """
        pass

    @abc.abstractmethod
    def set_right_term(self, right_term):
        """
        Set the right site of the term

        :param left_term:  Left term
        """
        pass


class ComplementOperator(BaseRSEOperator):
    """
    Representation of the complement operator
    """

    def __init__(self):
        """
        Create a ComplementOperator representation
        """

        self.left_term = None
        self.right_term = None

    def set_left_term(self, left_term):
        """
        Inherited from :py:func:`BaseRSEOperator.set_left_term`
        """
        self.left_term = left_term

    def set_right_term(self, right_term):
        """
        Inherited from :py:func:`BaseRSEOperator.set_right_term`
        """
        self.right_term = right_term

    def resolve_elements(self, session):
        """
        Inherited from :py:func:`BaseExpressionElement.resolve_elements`
        """
        left_term_tuple = self.left_term.resolve_elements(session=session)
        right_term_tuple = self.right_term.resolve_elements(session=session)
        return (left_term_tuple[0] - right_term_tuple[0], dict(list(left_term_tuple[1].items()) + list(right_term_tuple[1].items())))


class UnionOperator(BaseRSEOperator):
    """
    Representation of the or operator
    """

    def __init__(self):
        """
        Create a UnionOperator representation
        """

        self.left_term = None
        self.right_term = None

    def set_left_term(self, left_term):
        """
        Inherited from :py:func:`BaseRSEOperator.set_left_term`
        """
        self.left_term = left_term

    def set_right_term(self, right_term):
        """
        Inherited from :py:func:`BaseRSEOperator.set_right_term`
        """
        self.right_term = right_term

    def resolve_elements(self, session):
        """
        Inherited from :py:func:`BaseExpressionElement.resolve_elements`
        """
        left_term_tuple = self.left_term.resolve_elements(session=session)
        right_term_tuple = self.right_term.resolve_elements(session=session)
        return (left_term_tuple[0] | right_term_tuple[0], dict(list(left_term_tuple[1].items()) + list(right_term_tuple[1].items())))


class IntersectOperator(BaseRSEOperator):
    """
    Representation of the intersect operator
    """

    def __init__(self):
        """
        Create a IntersectOperator representation
        """

        self.left_term = None
        self.right_term = None

    def set_left_term(self, left_term):
        """
        Inherited from :py:func:`BaseRSEOperator.set_left_term`
        """
        self.left_term = left_term

    def set_right_term(self, right_term):
        """
        Inherited from :py:func:`BaseRSEOperator.set_right_term`
        """
        self.right_term = right_term

    def resolve_elements(self, session):
        """
        Inherited from :py:func:`BaseExpressionElement.resolve_elements`
        """
        left_term_tuple = self.left_term.resolve_elements(session=session)
        right_term_tuple = self.right_term.resolve_elements(session=session)
        return (left_term_tuple[0] & right_term_tuple[0], dict(list(left_term_tuple[1].items()) + list(right_term_tuple[1].items())))<|MERGE_RESOLUTION|>--- conflicted
+++ resolved
@@ -1,4 +1,3 @@
-<<<<<<< HEAD
 # Copyright 2013-2018 CERN for the benefit of the ATLAS collaboration.
 #
 # Licensed under the Apache License, Version 2.0 (the "License");
@@ -22,25 +21,6 @@
 # - Brandon White, <bjwhite@fnal.gov>, 2019
 #
 # PY3K COMPATIBLE
-=======
-'''
-  Copyright European Organization for Nuclear Research (CERN)
-  Licensed under the Apache License, Version 2.0 (the "License");
-  You may not use this file except in compliance with the License.
-  You may obtain a copy of the License at
-  http://www.apache.org/licenses/LICENSE-2.0
-
-  Authors:
-  - Martin Barisits, <martin.barisits@cern.ch>, 2013-2017
-  - Vincent Garonne, <vincent.garonne@cern.ch>, 2013
-  - Mario Lassnig, <mario.lassnig@cern.ch>, 2013
-  - Cedric Serfon, <cedric.serfon@cern.ch>, 2014-2019
-  - Hannes Hansen, <hannes.jakob.hansen@cern.ch>, 2018-2019
-  - Brandon White, <bjwhite@fnal.gov>, 2019
-
-  PY3K COMPATIBLE
-'''
->>>>>>> 5549824a
 
 import abc
 import re
