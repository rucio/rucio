# Copyright European Organization for Nuclear Research (CERN) since 2012
#
# Licensed under the Apache License, Version 2.0 (the "License");
# you may not use this file except in compliance with the License.
# You may obtain a copy of the License at
#
#    http://www.apache.org/licenses/LICENSE-2.0
#
# Unless required by applicable law or agreed to in writing, software
# distributed under the License is distributed on an "AS IS" BASIS,
# WITHOUT WARRANTIES OR CONDITIONS OF ANY KIND, either express or implied.
# See the License for the specific language governing permissions and
# limitations under the License.

import json
from typing import TYPE_CHECKING

from sqlalchemy import delete, insert, or_, select, update
from sqlalchemy.exc import IntegrityError

from rucio.common.config import config_get_list
from rucio.common.constants import MAX_MESSAGE_LENGTH, HermesService
from rucio.common.exception import InvalidObject, RucioException
from rucio.common.utils import APIEncoder, chunks
from rucio.db.sqla import filter_thread_work
from rucio.db.sqla.models import Message, MessageHistory
from rucio.db.sqla.session import transactional_session

if TYPE_CHECKING:
    from typing import Any, Optional

    from sqlalchemy.orm import Session

    MessageType = dict[str, Any]
    MessagesListType = list[MessageType]


@transactional_session
def add_messages(messages: "MessagesListType", *, session: "Session") -> None:
    """
    Add a list of messages to be submitted asynchronously to a message broker.

    For messages with payload bigger than MAX_MESSAGE_LENGTH, payload_nolimit is used instead of payload.
    In the case of nolimit, a placeholder string is written to the NOT NULL payload column.

    :param messages: A list of dictionaries {'event_type': str, 'payload': dict}
    :param session: The database session to use.
    """
    services = []
    for service in config_get_list('hermes', 'services_list', raise_exception=False, default='activemq,email', session=session):
        try:
            HermesService(service.upper())
        except ValueError as err:
            raise RucioException(str(err))
        services.append(service)

    msgs = []
    for message in messages:
        event_type = message['event_type']
        payload = message['payload']
        for service in services:
            msg = {'services': service, 'event_type': event_type}
            try:
                if event_type == 'email' and service != 'email':
                    continue
                if service == 'email' and event_type != 'email':
                    continue
                msg_payload = json.dumps(payload, cls=APIEncoder)
                msg['payload'] = msg_payload
                if len(msg_payload) > MAX_MESSAGE_LENGTH:
                    msg['payload_nolimit'] = msg_payload
                    msg['payload'] = 'nolimit'
                msgs.append(msg)
            except TypeError as err:  # noqa: F841
                raise InvalidObject(f'Invalid JSON for payload: {err}')
    for messages_chunk in chunks(msgs, 1000):
        stmt = insert(
            Message
        )
        session.execute(stmt, messages_chunk)


@transactional_session
def add_message(event_type: str, payload: dict, *, session: "Session") -> None:
    """
    Add a message to be submitted asynchronously to a message broker.

    In the case of nolimit, a placeholder string is written to the NOT NULL payload column.

    :param event_type: The type of the event as a string, e.g., NEW_DID.
    :param payload: The message payload. Will be persisted as JSON.
    :param session: The database session to use.
    """
    add_messages([{'event_type': event_type, 'payload': payload}], session=session)


@transactional_session
def retrieve_messages(bulk: int = 1000,
                      thread: "Optional[int]" = None,
                      total_threads: "Optional[int]" = None,
                      event_type: "Optional[str]" = None,
                      service_filter: "Optional[str]" = None,
                      lock: bool = False,
                      old_mode: bool = True,
                      *, session: "Session") -> "MessagesListType":
    """
    Retrieve up to $bulk messages.

    :param bulk: Number of messages as an integer.
    :param thread: Identifier of the caller thread as an integer.
    :param total_threads: Maximum number of threads as an integer.
    :param event_type: Return only specified event_type. If None, returns everything.
    :param lock: Select exclusively some rows.
    :param old_mode: If True, doesn't return email if event_type is None.
    :param session: The database session to use.

    :returns messages: List of dictionaries {id, created_at, event_type, payload, services}
    """
    messages = []
    try:
        stmt_subquery = select(
            Message.id
        ).order_by(
            Message.created_at
        )
        stmt_subquery = filter_thread_work(session=session, query=stmt_subquery, total_threads=total_threads, thread_id=thread)
        if event_type:
<<<<<<< HEAD
            subquery = subquery.filter_by(event_type=event_type)
        elif service_filter:
            subquery = subquery.filter_by(services=service_filter)
=======
            stmt_subquery = stmt_subquery.where(
                Message.event_type == event_type
            )
>>>>>>> 01bf2dd2
        elif old_mode:
            stmt_subquery = stmt_subquery.where(
                Message.event_type != 'email'
            )

        # Step 1:
        # MySQL does not support limits in nested queries, limit on the outer query instead.
        # This is not as performant, but the best we can get from MySQL.
        # FIXME: SQLAlchemy generates wrong nowait MySQL8 statement for MySQL5
        #        Remove once this is resolved in SQLAlchemy
        stmt = select(
            Message.id,
            Message.created_at,
            Message.event_type,
            Message.payload,
            Message.services
        )
        if session.bind.dialect.name == 'mysql':
            stmt = stmt.where(
                Message.id.in_(stmt_subquery)
            )
        else:
            stmt_subquery = stmt_subquery.limit(
                bulk
            )
            stmt = stmt.where(
                Message.id.in_(stmt_subquery)
            ).with_for_update(
                nowait=True
            )

        # Step 2:
        # MySQL does not support limits in nested queries, limit on the outer query instead.
        # This is not as performant, but the best we can get from MySQL.
        if session.bind.dialect.name == 'mysql':
            stmt = stmt.limit(
                bulk
            )

        # Step 3:
        # Assemble message object
        for id_, created_at, event_type, payload, services in session.execute(stmt).all():
            message = {'id': id_,
                       'created_at': created_at,
                       'event_type': event_type,
                       'services': services}

            # Only switch SQL context when necessary
            if payload == 'nolimit':
                nolimit_stmt = select(
                    Message.payload_nolimit
                ).where(
                    Message.id == id_
                )
                message['payload'] = json.loads(str(session.execute(nolimit_stmt).scalar_one()))
            else:
                message['payload'] = json.loads(str(payload))

            messages.append(message)

        return messages

    except IntegrityError as e:
        raise RucioException(e.args)


@transactional_session
def delete_messages(messages: "MessagesListType", *, session: "Session") -> None:
    """
    Delete all messages with the given IDs, and archive them to the history.

    :param messages: The messages to delete as a list of dictionaries.
    """
    message_condition = []
    for message in messages:
        message_condition.append(Message.id == message['id'])
        if len(message['payload']) > MAX_MESSAGE_LENGTH:
            message['payload_nolimit'] = message.pop('payload')

    try:
        if message_condition:
            stmt = delete(
                Message
            ).prefix_with(
                '/*+ INDEX(messages MESSAGES_ID_PK) */',
                dialect='oracle'
            ).where(
                or_(*message_condition)
            ).execution_options(
                synchronize_session=False
            )
            session.execute(stmt)

            stmt = insert(
                MessageHistory
            )
            session.execute(stmt, messages)
    except IntegrityError as e:
        raise RucioException(e.args)


@transactional_session
def truncate_messages(*, session: "Session") -> None:
    """
    Delete all stored messages. This is for internal purposes only.

    :param session: The database session to use.
    """

    try:
        stmt = delete(
            Message
        ).execution_options(
            synchronize_session=False
        )
        session.execute(stmt)
    except IntegrityError as e:
        raise RucioException(e.args)


@transactional_session
def update_messages_services(messages: "MessagesListType", services: str, *, session: "Session") -> None:
    """
    Update the services for all messages with the given IDs.

    :param messages: The messages to delete as a list of dictionaries.
    :param services: A coma separated string containing the list of services to report to.
    :param session: The database session to use.
    """
    message_condition = []
    for message in messages:
        message_condition.append(Message.id == message['id'])
        if len(message['payload']) > MAX_MESSAGE_LENGTH:
            message['payload_nolimit'] = message.pop('payload')

    try:
        if message_condition:
            stmt = update(
                Message
            ).prefix_with(
                '/*+ INDEX(messages MESSAGES_ID_PK) */',
                dialect='oracle'
            ).where(
                or_(*message_condition)
            ).execution_options(
                synchronize_session=False
            ).values({
                Message.services: services
            })
            session.execute(stmt)

    except IntegrityError as err:
        raise RucioException(err.args)<|MERGE_RESOLUTION|>--- conflicted
+++ resolved
@@ -125,15 +125,9 @@
         )
         stmt_subquery = filter_thread_work(session=session, query=stmt_subquery, total_threads=total_threads, thread_id=thread)
         if event_type:
-<<<<<<< HEAD
             subquery = subquery.filter_by(event_type=event_type)
         elif service_filter:
             subquery = subquery.filter_by(services=service_filter)
-=======
-            stmt_subquery = stmt_subquery.where(
-                Message.event_type == event_type
-            )
->>>>>>> 01bf2dd2
         elif old_mode:
             stmt_subquery = stmt_subquery.where(
                 Message.event_type != 'email'
