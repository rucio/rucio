# -*- coding: utf-8 -*-
# Copyright 2020 CERN
#
# Licensed under the Apache License, Version 2.0 (the "License");
# you may not use this file except in compliance with the License.
# You may obtain a copy of the License at
#
#    http://www.apache.org/licenses/LICENSE-2.0
#
# Unless required by applicable law or agreed to in writing, software
# distributed under the License is distributed on an "AS IS" BASIS,
# WITHOUT WARRANTIES OR CONDITIONS OF ANY KIND, either express or implied.
# See the License for the specific language governing permissions and
# limitations under the License.
#
# Authors:
# - Cedric Serfon <cedric.serfon@cern.ch>, 2020-2021
# - Benedikt Ziemons <benedikt.ziemons@cern.ch>, 2020
# - Mario Lassnig <mario.lassnig@cern.ch>, 2020
<<<<<<< HEAD
# - Eric Vaandering <ewv@fnal.gov>, 2021
=======
# - Thomas Beermann <thomas.beermann@cern.ch>, 2021
>>>>>>> a03f8711

'''
   Hermes2 is a daemon that get the messages and sends them to external services (influxDB, ES, ActiveMQ).
'''

import calendar
import copy
import datetime
import json
import logging
import os
import random
import re
import smtplib
import socket
import sys
import threading
import time
import traceback
from email.mime.text import MIMEText

import requests
import stomp
from prometheus_client import Counter
from six import PY2

import rucio.db.sqla.util
from rucio.common.config import config_get, config_get_int, config_get_bool
from rucio.common.exception import ConfigNotFound, DatabaseException
from rucio.common.logging import setup_logging
from rucio.core import heartbeat
from rucio.core.config import get
from rucio.core.message import retrieve_messages, delete_messages, update_messages_services
from rucio.core.monitor import record_counter

logging.getLogger('requests').setLevel(logging.CRITICAL)

GRACEFUL_STOP = threading.Event()

RECONNECT_COUNTER = Counter('rucio_daemons_hermes2_reconnect', 'Counts Hermes2 reconnects to different ActiveMQ brokers', labelnames=('host',))


def default(datetype):
    if isinstance(datetype, (datetime.date, datetime.datetime)):
        return datetype.isoformat()


class HermesListener(stomp.ConnectionListener):
    '''
    Hermes Listener
    '''
    def __init__(self, broker):
        '''
        __init__
        '''
        self.__broker = broker

    def on_error(self, headers, body):
        '''
        Error handler
        '''
        logging.error('[broker] [%s]: %s', self.__broker, body)


def setup_activemq(prepend_str):
    logging.info('%s [broker] Resolving brokers', prepend_str)

    brokers_alias = []
    brokers_resolved = []
    try:
        brokers_alias = [broker.strip() for broker in config_get('messaging-hermes', 'brokers').split(',')]
    except:
        raise Exception('Could not load brokers from configuration')

    logging.info('%s [broker] Resolving broker dns alias: %s', prepend_str, brokers_alias)
    brokers_resolved = []
    for broker in brokers_alias:
        try:
            addrinfos = socket.getaddrinfo(broker, 0, socket.AF_INET, 0, socket.IPPROTO_TCP)
            brokers_resolved.extend(ai[4][0] for ai in addrinfos)
        except socket.gaierror as ex:
            logging.error('%s [broker] Cannot resolve domain name %s (%s)', prepend_str, broker, str(ex))

    logging.debug('%s [broker] Brokers resolved to %s', prepend_str, brokers_resolved)

    if not brokers_resolved:
        logging.fatal('%s [broker] No brokers resolved.', prepend_str)
        return None, None, None, None, None

    broker_timeout = 3
    if not broker_timeout:  # Allow zero in config
        broker_timeout = None

    logging.info('%s [broker] Checking authentication method', prepend_str)
    use_ssl = True
    try:
        use_ssl = config_get_bool('messaging-hermes', 'use_ssl')
    except:
        logging.info('%s [broker] Could not find use_ssl in configuration -- please update your rucio.cfg', prepend_str)

    port = config_get_int('messaging-hermes', 'port')
    vhost = config_get('messaging-hermes', 'broker_virtual_host', raise_exception=False)
    if not use_ssl:
        username = config_get('messaging-hermes', 'username')
        password = config_get('messaging-hermes', 'password')
        port = config_get_int('messaging-hermes', 'nonssl_port')

    conns = []
    for broker in brokers_resolved:
        if not use_ssl:
            logging.info('%s [broker] setting up username/password authentication: %s', prepend_str, broker)
            con = stomp.Connection12(host_and_ports=[(broker, port)],
                                     vhost=vhost,
                                     keepalive=True,
                                     timeout=broker_timeout)
        else:
            logging.info('%s [broker] setting up ssl cert/key authentication: %s', prepend_str, broker)
            con = stomp.Connection12(host_and_ports=[(broker, port)],
                                     use_ssl=True,
                                     ssl_key_file=config_get('messaging-hermes', 'ssl_key_file'),
                                     ssl_cert_file=config_get('messaging-hermes', 'ssl_cert_file'),
                                     vhost=vhost,
                                     keepalive=True,
                                     timeout=broker_timeout)

        con.set_listener('rucio-hermes',
                         HermesListener(con.transport._Transport__host_and_ports[0]))

        conns.append(con)
    destination = config_get('messaging-hermes', 'destination')
    return conns, destination, username, password, use_ssl


def deliver_to_activemq(messages, conns, destination, username, password, use_ssl, prepend_str):
    """
    Deliver messages to ActiveMQ

    :param messages:     The list of messages.
    :param conns:        A list of connections.
    :param destination:  The destination topic or queue.
    :param username:     The username if no SSL connection.
    :param password:     The username if no SSL connection.
    :param use_ssl:      Boolean to choose if SSL connection is used.
    :param prepend_str:  The string to prepend to the logging.
    """
    to_delete = []
    for message in messages:
        try:
            conn = random.sample(conns, 1)[0]
            if not conn.is_connected():
                host_and_ports = conn.transport._Transport__host_and_ports[0][0]
                record_counter('daemons.hermes.reconnect.%s' % host_and_ports.split('.')[0])
                labels = {'host': host_and_ports.split('.')[0]}
                RECONNECT_COUNTER.labels(**labels).inc()
                conn.start()
                if not use_ssl:
                    logging.info('%s [broker] - connecting with USERPASS to %s',
                                 prepend_str,
                                 host_and_ports)
                    conn.connect(username, password, wait=True)
                else:
                    logging.info('%s [broker] - connecting with SSL to %s',
                                 prepend_str,
                                 host_and_ports)
                    conn.connect(wait=True)

            conn.send(body=json.dumps({'event_type': str(message['event_type']).lower(),
                                       'payload': message['payload'],
                                       'created_at': str(message['created_at'])}),
                      destination=destination,
                      headers={'persistent': 'true',
                               'event_type': str(message['event_type']).lower()})

            to_delete.append(message['id'])
        except ValueError:
            logging.error('%s [broker] Cannot serialize payload to JSON: %s',
                          prepend_str,
                          str(message['payload']))
            to_delete.append(message['id'])
            continue
        except stomp.exception.NotConnectedException as error:
            logging.warning('%s [broker] Could not deliver message due to NotConnectedException: %s',
                            prepend_str,
                            str(error))
            continue
        except stomp.exception.ConnectFailedException as error:
            logging.warning('%s [broker] Could not deliver message due to ConnectFailedException: %s',
                            prepend_str,
                            str(error))
            continue
        except Exception as error:
            logging.error('%s [broker] Could not deliver message: %s',
                          prepend_str,
                          str(error))
            logging.critical(traceback.format_exc())
            continue

        if str(message['event_type']).lower().startswith('transfer') or str(message['event_type']).lower().startswith('stagein'):
            logging.debug('%s [broker] - event_type: %s, scope: %s, name: %s, rse: %s, request-id: %s, transfer-id: %s, created_at: %s',
                          prepend_str,
                          str(message['event_type']).lower(),
                          message['payload'].get('scope', None),
                          message['payload'].get('name', None),
                          message['payload'].get('dst-rse', None),
                          message['payload'].get('request-id', None),
                          message['payload'].get('transfer-id', None),
                          str(message['created_at']))

        elif str(message['event_type']).lower().startswith('dataset'):
            logging.debug('%s [broker] - event_type: %s, scope: %s, name: %s, rse: %s, rule-id: %s, created_at: %s)',
                          prepend_str,
                          str(message['event_type']).lower(),
                          message['payload']['scope'],
                          message['payload']['name'],
                          message['payload']['rse'],
                          message['payload']['rule_id'],
                          str(message['created_at']))

        elif str(message['event_type']).lower().startswith('deletion'):
            if 'url' not in message['payload']:
                message['payload']['url'] = 'unknown'
            logging.debug('%s [broker] - event_type: %s, scope: %s, name: %s, rse: %s, url: %s, created_at: %s)',
                          prepend_str,
                          str(message['event_type']).lower(),
                          message['payload']['scope'],
                          message['payload']['name'],
                          message['payload']['rse'],
                          message['payload']['url'],
                          str(message['created_at']))
        else:
            logging.debug('%s [broker] Other message: %s',
                          prepend_str,
                          message)
    return to_delete


def deliver_emails(messages, prepend_str):
    """
    Sends emails

    :param messages:     The list of messages.
    :param prepend_str:  The string to prepend to the logging.
    """

    email_from = config_get('messaging-hermes', 'email_from')
    to_delete = []
    for message in messages:
        if message['event_type'] == 'email':

            if PY2:
                msg = MIMEText(message['payload']['body'].encode('utf-8'))
            else:
                msg = MIMEText(message['payload']['body'])

            msg['From'] = email_from
            msg['To'] = ', '.join(message['payload']['to'])
            if PY2:
                msg['Subject'] = message['payload']['subject'].encode('utf-8')
            else:
                msg['Subject'] = message['payload']['subject']

            try:
                smtp = smtplib.SMTP()
                smtp.connect()
                smtp.sendmail(msg['From'], message['payload']['to'], msg.as_string())
                smtp.quit()
                to_delete.append(message['id'])
            except Exception as error:
                logging.error('%s Cannot send email : %s', prepend_str, str(error))
        else:
            to_delete.append(message['id'])
            continue
    return to_delete


def submit_to_elastic(messages, endpoint, prepend_str):
    """
    Aggregate a list of message to ElascticSearch

    :param messages:     The list of messages.
    :param endpoint:     The ES endpoint were to send the messages.
    :param prepend_str:  The string to prepend to the logging.
    """
    text = ''
    for message in messages:
        services = message['services']
        if services and 'elastic' not in services.split(','):
            continue
        text += '{ "index":{ } }\n%s\n' % json.dumps(message, default=default)
    res = requests.post(endpoint, data=text, headers={'Content-Type': 'application/json'})
    return res.status_code


def aggregate_to_influx(messages, bin_size, endpoint, prepend_str):
    """
    Aggregate a list of message using a certain bin_size
    and submit them to a InfluxDB endpoint

    :param messages:     The list of messages.
    :param bin_size:     The size of the bins for the aggreagation (e.g. 10m, 1h, etc.).
    :param endpoint:     The InfluxDB endpoint were to send the messages.
    :param prepend_str:  The string to prepend to the logging.
    """
    bins = {}
    dtime = datetime.datetime.now()
    microsecond = dtime.microsecond

    for message in messages:
        services = message['services']
        if services and 'influx' not in services.split(','):
            continue
        event_type = message['event_type']
        payload = message['payload']
        if event_type in ['transfer-failed', 'transfer-done']:
            transferred_at = time.strptime(payload['transferred_at'], '%Y-%m-%d %H:%M:%S')
            if bin_size == '1m':
                transferred_at = int(calendar.timegm(transferred_at)) * 1000000000
                transferred_at += microsecond
            if transferred_at not in bins:
                bins[transferred_at] = {}
            src_rse, dest_rse, activity = payload['src-rse'], payload['dst-rse'], payload['activity']
            activity = re.sub(' ', '\ ', activity)  # noqa: W605
            key = 'transfer,activity=%s,src_rse=%s,dst_rse=%s' % (activity, src_rse, dest_rse)
            if key not in bins[transferred_at]:
                bins[transferred_at][key] = [0, 0, 0, 0]
            if event_type == 'transfer-done':
                bins[transferred_at][key][0] += 1
                bins[transferred_at][key][1] += payload['bytes']
            if event_type == 'transfer-failed':
                bins[transferred_at][key][2] += 1
                bins[transferred_at][key][3] += payload['bytes']
        elif event_type in ['deletion-failed', 'deletion-done']:
            created_at = message['created_at']
            if bin_size == '1m':
                created_at = created_at.replace(second=0, microsecond=0, tzinfo=datetime.timezone.utc).timestamp()
            created_at = int(created_at) * 1000000000
            created_at += microsecond
            if created_at not in bins:
                bins[created_at] = {}
            rse = payload['rse']
            key = 'deletion,rse=%s' % (rse)
            if key not in bins[created_at]:
                bins[created_at][key] = [0, 0, 0, 0]
            if event_type == 'deletion-done':
                bins[created_at][key][0] += 1
                bins[created_at][key][1] += payload['bytes']
            if event_type == 'deletion-failed':
                bins[created_at][key][2] += 1
                bins[created_at][key][3] += payload['bytes']
    points = ''
    for timestamp in bins:
        for entry in bins[timestamp]:
            metrics = bins[timestamp][entry]
            event_type = entry.split(',')[0]
            point = '%s nb_%s_done=%s,bytes_%s_done=%s,nb_%s_failed=%s,bytes_%s_failed=%s %s' % (entry,
                                                                                                 event_type,
                                                                                                 metrics[0],
                                                                                                 event_type,
                                                                                                 metrics[1],
                                                                                                 event_type,
                                                                                                 metrics[2],
                                                                                                 event_type,
                                                                                                 metrics[3],
                                                                                                 timestamp)
            points += point
            points += '\n'
    if points:
        res = requests.post(endpoint, data=points)
        logging.debug('%s %s', prepend_str, str(res.text))
        return res.status_code
    return 204


def hermes2(once=False, thread=0, bulk=1000, sleep_time=10):
    """
    Creates a Hermes2 Worker that can submit messages to different services (InfluXDB, ElasticSearch, ActiveMQ)
    The list of services need to be define in the config service in the hermes section.
    The list of endpoints need to be defined in rucio.cfg in the hermes section.

    :param once:       Run only once.
    :param thread:     Thread number at startup.
    :param bulk:       The number of requests to process.
    :param sleep_time: Time between two cycles.
    """

    executable = 'hermes2'
    hostname = socket.getfqdn()
    pid = os.getpid()
    hb_thread = threading.current_thread()
    heartbeat.sanity_check(executable=executable, hostname=hostname, pid=pid, thread=hb_thread)
    heart_beat = heartbeat.live(executable, hostname, pid, hb_thread)
    prepend_str = 'Thread [%i/%i] : ' % (heart_beat['assign_thread'], heart_beat['nr_threads'])

    # Make an initial heartbeat so that all daemons have the correct worker number on the next try
    GRACEFUL_STOP.wait(10)
    heart_beat = heartbeat.live(executable, hostname, pid, hb_thread, older_than=3600)

    try:
        services_list = get('hermes', 'services_list')
        services_list = services_list.split(',')
    except ConfigNotFound:
        logging.debug('No services found, exiting')
        sys.exit(1)
    if 'influx' in services_list:
        try:
            influx_endpoint = config_get('hermes', 'influxdb_endpoint', False, None)
            if not influx_endpoint:
                logging.error('InfluxDB defined in the services list, but no endpoint can be find. Exiting')
                sys.exit(1)
        except Exception as err:
            logging.error(err)
    if 'elastic' in services_list:
        try:
            elastic_endpoint = config_get('hermes', 'elastic_endpoint', False, None)
            if not elastic_endpoint:
                logging.error('Elastic defined in the services list, but no endpoint can be find. Exiting')
                sys.exit(1)
        except Exception as err:
            logging.error(err)
    if 'activemq' in services_list:
        try:
            # activemq_endpoint = config_get('hermes', 'activemq_endpoint', False, None)
            conns, destination, username, password, use_ssl = setup_activemq(prepend_str)
            if not conns:
                logging.error('ActiveMQ defined in the services list, cannot be setup')
                sys.exit(1)
        except Exception as err:
            logging.error(err)

    while not GRACEFUL_STOP.is_set():
        message_status = copy.deepcopy(services_list)
        message_statuses = {}
        stime = time.time()
        try:
            start_time = time.time()
            heart_beat = heartbeat.live(executable, hostname, pid, hb_thread, older_than=3600)
            prepend_str = 'Thread [%i/%i] : ' % (heart_beat['assign_thread'], heart_beat['nr_threads'])
            messages = retrieve_messages(bulk=bulk,
                                         thread=heart_beat['assign_thread'],
                                         total_threads=heart_beat['nr_threads'])

            if messages:
                for message in messages:
                    message_statuses[message['id']] = copy.deepcopy(services_list)
                logging.debug('%s Retrieved %i messages retrieved in %s seconds', prepend_str, len(messages), time.time() - start_time)

                if 'influx' in message_status:
                    t_time = time.time()
                    logging.debug('%s Will submit to influxDB', prepend_str)
                    try:
                        state = aggregate_to_influx(messages=messages, bin_size='1m', endpoint=influx_endpoint, prepend_str=prepend_str)
                    except Exception as error:
                        logging.error('%s Error sending to InfluxDB : %s', prepend_str, str(error))
                        state = 500
                    if state in [204, 200]:
                        logging.info('%s Messages successfully submitted to influxDB in %s seconds', prepend_str, time.time() - t_time)
                        for message in messages:
                            message_statuses[message['id']].remove('influx')
                    else:
                        logging.info('%s Failure to submit to influxDB', prepend_str)

                if 'elastic' in message_status:
                    t_time = time.time()
                    try:
                        state = submit_to_elastic(messages=messages, endpoint=elastic_endpoint, prepend_str=prepend_str)
                    except Exception as error:
                        logging.error('%s Error sending to Elastic : %s', prepend_str, str(error))
                        state = 500
                    if state in [200, 204]:
                        logging.info('%s Messages successfully submitted to elastic in %s seconds', prepend_str, time.time() - t_time)
                        for message in messages:
                            message_statuses[message['id']].remove('elastic')
                    else:
                        logging.info('%s Failure to submit to elastic', prepend_str)

                if 'emails' in message_status:
                    t_time = time.time()
                    try:
                        to_delete = deliver_emails(messages=messages, prepend_str=prepend_str)
                        logging.info('%s Messages successfully submitted by emails in %s seconds', prepend_str, time.time() - t_time)
                        for message_id in to_delete:
                            message_statuses[message_id].remove('emails')
                    except Exception as error:
                        logging.error('%s Error sending email : %s', prepend_str, str(error))

                if 'activemq' in message_status:
                    t_time = time.time()
                    try:
                        to_delete = deliver_to_activemq(messages=messages, conns=conns, destination=destination, username=username, password=password, use_ssl=use_ssl, prepend_str=prepend_str)
                        logging.info('%s Messages successfully submitted to ActiveMQ in %s seconds', prepend_str, time.time() - t_time)
                        for message_id in to_delete:
                            message_statuses[message_id].remove('activemq')
                    except Exception as error:
                        logging.error('%s Error sending to ActiveMQ : %s', prepend_str, str(error))

                to_delete = []
                to_update = {}
                for message in messages:
                    status = message_statuses[message['id']]
                    if not status:
                        to_delete.append({'id': message['id'],
                                          'created_at': message['created_at'],
                                          'updated_at': message['created_at'],
                                          'payload': str(message['payload']),
                                          'event_type': message['event_type']})
                    else:
                        status = ",".join(status)
                        if status not in to_update:
                            to_update[status] = []
                        to_update[status].append({'id': message['id'],
                                                  'created_at': message['created_at'],
                                                  'updated_at': message['created_at'],
                                                  'payload': str(message['payload']),
                                                  'event_type': message['event_type']})
                logging.info('%s Deleting %s messages', prepend_str, len(to_delete))
                delete_messages(messages=to_delete)
                for status in to_update:
                    logging.info('%s Failure to submit %s messages to %s. Will update the message status', prepend_str, str(len(to_update[status])), status)
                    update_messages_services(messages=to_update[status], services=status)

            if once:
                break
            tottime = time.time() - stime
            if tottime < sleep_time:
                logging.info('%s Will sleep for %s seconds', prepend_str, sleep_time - tottime)
                time.sleep(sleep_time - tottime)

        except:
            logging.critical(traceback.format_exc())


def stop(signum=None, frame=None):
    '''
    Graceful exit.
    '''
    logging.info('Caught CTRL-C - waiting for cycle to end before shutting down')
    GRACEFUL_STOP.set()


def run(once=False, threads=1, bulk=1000, sleep_time=10, broker_timeout=3):
    '''
    Starts up the hermes2 threads.
    '''
    setup_logging()

    if rucio.db.sqla.util.is_old_db():
        raise DatabaseException('Database was not updated, daemon won\'t start')

    logging.info('starting hermes2 threads')
    thread_list = [threading.Thread(target=hermes2, kwargs={'thread': cnt,
                                                            'once': once,
                                                            'bulk': bulk,
                                                            'sleep_time': sleep_time}) for cnt in range(0, threads)]

    for thrd in thread_list:
        thrd.start()

    logging.debug(thread_list)
    # Interruptible joins require a timeout.
    while thread_list:
        thread_list = [thread.join(timeout=3.14) for thread in thread_list if thread and thread.isAlive()]<|MERGE_RESOLUTION|>--- conflicted
+++ resolved
@@ -17,11 +17,8 @@
 # - Cedric Serfon <cedric.serfon@cern.ch>, 2020-2021
 # - Benedikt Ziemons <benedikt.ziemons@cern.ch>, 2020
 # - Mario Lassnig <mario.lassnig@cern.ch>, 2020
-<<<<<<< HEAD
 # - Eric Vaandering <ewv@fnal.gov>, 2021
-=======
 # - Thomas Beermann <thomas.beermann@cern.ch>, 2021
->>>>>>> a03f8711
 
 '''
    Hermes2 is a daemon that get the messages and sends them to external services (influxDB, ES, ActiveMQ).
