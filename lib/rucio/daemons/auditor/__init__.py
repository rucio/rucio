--- conflicted
+++ resolved
@@ -17,16 +17,12 @@
 # - Martin Barisits <martin.barisits@cern.ch>, 2017
 # - Mario Lassnig <mario.lassnig@cern.ch>, 2017
 # - Vincent Garonne <vgaronne@gmail.com>, 2018
-<<<<<<< HEAD
-# - Dimitrios Christidis <dimitrios.christidis@cern.ch>, 2018
+# - Dimitrios Christidis <dimitrios.christidis@cern.ch>, 2018-2019
 # - Hannes Hansen <hannes.jakob.hansen@cern.ch>, 2018
 #
 # PY3K COMPATIBLE
 
 from __future__ import division
-=======
-# - Dimitrios Christidis <dimitrios.christidis@cern.ch>, 2018-2019
->>>>>>> 9df036e9
 
 try:
     import Queue
