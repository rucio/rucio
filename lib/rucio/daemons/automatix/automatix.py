# -*- coding: utf-8 -*-
# Copyright European Organization for Nuclear Research (CERN) since 2012
#
# Licensed under the Apache License, Version 2.0 (the "License");
# you may not use this file except in compliance with the License.
# You may obtain a copy of the License at
#
#    http://www.apache.org/licenses/LICENSE-2.0
#
# Unless required by applicable law or agreed to in writing, software
# distributed under the License is distributed on an "AS IS" BASIS,
# WITHOUT WARRANTIES OR CONDITIONS OF ANY KIND, either express or implied.
# See the License for the specific language governing permissions and
# limitations under the License.

import functools
import logging
import random
import tempfile
import threading
from configparser import NoOptionError, NoSectionError
from datetime import datetime
from json import load
from os import remove, rmdir
from typing import TYPE_CHECKING

import rucio.db.sqla.util
from rucio.client import Client
from rucio.client.uploadclient import UploadClient
from rucio.common import exception
from rucio.common.config import config_get, config_get_int, config_get_bool
from rucio.common.logging import setup_logging
from rucio.common.types import InternalScope
from rucio.common.utils import execute, generate_uuid
from rucio.core import monitor
from rucio.core.scope import list_scopes
from rucio.core.vo import map_vo
from rucio.daemons.common import run_daemon


if TYPE_CHECKING:
    from rucio.daemons.common import HeartbeatHandler

graceful_stop = threading.Event()


def get_data_distribution(inputfile: str):
    with open(inputfile) as data_file:
        data = load(data_file)
    probabilities = {}
    probability = 0
    for key in data:
        probability += data[key]["probability"]
        probabilities[key] = probability
    for key in probabilities:
        probabilities[key] = float(probabilities[key]) / probability
    return probabilities, data


def choose_element(probabilities: dict, data: str) -> float:
    rnd = random.uniform(0, 1)
    prob = 0
    for key in probabilities:
        prob = probabilities[key]
        if prob >= rnd:
            return data[key]
    return data[key]


def generate_file(fname: str, size: int, logger=logging.log) -> int:
    cmd = "/bin/dd if=/dev/urandom of=%s bs=%s count=1" % (fname, size)
    exitcode, out, err = execute(cmd)
    logger(logging.DEBUG, out)
    logger(logging.DEBUG, err)
    return exitcode


def generate_didname(metadata: dict, dsn: str, did_type: str) -> str:
    try:
        did_prefix = config_get("automatix", "did_prefix")
    except (NoOptionError, NoSectionError, RuntimeError):
        did_prefix = ""
    try:
        pattern = config_get("automatix", "%s_pattern" % did_type)
        separator = config_get("automatix", "separator")
    except (NoOptionError, NoSectionError, RuntimeError):
        return generate_uuid()
    fields = pattern.split(separator)
    file_name = ""
    for field in fields:
<<<<<<< HEAD
        if field == "date":
            field_str = str(datetime.now().date())
        elif field == "did_prefix":
=======
        if field == 'date':
            field_str = str(datetime.utcnow().date())
        elif field == 'did_prefix':
>>>>>>> 57dc91f5
            field_str = did_prefix
        elif field == "dsn":
            field_str = dsn
        elif field == "uuid":
            field_str = generate_uuid()
        elif field == "randint":
            field_str = str(random.randint(0, 100000))
        else:
            field_str = metadata.get(field, None)
            if not field_str:
                field_str = str(random.randint(0, 100000))
        file_name = "%s%s%s" % (file_name, separator, field_str)
    len_separator = len(separator)
    return file_name[len_separator:]


def automatix(inputfile: str, sleep_time: int, once: bool = False) -> None:
    """
    Creates an automatix Worker that uploads datasets to a list of rses.

    :param inputfile: The input file where the parameters of the distribution is set
    :param sleep_time: Thread sleep time after each chunk of work.
    :param once: Run only once.
    """
    run_daemon(
        once=once,
        graceful_stop=graceful_stop,
        executable="automatix",
        logger_prefix="automatix",
        partition_wait_time=1,
        sleep_time=sleep_time,
        run_once_fnc=functools.partial(
            run_once,
            inputfile=inputfile,
        ),
    )


def run_once(heartbeat_handler: "HeartbeatHandler", inputfile: str, **_kwargs) -> bool:

    _, _, logger = heartbeat_handler.live()
    try:
        rses = [
            s.strip() for s in config_get("automatix", "rses").split(",")
        ]  # TODO use config_get_list
    except (NoOptionError, NoSectionError, RuntimeError):
        logging.log(
            logging.ERROR,
            "Option rses not found in automatix section. Trying the legacy sites option",
        )
        try:
            rses = [
                s.strip() for s in config_get("automatix", "sites").split(",")
            ]  # TODO use config_get_list
            logging.log(
                logging.WARNING,
                "Option sites found in automatix section. This option will be deprecated soon. Please update your config to use rses.",
            )
        except (NoOptionError, NoSectionError, RuntimeError):
            logger(logging.ERROR, "Could not load sites from configuration")
            return True

    set_metadata = config_get_bool(
        "automatix", "set_metadata", raise_exception=False, default=True
    )
    dataset_lifetime = config_get_int(
        "automatix", "dataset_lifetime", raise_exception=False, default=0
    )
    account = config_get("automatix", "account", raise_exception=False, default="root")
    scope = config_get("automatix", "scope", raise_exception=False, default="test")
    client = Client(account=account)
    vo = map_vo(client.vo)
    filters = {"scope": InternalScope("*", vo=vo)}
    scopes = list_scopes(filter_=filters)
    if InternalScope(scope, vo=vo) not in scopes:
        logger(logging.ERROR, "Scope %s does not exist. Exiting", scope)
        return True

    logger(logging.INFO, "Getting data distribution")
    probabilities, data = get_data_distribution(inputfile)
    logger(logging.DEBUG, "Probabilities %s", probabilities)

    cycle_timer = monitor.Timer()
    for rse in rses:
        timer = monitor.Timer()
        _, _, logger = heartbeat_handler.live()
        tmpdir = tempfile.mkdtemp()
        logger(logging.INFO, "Running on RSE %s", rse)
        dic = choose_element(probabilities, data)
        metadata = dic["metadata"]
        try:
            nbfiles = dic["nbfiles"]
        except KeyError:
            nbfiles = 2
            logger(
                logging.WARNING, "No nbfiles defined in the configuration, will use 2"
            )
        try:
            filesize = dic["filesize"]
        except KeyError:
            filesize = 1000000
            logger(
                logging.WARNING,
                "No filesize defined in the configuration, will use 1M files",
            )
        dsn = generate_didname(metadata, None, "dataset")
        fnames = []
        lfns = []
        physical_fnames = []
        files = []
        for _ in range(nbfiles):
            fname = generate_didname(metadata=metadata, dsn=dsn, did_type="file")
            lfns.append(fname)
            logger(logging.INFO, "Generating file %s in dataset %s", fname, dsn)
            physical_fname = "%s/%s" % (tmpdir, "".join(fname.split("/")))
            physical_fnames.append(physical_fname)
            generate_file(physical_fname, filesize, logger=logger)
            fnames.append(fname)
            file_ = {
                "did_scope": scope,
                "did_name": fname,
                "dataset_scope": scope,
                "dataset_name": dsn,
                "rse": rse,
                "path": physical_fname,
            }
            files.append(file_)
        logger(logging.INFO, "Upload %s:%s to %s", scope, dsn, rse)
        upload_client = UploadClient(client)
        ret = upload_client.upload(files)
        if ret == 0:
            logger(logging.INFO, "%s sucessfully registered" % dsn)
            if set_metadata:
                client.set_metadata_bulk(
                    scope=scope, name=dsn, meta=metadata, recursive=False
                )
                monitor.record_counter(name="automatix.addnewdataset.done", delta=1)
                monitor.record_counter(name="automatix.addnewfile.done", delta=nbfiles)
                timer.record('automatix.datasetinjection')
            if dataset_lifetime:
                client.set_metadata(
                    scope=scope, name=dsn, key="lifetime", value=dataset_lifetime
                )
        else:
            logger(logging.INFO, "Error uploading files")
        for physical_fname in physical_fnames:
            remove(physical_fname)
        rmdir(tmpdir)
    logger(
        logging.INFO,
        "It took %f seconds to upload one dataset on %s",
        cycle_timer.elapsed,
        str(rses),
    )
    return True


def run(
    total_workers: int = 1,
    once: bool = False,
    inputfile: str = "/opt/rucio/etc/automatix.json",
    sleep_time: int = 60,
) -> None:
    """
    Starts up the automatix threads.
    """
    setup_logging()

    if rucio.db.sqla.util.is_old_db():
        raise exception.DatabaseException(
            "Database was not updated, daemon won't start"
        )

    threads = list()
    for _ in range(total_workers):
        kwargs = {"once": once, "sleep_time": sleep_time, "inputfile": inputfile}
        threads.append(threading.Thread(target=automatix, kwargs=kwargs))
    [thread.start() for thread in threads]
    while threads[0].is_alive():
        logging.log(logging.DEBUG, "Still %i active threads", len(threads))
        [thread.join(timeout=3.14) for thread in threads]


def stop(signum=None, frame=None):
    """
    Graceful exit.
    """
    graceful_stop.set()<|MERGE_RESOLUTION|>--- conflicted
+++ resolved
@@ -88,15 +88,9 @@
     fields = pattern.split(separator)
     file_name = ""
     for field in fields:
-<<<<<<< HEAD
-        if field == "date":
-            field_str = str(datetime.now().date())
-        elif field == "did_prefix":
-=======
         if field == 'date':
             field_str = str(datetime.utcnow().date())
         elif field == 'did_prefix':
->>>>>>> 57dc91f5
             field_str = did_prefix
         elif field == "dsn":
             field_str = dsn
