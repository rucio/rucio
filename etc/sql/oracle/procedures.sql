--- conflicted
+++ resolved
@@ -98,16 +98,6 @@
     scopes  array_scope;
     names   array_name;
 
-<<<<<<< HEAD
-    ds_length           NUMBER(19);
-    ds_bytes            NUMBER(19);
-    available_replicas  NUMBER(19);
-    ds_available_bytes  NUMBER(19);
-    ds_replica_state    VARCHAR2(1);
-    row_exists          NUMBER;
-
-    CURSOR get_upd_col_rep IS SELECT id, scope, name, rse_id FROM ATLAS_RUCIO.updated_col_rep;
-=======
     ds_length                 NUMBER(19);
     ds_bytes                  NUMBER(19);
     available_replicas        NUMBER(19);
@@ -117,7 +107,6 @@
     row_exists                NUMBER;
     
     CURSOR get_upd_col_rep IS SELECT id, scope, name, rse_id FROM ATLAS_RUCIO.updated_col_rep; 
->>>>>>> b8f033d3
 BEGIN
     -- Delete duplicates
     DELETE FROM ATLAS_RUCIO.UPDATED_COL_REP A WHERE A.rowid > ANY (SELECT B.rowid FROM ATLAS_RUCIO.UPDATED_COL_REP B WHERE A.scope = B.scope AND A.name=B.name AND A.did_type=B.did_type AND (A.rse_id=B.rse_id OR (A.rse_id IS NULL and B.rse_id IS NULL)));
@@ -146,11 +135,7 @@
                 ELSE
                     ds_replica_state := 'U';
                 END IF;
-<<<<<<< HEAD
-                UPDATE ATLAS_RUCIO.COLLECTION_REPLICAS
-                SET state=ds_replica_state, available_replicas_cnt=available_replicas, length=ds_length, bytes=ds_bytes, available_bytes=ds_available_bytes, updated_at=sys_extract_utc(systimestamp)
-                WHERE scope = scopes(i) and name = names(i) and rse_id = rse_ids(i);
-=======
+
                 IF old_available_replicas > 0 AND available_replicas = 0 THEN
                     DELETE FROM ATLAS_RUCIO.COLLECTION_REPLICAS WHERE scope = scopes(i) and name = names(i) and rse_id = rse_ids(i);
                 ELSE               
@@ -158,7 +143,6 @@
                     SET state=ds_replica_state, available_replicas_cnt=available_replicas, length=ds_length, bytes=ds_bytes, available_bytes=ds_available_bytes, updated_at=sys_extract_utc(systimestamp)
                     WHERE scope = scopes(i) and name = names(i) and rse_id = rse_ids(i);
                 END IF;
->>>>>>> b8f033d3
             ELSE
                 -- Check all DATASET_REPLICAS of this DS
                 SELECT count(*), SUM(bytes) INTO ds_length, ds_bytes FROM ATLAS_RUCIO.contents WHERE scope=scopes(i) and name=names(i);
