version: "2"
services:
  rucio:
    image: rucio/rucio-dev
    hostname: rucio
    ports:
      - "443:443"
    links:
      - ruciodb:ruciodb
      - graphite:graphite
<<<<<<< HEAD
      - fts:fts
      - ftsdb:ftsdb
      - xrd1:xrd1
      - xrd2:xrd2
      - xrd3:xrd3
      - minio:minio
=======
>>>>>>> 12689bd2
    volumes:
      - ../../../tools:/opt/rucio/tools
      - ../../../bin:/opt/rucio/bin
      - ../../../lib:/opt/rucio/lib
    environment:
      - X509_USER_CERT=/opt/rucio/etc/usercert.pem
      - X509_USER_KEY=/opt/rucio/etc/userkey.pem
  ruciodb:
    image: postgres:11
    environment:
      - POSTGRES_USER=rucio
      - POSTGRES_DB=rucio
      - POSTGRES_PASSWORD=secret
    ports:
      - "5432:5432"
    command: ["-c", "fsync=off","-c", "synchronous_commit=off","-c", "full_page_writes=off"]
  graphite:
    image: graphiteapp/graphite-statsd
    ports:
<<<<<<< HEAD
      - "80:80"
  fts:
    image: rucio/fts
    hostname: fts
    ports:
      - "8446:8446"
      - "8449:8449"
  ftsdb:
    image: mysql:5
    hostname: ftsdb
    environment:
      - MYSQL_USER=fts
      - MYSQL_PASSWORD=fts
      - MYSQL_ROOT_PASSWORD=fts
      - MYSQL_DATABASE=fts
    ports:
      - "3306:3306"
  xrd1:
    image: rucio/xrootd
    hostname: xrd1
    environment:
      - XRDPORT=1094
    ports:
      - "1094:1094"
    volumes:
      - ../../certs/hostcert_xrd1.pem:/tmp/xrdcert.pem
      - ../../certs/hostcert_xrd1.key.pem:/tmp/xrdkey.pem
  xrd2:
    image: rucio/xrootd
    hostname: xrd2
    environment:
      - XRDPORT=1095
    ports:
      - "1095:1095"
    volumes:
      - ../../certs/hostcert_xrd2.pem:/tmp/xrdcert.pem
      - ../../certs/hostcert_xrd2.key.pem:/tmp/xrdkey.pem
  xrd3:
    image: rucio/xrootd
    hostname: xrd3
    environment:
      - XRDPORT=1096
    ports:
      - "1096:1096"
    volumes:
      - ../../certs/hostcert_xrd3.pem:/tmp/xrdcert.pem
      - ../../certs/hostcert_xrd3.key.pem:/tmp/xrdkey.pem
  minio:
    image: minio/minio
    hostname: minio
    environment:
      - MINIO_ACCESS_KEY=admin
      - MINIO_SECRET_KEY=password
    ports:
      - "9000:9000"
    volumes:
      - ../../certs/hostcert_minio.pem:/root/.minio/certs/public.crt
      - ../../certs/hostcert_minio.key.pem:/root/.minio/certs/private.key
    command: ["server", "/data"]
=======
      - "80:80"
>>>>>>> 12689bd2
<|MERGE_RESOLUTION|>--- conflicted
+++ resolved
@@ -8,15 +8,6 @@
     links:
       - ruciodb:ruciodb
       - graphite:graphite
-<<<<<<< HEAD
-      - fts:fts
-      - ftsdb:ftsdb
-      - xrd1:xrd1
-      - xrd2:xrd2
-      - xrd3:xrd3
-      - minio:minio
-=======
->>>>>>> 12689bd2
     volumes:
       - ../../../tools:/opt/rucio/tools
       - ../../../bin:/opt/rucio/bin
@@ -36,66 +27,4 @@
   graphite:
     image: graphiteapp/graphite-statsd
     ports:
-<<<<<<< HEAD
-      - "80:80"
-  fts:
-    image: rucio/fts
-    hostname: fts
-    ports:
-      - "8446:8446"
-      - "8449:8449"
-  ftsdb:
-    image: mysql:5
-    hostname: ftsdb
-    environment:
-      - MYSQL_USER=fts
-      - MYSQL_PASSWORD=fts
-      - MYSQL_ROOT_PASSWORD=fts
-      - MYSQL_DATABASE=fts
-    ports:
-      - "3306:3306"
-  xrd1:
-    image: rucio/xrootd
-    hostname: xrd1
-    environment:
-      - XRDPORT=1094
-    ports:
-      - "1094:1094"
-    volumes:
-      - ../../certs/hostcert_xrd1.pem:/tmp/xrdcert.pem
-      - ../../certs/hostcert_xrd1.key.pem:/tmp/xrdkey.pem
-  xrd2:
-    image: rucio/xrootd
-    hostname: xrd2
-    environment:
-      - XRDPORT=1095
-    ports:
-      - "1095:1095"
-    volumes:
-      - ../../certs/hostcert_xrd2.pem:/tmp/xrdcert.pem
-      - ../../certs/hostcert_xrd2.key.pem:/tmp/xrdkey.pem
-  xrd3:
-    image: rucio/xrootd
-    hostname: xrd3
-    environment:
-      - XRDPORT=1096
-    ports:
-      - "1096:1096"
-    volumes:
-      - ../../certs/hostcert_xrd3.pem:/tmp/xrdcert.pem
-      - ../../certs/hostcert_xrd3.key.pem:/tmp/xrdkey.pem
-  minio:
-    image: minio/minio
-    hostname: minio
-    environment:
-      - MINIO_ACCESS_KEY=admin
-      - MINIO_SECRET_KEY=password
-    ports:
-      - "9000:9000"
-    volumes:
-      - ../../certs/hostcert_minio.pem:/root/.minio/certs/public.crt
-      - ../../certs/hostcert_minio.key.pem:/root/.minio/certs/private.key
-    command: ["server", "/data"]
-=======
-      - "80:80"
->>>>>>> 12689bd2
+      - "80:80"