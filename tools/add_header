#!/usr/bin/env python
# Copyright 2018-2021 CERN
#
# Licensed under the Apache License, Version 2.0 (the "License");
# you may not use this file except in compliance with the License.
# You may obtain a copy of the License at
#
#    http://www.apache.org/licenses/LICENSE-2.0
#
# Unless required by applicable law or agreed to in writing, software
# distributed under the License is distributed on an "AS IS" BASIS,
# WITHOUT WARRANTIES OR CONDITIONS OF ANY KIND, either express or implied.
# See the License for the specific language governing permissions and
# limitations under the License.
#
# Authors:
# - Vincent Garonne <vincent.garonne@cern.ch>, 2018
# - Benedikt Ziemons <benedikt.ziemons@cern.ch>, 2020-2021
# - Martin Barisits <martin.barisits@cern.ch>, 2020

"""
Utility script to generate header file
Usage: add_header {file name}
Highly recommended usage: add_header -i <source_file{.py,.sh}>
"""

import argparse
import collections
import datetime
import sys
import traceback

try:
    import commands
except ImportError:
    import subprocess as commands

author_map = {
    ("Vincent Garonne", "<vgaronne@gmail.com>"): ("Vincent Garonne", "<vincent.garonne@cern.ch>"),
    ("Mario Lassnig", "<mario@lassnig.net>"): ("Mario Lassnig", "<mario.lassnig@cern.ch>"),
    ("Jaroslav Guenther", "<jaroslav.guenther@gmail.com>"): ("Jaroslav Guenther", "<jaroslav.guenther@cern.ch>"),
    ("Jaroslav Guenther", "<Jaroslav.Guenther@cern.ch>"): ("Jaroslav Guenther", "<jaroslav.guenther@cern.ch>"),
    ("Tomas Javurek", "<tomasjavurek09@gmail.com>"): ("Tomas Javurek", "<tomas.javurek@cern.ch>"),
    ("Tomas", "<tomasjavurek09@gmail.com>"): ("Tomas Javurek", "<tomas.javurek@cern.ch>"),
    ("Wen Guan", "<wguan.icedew@gmail.com>"): ("Wen Guan", "<wen.guan@cern.ch>"),
    ("Alessandro Di Girolamo", "<digirola@lxplus030.cern.ch>"): ("Ale Di Girolamo", "<alessandro.di.girolamo@cern.ch>"),
    ("elichad", "<eli.chadwick.256@gmail.com>"): ("Eli Chadwick", "<eli.chadwick@stfc.ac.uk>"),
    ("Eli Chadwick", "<eli.chadwick.256@gmail.com>"): ("Eli Chadwick", "<eli.chadwick@stfc.ac.uk>"),
    ("efajardo", "<efajardo@physics.ucsd.edu>"): ("Edgar Fajardo", "<emfajard@ucsd.edu>"),
    ("patrick-austin", "<patrick.austin@stfc.ac.uk>"): ("Patrick Austin", "<patrick.austin@stfc.ac.uk>"),
    ("patrick-austin", "<61705287+patrick-austin@users.noreply.github.com>"): ("Patrick Austin", "<patrick.austin@stfc.ac.uk>"),
    ("gabrielefronze", "<sucre.91@hotmail.it>"): ("Gabriele Fronze'", "<gfronze@cern.ch>"),
    ("Gabriele", "<sucre.91@hotmail.it>"): ("Gabriele Fronze'", "<gfronze@cern.ch>"),
    ("Ruturaj", "<ruturaj2305@gmail.com>"): ("Ruturaj Gujar", "<ruturaj.gujar23@gmail.com>"),
    ("Ruturaj123", "<ruturaj2305@gmail.com>"): ("Ruturaj Gujar", "<ruturaj.gujar23@gmail.com>"),
    ("Boris", "<Boris.Bauermeister@fysik.su.se>"): ("Boris Bauermeister", "<boris.bauermeister@fysik.su.se>"),
    ("Nicolo Magini", "<Nicolo.Magini@cern.ch>"): ("Nicolo Magini", "<nicolo.magini@cern.ch>"),
    ("jamesp-epcc", "<j.perry@epcc.ed.ac.uk>"): ("James Perry", "<j.perry@epcc.ed.ac.uk>"),
    ("David Cameron", "<d.g.cameron@gmail.com>"): ("David Cameron", "<david.cameron@cern.ch>"),
    ("Eric Vaandering", "<ericvaandering@gmail.com>"): ("Eric Vaandering", "<ewv@fnal.gov>"),
    ("Fernando López", "<fernando.e.lopez@gmail.com>"): ("Fernando López", "<felopez@cern.ch>"),
    ("Lister", "<andrew.lister@stfc.ac.uk>"): ("Andrew Lister", "<andrew.lister@stfc.ac.uk>"),
    ("javor", "<33832672+TomasJavurek@users.noreply.github.com>"): ("Tomas Javurek", "<tomas.javurek@cern.ch>"),
    ("cserf", "<cedric.serfon@cern.ch>"): ("Cedric Serfon", "<cedric.serfon@cern.ch>"),
<<<<<<< HEAD
    ("maatthias", "<maatthias@gmail.com>"): ("Matt Snyder", "<msnyder@bnl.gov>"),
    ("maatthias", "<msnyder@bnl.gov>"): ("Matt Snyder", "<msnyder@bnl.gov>"),
=======
    ("Mario Lassnig", "<mlassnig@users.noreply.github.com>"): ("Mario Lassnig", "<mario.lassnig@cern.ch>"),
>>>>>>> fcf1f052
}


def map_authors(author, mail):
    return author_map.get((author, mail), (author, mail))


def main(arguments):
    now = datetime.datetime.now()

    # Get username and mail from git
    cmd = 'git config --get user.name'
    status, username = commands.getstatusoutput(cmd)
    username = username.strip()
    cmd = 'git config --get user.email'
    status, email = commands.getstatusoutput(cmd)
    email = email.strip()
    email = '<%s>' % email

    for MyFile in arguments.MyFiles:
        # Query log history
        cmd = '''git log --reverse --date=short --format='%s'  %s ''' % ('%aN,<%aE>,%ad', MyFile)
        status, output = commands.getstatusoutput(cmd)

        # parse git log output
        authors = collections.OrderedDict()
        min, max = now.year, now.year
        for line in output.split('\n'):
            # remove leading and trailing whitespace
            line = line.strip()
            if line == '':
                continue

            # split the line into words
            try:
                author, mail, date = line.split(',')
            except ValueError:
                traceback.print_exc(limit=20, file=sys.stderr)
                print("Offending line:", line)
                sys.exit(1)
            author, mail = map_authors(author, mail)
            year = int(date.split('-')[0])

            if int(min) > int(year):
                min = year

            if author not in authors:
                authors[author] = {'name': author,
                                   'mail': mail,
                                   'max': year,
                                   'min': year}
            else:
                if year > authors[author]['max']:
                    authors[author]['max'] = year
                if year < authors[author]['min']:
                    authors[author]['min'] = year

            if authors[author]['name'] == username:
                authors[author]['max'] = now.year

        if username not in authors:
            authors[username] = {'name': username,
                                 'mail': email,
                                 'max': max,
                                 'min': now.year}

        header = ''
        if arguments.documentation:

            if int(min) == int(max):
                header += '..  Copyright %s CERN\n' % max
            else:
                header += '..  Copyright %s-%s CERN\n' % (min, max)
            header += '''    Licensed under the Apache License, Version 2.0 (the "License");
    you may not use this file except in compliance with the License.
    You may obtain a copy of the License at

        http://www.apache.org/licenses/LICENSE-2.0

    Unless required by applicable law or agreed to in writing, software
    distributed under the License is distributed on an "AS IS" BASIS,
    WITHOUT WARRANTIES OR CONDITIONS OF ANY KIND, either express or implied.
    See the License for the specific language governing permissions and
    limitations under the License.

    Authors:\n'''
            for author in authors:
                if int(authors[author]['min']) == int(authors[author]['max']):
                    header += '   - %(name)s %(mail)s, %(min)s\n' % authors[author]
                else:
                    header += '   - %(name)s %(mail)s, %(min)s-%(max)s\n' % authors[author]

            if not arguments.dry_run:
                with open(MyFile, 'r') as original:
                    data = original.read()

                with open(MyFile, 'w') as modified:
                    modified.write(header + data)
            else:
                print(header)

            sys.exit(0)

        if str(MyFile).endswith('.py'):
            header += '# -*- coding: utf-8 -*-\n'

        if int(min) == int(max):
            header += '# Copyright %s CERN\n' % max
        else:
            header += '# Copyright %s-%s CERN\n' % (min, max)

        header += '''#
# Licensed under the Apache License, Version 2.0 (the "License");
# you may not use this file except in compliance with the License.
# You may obtain a copy of the License at
#
#    http://www.apache.org/licenses/LICENSE-2.0
#
# Unless required by applicable law or agreed to in writing, software
# distributed under the License is distributed on an "AS IS" BASIS,
# WITHOUT WARRANTIES OR CONDITIONS OF ANY KIND, either express or implied.
# See the License for the specific language governing permissions and
# limitations under the License.
#
# Authors:
'''
        for author in authors:
            if int(authors[author]['min']) == int(authors[author]['max']):
                header += '# - %(name)s %(mail)s, %(min)s\n' % authors[author]
            else:
                header += '# - %(name)s %(mail)s, %(min)s-%(max)s\n' % authors[author]

        if not arguments.dry_run:
            if not arguments.in_place:
                with open(MyFile, 'r') as original:
                    data = original.read()

                with open(MyFile, 'w') as modified:
                    modified.write(header + '\n' + data)
            else:
                try:
                    with open(MyFile, 'r') as original:
                        lines = original.readlines()
                except UnicodeDecodeError as e:
                    raise RuntimeError('Cannot read file ' + str(MyFile)) from e

                with open(MyFile, 'w') as modified:
                    if lines[0].startswith('#!/usr/bin/env'):
                        modified.write(lines[0])
                    elif lines[0].rstrip() == '#!/bin/bash':
                        modified.write(lines[0])
                    elif lines[0].rstrip() == '#!/bin/sh':
                        modified.write(lines[0])
                    modified.write(header)

                    count = 50  # only deletes old comments in the first n lines or until the first non-comment
                    for line in lines:
                        not_comment_line = not line.startswith('#') and len(line.lstrip()) != 0
                        if count != 0 and not_comment_line:
                            count = 0
                            modified.write('\n')
                        if count == 0 or not_comment_line:
                            modified.write(line)

        else:
            print(header)


if __name__ == '__main__':
    parser = argparse.ArgumentParser()
    parser.add_argument('--documentation', '-D', dest='documentation', action='store_true', default=False,
                        help='Generate header for documentation file.')
    parser.add_argument('--in-place', '-i', action='store_true', default=False,
                        help='Edit files in-place (otherwise prepend).')
    parser.add_argument('--dry-run', '-d', action='store_true', help='Dry run mode')
    parser.add_argument(dest='MyFiles', action='store', nargs='+', default=None, help='The files')

    main(parser.parse_args())<|MERGE_RESOLUTION|>--- conflicted
+++ resolved
@@ -62,12 +62,9 @@
     ("Lister", "<andrew.lister@stfc.ac.uk>"): ("Andrew Lister", "<andrew.lister@stfc.ac.uk>"),
     ("javor", "<33832672+TomasJavurek@users.noreply.github.com>"): ("Tomas Javurek", "<tomas.javurek@cern.ch>"),
     ("cserf", "<cedric.serfon@cern.ch>"): ("Cedric Serfon", "<cedric.serfon@cern.ch>"),
-<<<<<<< HEAD
     ("maatthias", "<maatthias@gmail.com>"): ("Matt Snyder", "<msnyder@bnl.gov>"),
     ("maatthias", "<msnyder@bnl.gov>"): ("Matt Snyder", "<msnyder@bnl.gov>"),
-=======
     ("Mario Lassnig", "<mlassnig@users.noreply.github.com>"): ("Mario Lassnig", "<mario.lassnig@cern.ch>"),
->>>>>>> fcf1f052
 }
 
 
