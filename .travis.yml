# Copyright 2017-2020 CERN for the benefit of the ATLAS collaboration.
#
# Licensed under the Apache License, Version 2.0 (the "License");
# you may not use this file except in compliance with the License.
# You may obtain a copy of the License at
#
#    http://www.apache.org/licenses/LICENSE-2.0
#
# Unless required by applicable law or agreed to in writing, software
# distributed under the License is distributed on an "AS IS" BASIS,
# WITHOUT WARRANTIES OR CONDITIONS OF ANY KIND, either express or implied.
# See the License for the specific language governing permissions and
# limitations under the License.
#
# Authors:
# - Thomas Beermann <thomas.beermann@cern.ch>, 2017-2018
# - Vincent Garonne <vgaronne@gmail.com>, 2017-2018
# - Mario Lassnig <mario.lassnig@cern.ch>, 2018-2019
# - Hannes Hansen <hannes.jakob.hansen@cern.ch>, 2018-2019
<<<<<<< HEAD
# - Martin Barisits <martin.barisits@cern.ch>, 2019
# - Patrick Austin <patrick.austin@stfc.ac.uk>, 2020
=======
# - Martin Barisits <martin.barisits@cern.ch>, 2019-2020
>>>>>>> 91cf3f2b

sudo:
  - required

os:
  - linux

language:
  - python

python:
  - 2.7
  - 3.6
  - 3.7
  - 3.8

services:
  - docker

install:
  - git diff --name-status HEAD $(git merge-base HEAD master) | grep \.py$ | grep -v '^A' | grep -v 'conf.py' | cut -f 2 | paste -sd " " - > changed_files.txt
  - python --version
  - pip --version
  - tools/travis/install_script.sh

before_script:
  - tools/travis/before_script.sh
  - docker ps -a

script:
  - if [[ $SUITE == "syntax" ]]; then ./tools/travis/check_syntax.sh  ; fi
  - if [[ $SUITE == "python3" ]]; then ./tools/travis/check_python_3.sh  ; fi
  - if [[ $SUITE == "client" ]]; then nosetests -v lib/rucio/tests/test_clients.py; if [ $? -ne 0 ]; then exit 1 ; fi ; SUITE=$SUITE nosetests -v lib/rucio/tests/test_bin_rucio.py; if [ $? -ne 0 ]; then exit 1 ; fi ; nosetests -v lib/rucio/tests/test_module_import.py; if [ $? -ne 0 ]; then exit 1 ; fi ; fi
  - if [[ $SUITE == "all" ]]; then docker exec -it rucio /bin/sh -c "/opt/rucio/tools/run_tests_docker.sh" ; fi
  - if [[ $SUITE == "multi_vo" ]]; then docker exec -it rucio /bin/sh -c "/opt/rucio/tools/run_multi_vo_tests_docker.sh" ; fi
env:
    - SUITE=syntax
    - SUITE=all RDBMS=oracle
    - SUITE=all RDBMS=mysql5
    - SUITE=all RDBMS=mysql8
    - SUITE=all RDBMS=postgres9
    - SUITE=all RDBMS=postgres12
    - SUITE=all RDBMS=sqlite
    - SUITE=client RDBMS=sqlite RUCIO_HOME=`pwd`
    - SUITE=python3
    - SUITE=multi_vo RDBMS=sqlite

matrix:
  fast_finish: true
  exclude:
  - python: 2.7
    env: SUITE=python3
  - python: 3.6
    env: SUITE=python3
  - python: 3.6
    env: SUITE=all
  - python: 3.6
    env: SUITE=syntax
  - python: 3.6
    env:  SUITE=all RDBMS=mysql5
  - python: 3.6
    env:  SUITE=all RDBMS=mysql8
  - python: 3.6
    env:  SUITE=all RDBMS=postgres9
  - python: 3.6
    env:  SUITE=all RDBMS=postgres12
  - python: 3.6
    env:  SUITE=all RDBMS=sqlite
  - python: 3.6
    env:  SUITE=multi_vo RDBMS=sqlite
  - python: 3.7
    env: SUITE=python3
  - python: 3.7
    env: SUITE=all
  - python: 3.7
    env: SUITE=syntax
  - python: 3.7
    env:  SUITE=all RDBMS=mysql5
  - python: 3.7
    env:  SUITE=all RDBMS=mysql8
  - python: 3.7
    env:  SUITE=all RDBMS=postgres9
  - python: 3.7
    env:  SUITE=all RDBMS=postgres12
  - python: 3.7
    env:  SUITE=all RDBMS=sqlite
  - python: 3.7
    env:  SUITE=multi_vo RDBMS=sqlite
  - python: 3.8
    env: SUITE=python3
  - python: 3.8
    env: SUITE=all
  - python: 3.8
    env: SUITE=syntax
  - python: 3.8
    env:  SUITE=all RDBMS=mysql5
  - python: 3.8
    env:  SUITE=all RDBMS=mysql8
  - python: 3.8
    env:  SUITE=all RDBMS=postgres9
  - python: 3.8
    env:  SUITE=all RDBMS=postgres12
  - python: 3.8
    env:  SUITE=all RDBMS=sqlite
  - python: 3.8
    env:  SUITE=multi_vo RDBMS=sqlite
  allow_failures:
  - python: 3.6
    env:  SUITE=all RDBMS=oracle
  - python: 3.7
    env:  SUITE=all RDBMS=oracle
  - python: 3.8
    env:  SUITE=all RDBMS=oracle

notifications:
  slack:
    secure: n8nmTHao0omraqNbqXsbv+0IqYyXDFYLZFYDuD9fXBz8nyD/U6mOqcYzlozsfA3vmVQI0qXfCohK9+CKRfWLFg7LhFZk0CeApU+YurXNdBFXdZDrY6kKQah/W56Fmw8hvfo0iMRar0pzRa7LPLDR+ZMrQUfQFUebM4pIa3wbzyUkzH1iPqtOB5FsHkJijHjBRShvWWRvlpiobQxgLBUWPGPpiOdBlnOTzzmEjIsjTXBPCgDjMEe/kqiJ4NHtWgOi5WTYxPlm5pv511TMXx23S+Uy5GrO1FAwqR/41yV5i/wxMdb8UGro+aT8SWkU8jBaQ7eQAnwhL88J3KTBeMeA2or5quu9bve0bpGSqu69n90CZyPhuudBJtusW6Bk76uO0bw1EdB9bJyCS9oA8mmn1qyQAwrOmR6203RczTyfIGMa90fIe4VMQNfmLMYlp1rx3U3DdajBfq6M/anmu2veJI1DyLzbgJz5AsgwuJhKTgQTSjOceSlqTe/dypLsKRpdj48gbvhUbPfx1q7R0yl+dNWpbUaR3fqtkp5f/R6KJTLlCzF7gRpGgfILhcqtHMxUtdWovQCnmbmgcX0JW2x416eGPSriADZKj9hDBW8Lo4BK5CONQ5VRitzNY3pVplHfI5uLjoKHuV+T/BZ7V6hzobmhBMBQUE2/xYe9bJtRfrQ=<|MERGE_RESOLUTION|>--- conflicted
+++ resolved
@@ -17,12 +17,8 @@
 # - Vincent Garonne <vgaronne@gmail.com>, 2017-2018
 # - Mario Lassnig <mario.lassnig@cern.ch>, 2018-2019
 # - Hannes Hansen <hannes.jakob.hansen@cern.ch>, 2018-2019
-<<<<<<< HEAD
-# - Martin Barisits <martin.barisits@cern.ch>, 2019
+# - Martin Barisits <martin.barisits@cern.ch>, 2019-2020
 # - Patrick Austin <patrick.austin@stfc.ac.uk>, 2020
-=======
-# - Martin Barisits <martin.barisits@cern.ch>, 2019-2020
->>>>>>> 91cf3f2b
 
 sudo:
   - required
