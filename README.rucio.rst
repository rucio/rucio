Rucio
======

Data Management for science in the Big Data era.

Rucio is a project that provides services and associated libraries for allowing scientific
collaborations to manage large volumes of data spread across facilities at
<<<<<<< HEAD
multiple institutions and organisations. Rucio has been developed by
`the ATLAS experiment <https://atlas.cern/>`_. It offers advanced features, is
=======
multiple institutions and organisations. Rucio has been developed by the
`ATLAS <https://atlas.cern/>`_. experiment. It offers advanced features, is
>>>>>>> 0278e7c6
highly scalable and modular. Rucio is a data management
solution that could cover the needs of different communities in the scientific
domain (e.g., HEP, astronomy, biology).


Documentation
-------------

General information and latest documentation about Rucio can be found
<<<<<<< HEAD
at http://rucio.readthedocs.io.
=======
at `readthedocs <http://rucio.readthedocs.io>`_.
>>>>>>> 0278e7c6

Developers
----------

For information on how to contribute to Rucio, please refer and follow our
<<<<<<< HEAD
Guidelines: CONTRIBUTING_.

=======
`CONTRIBUTING <CONTRIBUTING.rst>`_ guidelines.
>>>>>>> 0278e7c6

Operators
----------

<<<<<<< HEAD
To learn how to deploy and configure Rucio, consult the documentation available online at
`Installation <http://rucio.readthedocs.io/#operator-documentation>`_.
=======
To learn how to deploy and configure Rucio, consult the `documentation <http://rucio.readthedocs.io/#operator-documentation>`_ available online.
>>>>>>> 0278e7c6

Getting Support
----------------

If you are looking for support, please contact our mailing list rucio-users@googlegroups.com
<<<<<<< HEAD
or join us on slack channel support https://rucio.slack.com/messages/#support/.
=======
or join us on our slack `support <https://rucio.slack.com/messages/#support>`_ channel.
>>>>>>> 0278e7c6
<|MERGE_RESOLUTION|>--- conflicted
+++ resolved
@@ -5,13 +5,8 @@
 
 Rucio is a project that provides services and associated libraries for allowing scientific
 collaborations to manage large volumes of data spread across facilities at
-<<<<<<< HEAD
-multiple institutions and organisations. Rucio has been developed by
-`the ATLAS experiment <https://atlas.cern/>`_. It offers advanced features, is
-=======
 multiple institutions and organisations. Rucio has been developed by the
 `ATLAS <https://atlas.cern/>`_. experiment. It offers advanced features, is
->>>>>>> 0278e7c6
 highly scalable and modular. Rucio is a data management
 solution that could cover the needs of different communities in the scientific
 domain (e.g., HEP, astronomy, biology).
@@ -21,39 +16,21 @@
 -------------
 
 General information and latest documentation about Rucio can be found
-<<<<<<< HEAD
-at http://rucio.readthedocs.io.
-=======
 at `readthedocs <http://rucio.readthedocs.io>`_.
->>>>>>> 0278e7c6
 
 Developers
 ----------
 
 For information on how to contribute to Rucio, please refer and follow our
-<<<<<<< HEAD
-Guidelines: CONTRIBUTING_.
-
-=======
 `CONTRIBUTING <CONTRIBUTING.rst>`_ guidelines.
->>>>>>> 0278e7c6
 
 Operators
 ----------
 
-<<<<<<< HEAD
-To learn how to deploy and configure Rucio, consult the documentation available online at
-`Installation <http://rucio.readthedocs.io/#operator-documentation>`_.
-=======
 To learn how to deploy and configure Rucio, consult the `documentation <http://rucio.readthedocs.io/#operator-documentation>`_ available online.
->>>>>>> 0278e7c6
 
 Getting Support
 ----------------
 
 If you are looking for support, please contact our mailing list rucio-users@googlegroups.com
-<<<<<<< HEAD
-or join us on slack channel support https://rucio.slack.com/messages/#support/.
-=======
 or join us on our slack `support <https://rucio.slack.com/messages/#support>`_ channel.
->>>>>>> 0278e7c6
