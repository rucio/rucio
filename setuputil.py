--- conflicted
+++ resolved
@@ -86,12 +86,8 @@
     ],
     'oracle': ['cx_oracle'],
     'mongo': ['pymongo'],
-<<<<<<< HEAD
     'elastic': ['elasticsearch'],
-    'postgresql': ['psycopg2-binary'],
-=======
     'postgresql': ['psycopg[binary,pool]'],
->>>>>>> fe9ef547
     'mysql': ['PyMySQL'],
     'kerberos': [
         'kerberos',
