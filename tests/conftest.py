# Copyright European Organization for Nuclear Research (CERN) since 2012
#
# Licensed under the Apache License, Version 2.0 (the "License");
# you may not use this file except in compliance with the License.
# You may obtain a copy of the License at
#
#    http://www.apache.org/licenses/LICENSE-2.0
#
# Unless required by applicable law or agreed to in writing, software
# distributed under the License is distributed on an "AS IS" BASIS,
# WITHOUT WARRANTIES OR CONDITIONS OF ANY KIND, either express or implied.
# See the License for the specific language governing permissions and
# limitations under the License.

import functools
import os
import re
import traceback
from os import environ
from random import choice, choices
from string import ascii_letters, ascii_uppercase, digits
from typing import TYPE_CHECKING, Any, Optional

import pytest

if TYPE_CHECKING:
    from collections.abc import Callable, Iterable, Iterator
    from configparser import ConfigParser

    from dogpile.cache.region import CacheRegion
    from flask.testing import FlaskClient
    from prometheus_client import CollectorRegistry
    from sqlalchemy.orm import Session
    from sqlalchemy.orm.scoping import scoped_session
    from werkzeug.test import TestResponse

    from rucio.client import Client
    from rucio.client.accountclient import AccountClient
    from rucio.client.didclient import DIDClient
    from rucio.client.diracclient import DiracClient
    from rucio.client.downloadclient import DownloadClient
    from rucio.client.replicaclient import ReplicaClient
    from rucio.client.rseclient import RSEClient
    from rucio.client.scopeclient import ScopeClient
    from rucio.common.types import InternalAccount, InternalScope

    from .temp_factories import TemporaryDidFactory, TemporaryFileFactory, TemporaryRSEFactory


_del_test_prefix = functools.partial(re.compile(r'^[Tt][Ee][Ss][Tt]_?').sub, '')
# local imports in the fixtures to make this file loadable in e.g. client tests

pytest_plugins = ('tests.ruciopytest.artifacts_plugin', )


def pytest_configure(config: pytest.Config) -> None:
    config.addinivalue_line('markers', 'dirty: marks test as dirty, i.e. tests are leaving structures behind')
    config.addinivalue_line('markers', 'noparallel(reason, groups): marks test being unable to run in parallel to other tests')
    config.addinivalue_line('markers', 'needs_iam: requires the dev iam profile (OIDC/IdP)')
<<<<<<< HEAD
    config.addinivalue_line('markers', 'debug: marks test for debugging/branch coverage purposes')
    config.addinivalue_line('markers', 'integration: marks tests as integration tests')
    config.addinivalue_line('markers', 'external: tests that verify external service behavior without invoking internal Rucio functions')
=======
    config.addinivalue_line(
        "markers",
        "flaky(reruns, reruns_delay): mark test as flaky and rerun on failure"
    )
>>>>>>> 70866054

    if config.pluginmanager.hasplugin("xdist"):
        from .ruciopytest import xdist_noparallel_scheduler
        config.pluginmanager.register(xdist_noparallel_scheduler)


def pytest_runtest_setup(item: pytest.Item) -> None:
    """
    Skip tests marked with 'needs_iam' if the IAM profile is not available in the dev environment.
    """
    if item.get_closest_marker("needs_iam"):
        # Check if we're running in a dev environment with IAM profile available
        dev_profiles = environ.get('DEV_PROFILES', '').split(',')
        dev_profiles = [profile.strip() for profile in dev_profiles if profile.strip()]
        
        if 'iam' not in dev_profiles:
            pytest.skip("Test requires IAM profile - start dev environment with: --profile iam")


def pytest_make_parametrize_id(
        config: pytest.Config,
        val: dict[str, tuple[str, str, Any]],
        argname: str
) -> Optional[str]:
    if argname == 'file_config_mock':
        cfg = {}
        for section, option, value in val.get('overrides', []):
            cfg.setdefault(section, {})[option] = value
        for section, option in val.get('removes', []):
            cfg.setdefault(section, {})[option] = "[REMOVED]"
        return argname + str(cfg)
    if argname == 'core_config_mock':
        cfg = {}
        for section, option, value in val['table_content']:
            cfg.setdefault(section, {})[option] = value
        return argname + str(cfg)
    # return None to let pytest handle the formatting
    return None


@pytest.fixture(scope='session')
def session_scope_prefix() -> str:
    """
    Generate a name prefix to be shared by objects created during this pytest session
    """
    return ''.join(choice(ascii_uppercase) for _ in range(6)) + '-'


@pytest.fixture(scope='module')
def module_scope_prefix(
    request: pytest.FixtureRequest,
    session_scope_prefix: str
) -> str:
    """
    Generate a name prefix to be shared by objects created during this pytest module
    Relies on pytest's builtin fixture "request"
    https://docs.pytest.org/en/6.2.x/reference.html#std-fixture-request
    """
    return session_scope_prefix + _del_test_prefix(request.module.__name__.split('.')[-1]) + '-'


@pytest.fixture(scope='class')
def class_scope_prefix(
    request: pytest.FixtureRequest,
    module_scope_prefix: str
) -> str:
    if not request.cls:
        return module_scope_prefix
    return module_scope_prefix + _del_test_prefix(request.cls.__name__) + '-'


@pytest.fixture(scope='function')
def function_scope_prefix(
    request: pytest.FixtureRequest,
    class_scope_prefix: str
) -> str:
    return class_scope_prefix + _del_test_prefix(request.node.originalname) + '-'


@pytest.fixture(scope='session')
def vo() -> str:
    if environ.get('SUITE', 'remote_dbs') != 'client':
        # Server test, we can use short VO via DB for internal tests
        from rucio.tests.common_server import get_vo
        return get_vo()
    else:
        # Client-only test, only use config with no DB config
        from rucio.tests.common import get_long_vo
        return get_long_vo()


@pytest.fixture(scope='session')
def second_vo() -> str:
    from rucio.common.config import config_get_bool
    from rucio.core.vo import add_vo, vo_exists
    multi_vo = config_get_bool('common', 'multi_vo', raise_exception=False, default=False)
    if not multi_vo:
        pytest.skip('multi_vo mode is not enabled. Running multi_vo tests in single_vo mode would result in failures.')

    new_vo = 'new'
    if not vo_exists(vo=new_vo):
        add_vo(vo=new_vo, description='Test', email='rucio@email.com')
    return new_vo


@pytest.fixture(scope='session')
def long_vo() -> str:
    from rucio.tests.common import get_long_vo
    return get_long_vo()


@pytest.fixture(scope='module')
def account_client() -> "AccountClient":
    from rucio.client.accountclient import AccountClient

    return AccountClient()


@pytest.fixture(scope='module')
def replica_client() -> "ReplicaClient":
    from rucio.client.replicaclient import ReplicaClient

    return ReplicaClient()


@pytest.fixture(scope='module')
def rucio_client() -> "Client":
    from rucio.client import Client
    return Client()


@pytest.fixture(scope='module')
def did_client() -> "DIDClient":
    from rucio.client.didclient import DIDClient

    return DIDClient()


@pytest.fixture(scope='module')
def rse_client() -> "RSEClient":
    from rucio.client.rseclient import RSEClient

    return RSEClient()


@pytest.fixture(scope='module')
def scope_client() -> "ScopeClient":
    from rucio.client.scopeclient import ScopeClient

    return ScopeClient()


@pytest.fixture(scope='module')
def dirac_client() -> "DiracClient":
    from rucio.client.diracclient import DiracClient

    return DiracClient()


@pytest.fixture
def download_client() -> "DownloadClient":
    from rucio.client.downloadclient import DownloadClient

    return DownloadClient()


@pytest.fixture
def rest_client() -> "Iterator[FlaskClient]":
    from flask.testing import FlaskClient

    from rucio.tests.common import print_response
    from rucio.web.rest.flaskapi.v1.main import application

    class WrappedFlaskClient(FlaskClient):
        def __init__(self, *args, **kwargs):
            super(WrappedFlaskClient, self).__init__(*args, **kwargs)

        def open(
                self,
                path: str = '/',
                *args,
                **kwargs
        ) -> "TestResponse":
            print(kwargs.get('method', 'GET'), path)
            response = super(WrappedFlaskClient, self).open(path, *args, **kwargs)
            try:
                print_response(response)
            except Exception:
                traceback.print_exc()
            return response

    _testing = application.testing
    application.testing = True
    application.test_client_class = WrappedFlaskClient
    with application.test_client() as client:
        yield client
    application.test_client_class = None
    application.testing = _testing


@pytest.fixture
def auth_token(
    rest_client: "FlaskClient",
    long_vo: str
) -> str:
    from rucio.tests.common import headers, loginhdr, vohdr

    auth_response = rest_client.get('/auth/userpass', headers=headers(loginhdr('root', 'ddmlab', 'secret'), vohdr(long_vo)))
    assert auth_response.status_code == 200
    token = auth_response.headers.get('X-Rucio-Auth-Token')
    assert token
    return str(token)


@pytest.fixture(scope='module')
def mock_scope(vo: str) -> "InternalScope":
    from rucio.common.types import InternalScope

    return InternalScope('mock', vo=vo)


@pytest.fixture(scope='module')
def test_scope(vo: str) -> "InternalScope":
    from rucio.common.types import InternalScope

    return InternalScope('test', vo=vo)


@pytest.fixture(scope='module')
def root_account(vo: str) -> "InternalAccount":
    from rucio.common.types import InternalAccount

    return InternalAccount('root', vo=vo)


@pytest.fixture(scope='module')
def jdoe_account(vo: str) -> "InternalAccount":
    from rucio.common.types import InternalAccount

    return InternalAccount('jdoe', vo=vo)


@pytest.fixture
def random_account(vo: str) -> "Iterator[InternalAccount]":
    import random
    import string

    from rucio.client import Client
    from rucio.common.types import InternalAccount
    from rucio.core.account import add_account, del_account
    from rucio.db.sqla import models
    from rucio.db.sqla.constants import AccountType
    from rucio.tests.common_server import cleanup_db_deps

    account = InternalAccount(''.join(random.choice(string.ascii_lowercase) for _ in range(10)), vo=vo)

    if os.environ.get('SUITE') == 'client':
        c = Client(vo=vo)
        c.add_account(account=account.external, type_="user", email=f'{account.external}@email.com')
        yield account
        c.delete_account(account=account.external)

    else:
        add_account(account=account, type_=AccountType.USER, email=f'{account.external}@email.com')
        yield account
        cleanup_db_deps(model=models.Account, select_rows_stmt=models.Account.account == account)
        del_account(account)


@pytest.fixture
def random_account_factory(vo: str) -> "Iterator[InternalAccount]":
    import random
    import string

    from rucio.client import Client
    from rucio.common.types import InternalAccount
    from rucio.core.account import add_account, del_account
    from rucio.db.sqla import models
    from rucio.db.sqla.constants import AccountType
    from rucio.tests.common_server import cleanup_db_deps

    made_accounts = []

    def make_account() -> InternalAccount:
        account = InternalAccount(''.join(random.choice(string.ascii_lowercase) for _ in range(10)), vo=vo)
        made_accounts.append(account)
        if os.environ.get('SUITE') == 'client':
            c = Client(vo=vo)
            c.add_account(account=account.external, type_="user", email=f'{account.external}@email.com')
        else:
            add_account(account=account, type_=AccountType.USER, email=f'{account.external}@email.com')
        return account

    yield make_account

    for account in made_accounts:
        if os.environ.get('SUITE') == 'client':
            c = Client(vo=vo)
            c.delete_account(account=account.external)
        else:
            cleanup_db_deps(model=models.Account, select_rows_stmt=models.Account.account == account)
            del_account(account)


@pytest.fixture(scope="module")
def containerized_rses(rucio_client: "Client") -> list[tuple[str, str]]:
    """
    Detects if containerized rses for xrootd & ssh are available in the testing environment.
    :return: A list of (rse_name, rse_id) tuples.
    """
    from rucio.common.exception import InvalidRSEExpression

    rses = []
    try:
        xrd_rses = [x['rse'] for x in rucio_client.list_rses(rse_expression='test_container_xrd=True')]
        xrd_rses = [rucio_client.get_rse(rse) for rse in xrd_rses]
        xrd_containerized_rses = [(rse_obj['rse'], rse_obj['id']) for rse_obj in xrd_rses if "xrd" in rse_obj['rse'].lower()]
        xrd_containerized_rses.sort()
        rses.extend(xrd_containerized_rses)
        ssh_rses = [x['rse'] for x in rucio_client.list_rses(rse_expression='test_container_ssh=True')]
        ssh_rses = [rucio_client.get_rse(rse) for rse in ssh_rses]
        ssh_containerized_rses = [(rse_obj['rse'], rse_obj['id']) for rse_obj in ssh_rses if "ssh" in rse_obj['rse'].lower()]
        ssh_containerized_rses.sort()
        rses.extend(ssh_containerized_rses)
    except InvalidRSEExpression as invalid_rse_expression:
        print("{ex}. Note that containerized RSEs will not be available in non-containerized test environments"
              .format(ex=invalid_rse_expression))
        traceback.print_exc()
    return rses


def _get_db_session_from_request(request: pytest.FixtureRequest) -> Optional["Session"]:
    db_session = None
    if 'db_session' in request.fixturenames:
        db_session = request.getfixturevalue('db_session')
    elif 'db_read_session' in request.fixturenames:
        db_session = request.getfixturevalue('db_read_session')
    elif 'db_write_session' in request.fixturenames:
        db_session = request.getfixturevalue('db_write_session')
    return db_session

@pytest.fixture
def rse_factory(
    request: pytest.FixtureRequest,
    vo: str,
    function_scope_prefix: str
) -> "Iterator[TemporaryRSEFactory]":
    from .temp_factories import TemporaryRSEFactory

    db_session=_get_db_session_from_request(request)

    with TemporaryRSEFactory(vo=vo, name_prefix=function_scope_prefix, db_session=db_session) as factory:
        yield factory


@pytest.fixture(scope="class")
def rse_factory_unittest(
    request: pytest.FixtureRequest,
    vo: str,
    class_scope_prefix: str
) -> "Iterator[TemporaryRSEFactory]":
    """
    unittest classes can get access to rse_factory fixture via this fixture
    """
    from .temp_factories import TemporaryRSEFactory

    with TemporaryRSEFactory(vo=vo, name_prefix=class_scope_prefix) as factory:
        request.cls.rse_factory = factory  # type: ignore
        yield factory


@pytest.fixture
def did_factory(
    request: pytest.FixtureRequest,
    vo: str,
    mock_scope: "InternalScope",
    function_scope_prefix: str,
    file_factory: "TemporaryFileFactory",
    root_account: "InternalAccount"
) -> "Iterator[TemporaryDidFactory]":
    from .temp_factories import TemporaryDidFactory

    db_session = _get_db_session_from_request(request)

    with TemporaryDidFactory(vo=vo, default_scope=mock_scope, name_prefix=function_scope_prefix, file_factory=file_factory,
                             default_account=root_account, db_session=db_session) as factory:
        yield factory


@pytest.fixture
def file_factory(tmp_path_factory: pytest.TempPathFactory) -> "Iterator[TemporaryFileFactory]":
    from .temp_factories import TemporaryFileFactory

    with TemporaryFileFactory(pytest_path_factory=tmp_path_factory) as factory:
        yield factory


@pytest.fixture
def scope_factory() -> "Callable[[Iterable[str], Optional[str]], tuple[str, list[InternalScope]]]":
    from rucio.common.types import InternalAccount, InternalScope
    from rucio.common.utils import generate_uuid
    from rucio.core.scope import add_scope

    def create_scopes(
            vos: "Iterable[str]",
            account_name: Optional[str] = None
    ) -> tuple[str, list["InternalScope"]]:
        scope_uuid = str(generate_uuid()).lower()[:16]
        scope_name = 'shr_%s' % scope_uuid
        created_scopes = []
        for vo in vos:
            scope = InternalScope(scope_name, vo=vo)
            add_scope(scope, InternalAccount(account_name if account_name else 'root', vo=vo))
            created_scopes.append(scope)
        return scope_name, created_scopes

    return create_scopes


class _TagFactory:
    def __init__(self, prefix: str):
        self.prefix = prefix
        self.index = 0

    def new_tag(self) -> str:
        self.index += 1
        return f'{self.prefix}-{self.index}'


@pytest.fixture
def tag_factory(function_scope_prefix: str) -> _TagFactory:
    return _TagFactory(prefix=f'{function_scope_prefix}{"".join(choice(ascii_uppercase) for _ in range(6))}'.replace('_', '-'))


@pytest.fixture(scope='class')
def tag_factory_class(class_scope_prefix: str) -> _TagFactory:
    return _TagFactory(prefix=f'{class_scope_prefix}{"".join(choice(ascii_uppercase) for _ in range(6))}'.replace('_', '-'))


@pytest.fixture
def db_session() -> "Iterator[scoped_session]":
    from rucio.db.sqla import session

    db_session = session.get_session()
    yield db_session
    db_session.commit()
    db_session.close()


def __get_fixture_param(request: pytest.FixtureRequest) -> Any:
    fixture_param = getattr(request, "param", None)
    try:
        mark_iterable = request.instance.pytestmark
    except AttributeError:
        mark_iterable = None
    if not fixture_param and mark_iterable:
        # Parametrize support is incomplete for legacy unittest test cases
        # Manually retrieve the parameters from the list of marks:
        mark = next(iter(filter(lambda m: m.name == 'parametrize', mark_iterable)), None)
        if mark:
            fixture_param = mark.args[1][0]
    return fixture_param


def __create_in_memory_db_table(
        name: str,
        *columns,
        **kwargs
):
    """
    Create an in-memory temporary table using the sqlite memory driver.
    Make sqlalchemy aware of that table by registering it via a
    declarative base.
    """
    import datetime

    from sqlalchemy import CheckConstraint, Column, DateTime
    from sqlalchemy.orm import registry
    from sqlalchemy.pool import StaticPool
    from sqlalchemy.schema import Table

    from rucio.db.sqla.models import ModelBase
    from rucio.db.sqla.session import create_engine, get_maker

    engine = create_engine('sqlite://', connect_args={'check_same_thread': False}, poolclass=StaticPool)

    # Create a class which inherits from ModelBase. This will allow us to use the rucio-specific methods like .save()
    DeclarativeObj = type('DeclarativeObj{}'.format(name), (ModelBase,), {})  # noqa: N806
    # Create a new declarative base and map the previously created object into the base
    mapper_registry = registry()
    InMemoryBase = mapper_registry.generate_base(name='InMemoryBase{}'.format(name))  # noqa: N806
    table_args = tuple(columns) + tuple(kwargs.get('table_args', ())) + (
        Column("created_at", DateTime, default=datetime.datetime.utcnow),
        Column("updated_at", DateTime, default=datetime.datetime.utcnow, onupdate=datetime.datetime.utcnow),
        CheckConstraint('CREATED_AT IS NOT NULL', name=name.upper() + '_CREATED_NN'),
        CheckConstraint('UPDATED_AT IS NOT NULL', name=name.upper() + '_UPDATED_NN'),
    )
    table = Table(
        name,
        InMemoryBase.metadata,
        *table_args
    )
    mapper_registry.map_imperatively(DeclarativeObj, table)
    # Performa actual creation of the in-memory table
    InMemoryBase.metadata.create_all(engine)

    # Register the new table with the associated engine into the sqlalchemy sessionmaker
    # In theory, this code must be protected by rucio.db.scla.session._LOCK, but this code will be executed
    # during test case initialization, so there is no risk here to have concurrent calls from within the
    # same process
    senssionmaker = get_maker()
    senssionmaker.kw.setdefault('binds', {}).update({DeclarativeObj: engine})
    return DeclarativeObj


@pytest.fixture
def message_mock() -> "Iterator[None]":
    """
    Fixture which overrides the Message table with a private instance
    """
    from unittest import mock

    from sqlalchemy import Column

    from rucio.common.utils import generate_uuid
    from rucio.db.sqla.models import GUID, CheckConstraint, Index, PrimaryKeyConstraint, String, Text

    in_memory_message = __create_in_memory_db_table(
        'message_' + generate_uuid(),
        Column('id', GUID(), default=generate_uuid),
        Column('event_type', String(256)),
        Column('payload', String(4000)),
        Column('payload_nolimit', Text),
        Column('services', String(256)),
        table_args=(PrimaryKeyConstraint('id', name='MESSAGES_ID_PK'),
                    CheckConstraint('EVENT_TYPE IS NOT NULL', name='MESSAGES_EVENT_TYPE_NN'),
                    CheckConstraint('PAYLOAD IS NOT NULL', name='MESSAGES_PAYLOAD_NN'),
                    Index('MESSAGES_SERVICES_IDX', 'services', 'event_type'))
    )

    with mock.patch('rucio.core.message.Message', new=in_memory_message):
        yield


@pytest.fixture
def core_config_mock(request: pytest.FixtureRequest) -> "Iterator[None]":
    """
    Fixture to allow having per-test core.config tables without affecting the other parallel tests.

    This override works only in tests which use core function calls directly, not in the ones working
    via the API, because the normal config table is not touched and the rucio instance answering API
    calls is not aware of this mock.

    This fixture acts by creating a new copy of the "config" sql table using the :memory: sqlite engine.
    Accesses to the "models.Config" table are then redirected to this temporary table via mock.patch().
    """
    from unittest import mock

    from sqlalchemy import Column

    from rucio.common.utils import generate_uuid
    from rucio.db.sqla.models import PrimaryKeyConstraint, String
    from rucio.db.sqla.session import get_session

    # Get the fixture parameters
    table_content = []
    params = __get_fixture_param(request)
    if params:
        table_content = params.get("table_content", table_content)

    in_memory_config = __create_in_memory_db_table(
        'configs_' + generate_uuid(),
        Column('section', String(128)),
        Column('opt', String(128)),
        Column('value', String(4000)),
        table_args=(PrimaryKeyConstraint('section', 'opt', name='CONFIGS_PK'),),
    )

    # Fill the table with the requested mock data
    session = get_session()()
    for section, option, value in (table_content or []):
        in_memory_config(section=section, opt=option, value=value).save(flush=True, session=session)
    session.commit()

    with mock.patch('rucio.core.config.models.Config', new=in_memory_config):
        yield


@pytest.fixture(scope="session")
def temp_config_file() -> "Iterator[ConfigParser]":
    """
    Session-scoped fixture that generates a temporary file and sets it as the Rucio config file.
    Used to test when no Rucio config file is already present.
    """
    import tempfile

    # Create a temporary file
    with tempfile.NamedTemporaryFile(delete=True) as temp:
        # Set the environment variable to the name of the temporary file
        with pytest.MonkeyPatch.context() as mp:
            mp.setenv("RUCIO_CONFIG", temp.name)
            yield mp


@pytest.fixture
def file_config_mock(request: pytest.FixtureRequest) -> "Iterator[ConfigParser]":
    """
    Fixture which allows to have an isolated in-memory configuration file instance which
    is not persisted after exiting the fixture.

    This override works only in tests which use config calls directly, not in the ones working
    via the API, as the server config is not changed.
    """
    from unittest import mock

    from rucio.common.config import Config, config_add_section, config_has_option, config_has_section, config_remove_option, config_set

    # Get the fixture parameters
    overrides = []
    removes = []
    params = __get_fixture_param(request)
    if params:
        overrides = params.get("overrides", overrides)
        removes = params.get("removes", removes)

    parser = Config().parser
    with mock.patch('rucio.common.config.get_config', side_effect=lambda: parser):
        for section, option, value in (overrides or []):
            if not config_has_section(section):
                config_add_section(section)
            config_set(section, option, value)
        for section, option in (removes or []):
            if config_has_section(section) and config_has_option(section, option):
                config_remove_option(section, option)
        yield parser


@pytest.fixture
def caches_mock(request: pytest.FixtureRequest) -> "Iterator[list[CacheRegion]]":
    """
    Fixture which overrides the different internal caches with in-memory ones for the duration
    of a particular test.

    This override works only in tests which use core function calls directly, not in the ones
    working via API.

    The fixture acts by by mock.patch the REGION object in the provided list of modules to mock.
    """

    from contextlib import ExitStack
    from unittest import mock

    from dogpile.cache import make_region

    caches_to_mock = []
    expiration_time = 600

    params = __get_fixture_param(request)
    if params:
        caches_to_mock = params.get("caches_to_mock", caches_to_mock)
        expiration_time = params.get("expiration_time", expiration_time)

    with ExitStack() as stack:
        mocked_caches = []
        for module in caches_to_mock:
            region = make_region().configure('dogpile.cache.memory', expiration_time=expiration_time)
            stack.enter_context(mock.patch(module, new=region))
            mocked_caches.append(region)

        yield mocked_caches


@pytest.fixture
def metrics_mock() -> "Iterator[CollectorRegistry]":
    """
    Overrides the prometheus metric registry and allows to verify if the desired
    prometheus metrics were correctly recorded.
    """

    from unittest import mock

    from prometheus_client import CollectorRegistry, values

    with mock.patch('rucio.core.monitor.REGISTRY', new=CollectorRegistry()) as registry, \
            mock.patch('rucio.core.monitor.COUNTERS', new={}), \
            mock.patch('rucio.core.monitor.GAUGES', new={}), \
            mock.patch('rucio.core.monitor.TIMINGS', new={}), \
            mock.patch('prometheus_client.values.ValueClass', new=values.MutexValue):
        yield registry


@pytest.fixture(scope='class')
def scope_and_rse(mock_scope, test_scope):
    from rucio.common.utils import execute

    """
    Check if xrd containers rses for xrootd are available in the testing environment.
    :return: A tuple (scope, rse) for the rucio client where scope is mock/test and rse is a string.
    """
    cmd = "rucio rse list --rses 'test_container_xrd=True'"
    print(cmd)
    exitcode, out, err = execute(cmd)
    print(out, err)
    rses = out.split()
    if len(rses) == 0:
        return mock_scope, 'MOCK-POSIX'
    return test_scope, rses[0]


@pytest.fixture
def rse_protocol() -> "Iterator[dict[str, Any]]":
    yield {
        "hostname": "example.com",
        "scheme": "root",
        "port": 1094,
        "prefix": "//defdatadisk/rucio/",
        "domains": {
            "wan": {
                "read": 1,
            }
        },
    }


@pytest.fixture
def doi_factory() -> "Callable[[], str]":
    """Fixture that returns a function to generate random DOIs."""

    def generate_doi() -> str:
        return '10.1234/' + ''.join(choices(ascii_letters + digits, k=10))  # noqa: S311

    return generate_doi


@pytest.fixture
def db_read_session():
    from rucio.db.sqla.constants import DatabaseOperationType
    from rucio.db.sqla.session import db_session

    """
    Fixture to provide a read-only database session.
    This session is used for read operations and should not modify the database.
    """

    with db_session(DatabaseOperationType.READ) as session:
        yield session


@pytest.fixture
def db_write_session():
    from rucio.db.sqla.constants import DatabaseOperationType
    from rucio.db.sqla.session import db_session

    """
    Fixture to provide a write database session.
    This session is used for write operations and can modify the database.
    """

    with db_session(DatabaseOperationType.WRITE) as session:
        yield session<|MERGE_RESOLUTION|>--- conflicted
+++ resolved
@@ -57,16 +57,12 @@
     config.addinivalue_line('markers', 'dirty: marks test as dirty, i.e. tests are leaving structures behind')
     config.addinivalue_line('markers', 'noparallel(reason, groups): marks test being unable to run in parallel to other tests')
     config.addinivalue_line('markers', 'needs_iam: requires the dev iam profile (OIDC/IdP)')
-<<<<<<< HEAD
-    config.addinivalue_line('markers', 'debug: marks test for debugging/branch coverage purposes')
-    config.addinivalue_line('markers', 'integration: marks tests as integration tests')
-    config.addinivalue_line('markers', 'external: tests that verify external service behavior without invoking internal Rucio functions')
-=======
     config.addinivalue_line(
         "markers",
         "flaky(reruns, reruns_delay): mark test as flaky and rerun on failure"
     )
->>>>>>> 70866054
+    config.addinivalue_line('markers', 'integration: marks tests as integration tests')
+    config.addinivalue_line('markers', 'external: tests that verify external service behavior without invoking internal Rucio functions')
 
     if config.pluginmanager.hasplugin("xdist"):
         from .ruciopytest import xdist_noparallel_scheduler
